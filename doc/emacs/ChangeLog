2012-11-18  Dani Moncayo  <dmoncayo@gmail.com>
<<<<<<< HEAD
=======

	* display.texi (Auto Scrolling): Fix some inaccuracies, plus
	clarifications (Bug#12865).
	(Horizontal Scrolling): Clarifications.

2012-11-17  Dani Moncayo  <dmoncayo@gmail.com>
>>>>>>> b6729a18

	* mark.texi (Disabled Transient Mark): Doc fixes (Bug#12746).

2012-11-16  Eli Zaretskii  <eliz@gnu.org>

	* trouble.texi (Crashing): Add information about MS-Windows and
	the emacs_backtrace.txt file.  (Bug#12908)

2012-11-13  Chong Yidong  <cyd@gnu.org>

	* building.texi (Multithreaded Debugging): gdb-stopped-hooks is
	actually named gdb-stopped-functions.

2012-11-13  Glenn Morris  <rgm@gnu.org>

	* misc.texi (Single Shell): Mention async-shell-command-buffer.

2012-11-10  Glenn Morris  <rgm@gnu.org>

	* misc.texi (Terminal emulator): Rename `term-face' to `term'.

	* emacs.texi (Acknowledgments): Add profiler author.
	* ack.texi (Acknowledgments): Add some recent contributions.

2012-11-10  Chong Yidong  <cyd@gnu.org>

	* files.texi (Diff Mode): Doc fixes for
	diff-delete-trailing-whitespace (Bug#12831).

	* trouble.texi (Crashing): Copyedits.

2012-11-10  Glenn Morris  <rgm@gnu.org>

	* files.texi (Diff Mode): Trailing whitespace updates.

2012-11-10  Chong Yidong  <cyd@gnu.org>

	* misc.texi (Terminal emulator): Document Term mode faces.

	* mini.texi (Basic Minibuffer): New node.  Document
	minibuffer-electric-default-mode.

	* display.texi (Visual Line Mode): Fix index entry.

	* buffers.texi (Several Buffers): List Buffer Menu command anmes,
	and index the keybindings.  Document tabulated-list-sort.
	(Kill Buffer): Capitalize Buffer Menu.

	* trouble.texi (Memory Full): Capitalize Buffer Menu.

2012-11-10  Eli Zaretskii  <eliz@gnu.org>

	* display.texi (Auto Scrolling): Clarify that scroll-step is
	ignored when scroll-conservatively is set to a non-zero value.
	(Bug#12801)

2012-11-10  Chong Yidong  <cyd@gnu.org>

	* dired.texi (Dired Updating): Doc fix (Bug#11744).

2012-10-30  Michael Albinus  <michael.albinus@gmx.de>

	* trouble.texi (Known Problems): Mention command `debbugs-gnu-usertags'.

2012-10-29  Chong Yidong  <cyd@gnu.org>

	* dired.texi (Shell Commands in Dired): Document changes to the
	dired-do-async-shell-command.

2012-10-28  Glenn Morris  <rgm@gnu.org>

	* ack.texi (Acknowledgments): Mention gv.el.

2012-10-27  Bastien Guerry  <bzg@gnu.org>

	* screen.texi (Menu Bar): Fix typo.

2012-10-27  Chong Yidong  <cyd@gnu.org>

	* frames.texi (Mouse Avoidance): Mention new variable
	mouse-avoidance-banish-position.

	* programs.texi (Which Function): Which Function mode now works in
	all major modes by default.

	* mule.texi (Recognize Coding): Remove an unreferenced vindex.

	* files.texi (Misc File Ops): Symbolic links on Windows only work
	on Vista and later.

	* building.texi (Compilation): Document compilation-always-kill.

	* search.texi (Symbol Search): New node.

	* package.texi (Package Menu): Document the "new" status.

	* windows.texi (Window Choice): Don't refer to the obsolete
	special-display feature.

2012-10-24  Chong Yidong  <cyd@gnu.org>

	* mule.texi (Text Coding): set-buffer-file-coding-system can now
	be invoked from the mode line.

	* dired.texi (Dired Deletion, Marks vs Flags): Document Emacs 24.3
	changes to the mark and unmark commands.
	(Comparison in Dired): Document chages to dired-diff.  Remove M-=,
	which is no longer bound to dired-backup-diff.

2012-10-23  Bastien Guerry  <bzg@gnu.org>

	* text.texi (Org Authoring): Use a comma after @ref to avoid the
	insertion of a period in the Info output.

2012-10-23  Stefan Monnier  <monnier@iro.umontreal.ca>

	* custom.texi (Hooks): Clarify that -hooks is deprecated.

2012-10-23  Chong Yidong  <cyd@gnu.org>

	* kmacro.texi (Edit Keyboard Macro): Fix typo.

2012-10-18  Dani Moncayo  <dmoncayo@gmail.com>

	* mini.texi (Completion Options): Fix off-by-one error.  (Bug#12644)

2012-10-17  Glenn Morris  <rgm@gnu.org>

	* mini.texi (Repetition): Further copyedit.

2012-10-17  Dani Moncayo  <dmoncayo@gmail.com>

	* mini.texi (Repetition): Copyedit.

2012-10-16  Juri Linkov  <juri@jurta.org>

	* search.texi (Query Replace): Document multi-buffer replacement
	keys.  (Bug#12655)

	* maintaining.texi (Tags Search): Change link "Replace" to
	"Query Replace".

2012-10-13  Chong Yidong  <cyd@gnu.org>

	* files.texi (File Conveniences): ImageMagick enabled by default.

2012-10-10  Dani Moncayo  <dmoncayo@gmail.com>

	* basic.texi (Arguments): Fix typos.

2012-10-08  Glenn Morris  <rgm@gnu.org>

	* cal-xtra.texi (Calendar Customizing): Mention calendar-month-header.

	* calendar.texi (Writing Calendar Files): Mention cal-html-holidays.

2012-10-06  Glenn Morris  <rgm@gnu.org>

	* calendar.texi (Writing Calendar Files): Tweak week descriptions.
	Mention cal-tex-cursor-week2-summary.

2012-10-06  Chong Yidong  <cyd@gnu.org>

	* mini.texi (Passwords): Fix typo.

2012-10-02  Glenn Morris  <rgm@gnu.org>

	* maintaining.texi (VC Directory Commands):
	Remove duplicate `q' entry.  (Bug#12553)

2012-09-30  Chong Yidong  <cyd@gnu.org>

	* killing.texi (Rectangles): Document copy-rectangle-as-kill.

	* search.texi (Special Isearch): Document the lax space search
	feature and M-s SPC.
	(Regexp Search): Move main search-whitespace-regexp description to
	Special Isearch.
	(Replace): Document replace-lax-whitespace.

	* basic.texi (Position Info): Document C-u M-=.
	(Moving Point): Document move-to-column.

	* display.texi (Useless Whitespace): Add delete-trailing-lines.

	* misc.texi (emacsclient Options): Document the effect of
	initial-buffer-choice on client frames.  Document server-auth-dir.
	Do not document server-host, which is bad security practice.

	* building.texi (Lisp Libraries): Docstring lookups can trigger
	autoloading.  Document help-enable-auto-load.

	* mini.texi (Yes or No Prompts): New node.

	* ack.texi (Acknowledgments): Remove obsolete packages.

2012-09-27  Glenn Morris  <rgm@gnu.org>

	* cal-xtra.texi (Advanced Calendar/Diary Usage):
	Rename the section to be more general.
	* emacs.texi: Update menu.

2012-09-23  Chong Yidong  <cyd@gnu.org>

	* buffers.texi (Misc Buffer): Replace toggle-read-only with
	read-only-mode.

	* files.texi (Visiting): Likewise.

2012-09-22  Paul Eggert  <eggert@cs.ucla.edu>

	* trouble.texi (Crashing): Document ulimit -c.

2012-09-21  Paul Eggert  <eggert@cs.ucla.edu>

	* trouble.texi (Crashing): Document addr2line.

2012-09-19  Chong Yidong  <cyd@gnu.org>

	* killing.texi (Yanking): Minor clarification (Bug#12469).

2012-09-17  Chong Yidong  <cyd@gnu.org>

	* building.texi (GDB User Interface Layout): Remove reference to
	removed variable gdb-use-separate-io-buffer (Bug#12454).

2012-09-08  Jambunathan K  <kjambunathan@gmail.com>

	* regs.texi (Text Registers): `C-x r +' can now be used instead of
	M-x append-to-register.  New option `register-separator'.
	(Number Registers): Mention that `C-x r +' is polymorphic.

2012-09-07  Chong Yidong  <cyd@gnu.org>

	* windows.texi (Window Choice): Don't mention obsolete
	display-buffer-reuse-frames.

2012-09-04  Paul Eggert  <eggert@cs.ucla.edu>

	Give more-useful info on a fatal error (Bug#12328).
	* trouble.texi (Crashing): New section, documenting this.

2012-08-24  Michael Albinus  <michael.albinus@gmx.de>

	* cmdargs.texi (General Variables):
	Setting $DBUS_SESSION_BUS_ADDRESS to a dummy value suppresses
	connections to the D-Bus session bus.  (Bug#12112)

2012-08-14  Eli Zaretskii  <eliz@gnu.org>

	* building.texi (Debugger Operation): Correct and improve
	documentation of the GUD Tooltip mode.

2012-07-31  Chong Yidong  <cyd@gnu.org>

	* emacs.texi: Fix ISBN (Bug#12080).

2012-08-05  Chong Yidong  <cyd@gnu.org>

	* display.texi (Faces): Document frame-background-mode (Bug#7774).

	* custom.texi (Face Customization): Move discussion of face
	inheritance here, from Faces section.

2012-07-28  Eli Zaretskii  <eliz@gnu.org>

	* frames.texi (Mouse Commands): Fix the description of mouse-2.
	(Bug#11958)

2012-07-19  Chong Yidong  <cyd@gnu.org>

	* emacs.texi: Update ISBN.

2012-07-17  Chong Yidong  <cyd@gnu.org>

	* basic.texi (Inserting Text): Replace ucs-insert with
	insert-char.  Provide more details of input.

	* mule.texi (International Chars, Input Methods): Likewise.

2012-07-13  Chong Yidong  <cyd@gnu.org>

	* custom.texi (Examining): Update C-h v message.

	* buffers.texi (Misc Buffer): Document view-read-only.

2012-07-07  Chong Yidong  <cyd@gnu.org>

	* custom.texi (Init File): Index site-lisp (Bug#11435).

2012-07-06  Chong Yidong  <cyd@gnu.org>

	* emacs.texi: Re-order top-level menu to correspond to logical
	order, to avoid makeinfo warnings.

	* ack.texi (Acknowledgments): Note new python.el.

2012-06-29  Chong Yidong  <cyd@gnu.org>

	* maintaining.texi (Basic VC Editing, VC Pull, Merging):
	* basic.texi (Erasing, Basic Undo): Fix markup.

2012-06-29  Glenn Morris  <rgm@gnu.org>

	* fixit.texi (Undo): Grammar fixes.  (Bug#11779)

2012-06-29  Michael Witten  <mfwitten@gmail.com>  (tiny change)

	* fixit.texi (Undo): Fix typo.  (Bug#11775)

2012-06-27  Glenn Morris  <rgm@gnu.org>

	* ack.texi (Acknowledgments): Tiny update.

2012-06-21  Glenn Morris  <rgm@gnu.org>

	* Makefile.in: Rename infodir to buildinfodir throughout.  (Bug#11737)

2012-06-17  Chong Yidong  <cyd@gnu.org>

	* emacs.texi: Remove urlcolor setting.  Update ISBN and edition number.

	* anti.texi:
	* building.texi:
	* cmdargs.texi:
	* custom.texi:
	* display.texi:
	* files.texi:
	* frames.texi:
	* glossary.texi:
	* misc.texi:
	* mule.texi:
	* programs.texi:
	* sending.texi:
	* text.texi: Copyedits to avoid underfull/overfull in 7x9 manual.

2012-06-06  Michael Albinus  <michael.albinus@gmx.de>

	* custom.texi (Directory Variables): Mention enable-remote-dir-locals.

2012-05-28  Glenn Morris  <rgm@gnu.org>

	* ack.texi, building.texi, calendar.texi, custom.texi:
	* maintaining.texi, text.texi: Use @LaTeX rather than La@TeX.

2012-05-27  Glenn Morris  <rgm@gnu.org>

	* emacs.texi: Simplify following removal of node pointers.

	* ack.texi, anti.texi, basic.texi, buffers.texi, building.texi:
	* cmdargs.texi, commands.texi, display.texi, emacs.texi:
	* entering.texi, files.texi, fixit.texi, frames.texi, glossary.texi:
	* gnu.texi, help.texi, indent.texi, killing.texi, kmacro.texi:
	* m-x.texi, macos.texi, maintaining.texi, mark.texi, mini.texi:
	* misc.texi, modes.texi, msdog.texi, mule.texi, programs.texi:
	* regs.texi, screen.texi, search.texi, text.texi, trouble.texi:
	* windows.texi, xresources.texi: Nuke hand-written node pointers.

2012-05-22  Glenn Morris  <rgm@gnu.org>

	* emacs.texi (Acknowledgments): Add another contributor.

2012-05-12  Glenn Morris  <rgm@gnu.org>

	* Makefile.in (MKDIR_P): New, set by configure.
	(mkinfodir): Use $MKDIR_P.

2012-05-10  Glenn Morris  <rgm@gnu.org>

	* mule.texi (Disabling Multibyte): Replace the obsolete "unibyte: t"
	with "coding: raw-text".

	* files.texi (Interlocking): Mention create-lockfiles option.

2012-05-09  Chong Yidong  <cyd@gnu.org>

	* frames.texi (Mouse References, Mouse Commands): Fix index
	entries (Bug#11362).

2012-05-05  Glenn Morris  <rgm@gnu.org>

	* custom.texi (Customization Groups, Custom Themes, Examining):
	Improve page breaks.

	* rmail.texi (Rmail Display): Use example rather than smallexample.

	* calendar.texi: Convert inforefs to refs.

	* dired.texi (Dired Enter): Improve page break.

	* abbrevs.texi (Abbrev Concepts): Copyedits.

	* maintaining.texi (Registering, Tag Syntax):
	Tweak line and page breaks.

	* programs.texi (Programs, Electric C): Copyedits.
	(Program Modes): Add xref to Fortran.
	(Left Margin Paren): Remove what was (oddly enough) the only use
	of defvar in the entire Emacs manual.
	(Hungry Delete): Remove footnote about ancient Emacs version.
	(Other C Commands): Use example rather than smallexample.

	* text.texi (Pages, Filling, Foldout, Org Mode, HTML Mode)
	(Nroff Mode, Enriched Indentation, Table Rows and Columns):
	Tweak line and page breaks.

	* modes.texi (Major Modes, Minor Modes): Reword to improve page-breaks.
	(Major Modes): Use example rather than smallexample.

	* mule.texi (Output Coding): Reword to improve page-breaks.

	* frames.texi (Fonts): Tweak line and page breaks.
	Use example rather than smallexample.  Change cross-reference.
	(Text-Only Mouse): Fix xref.

	* buffers.texi (Buffers, Kill Buffer, Several Buffers)
	(Indirect Buffers): Tweak line- and page-breaks.

	* fixit.texi (Fixit, Undo): Reword to improve page-breaks.

2012-05-04  Glenn Morris  <rgm@gnu.org>

	* Makefile.in (INFO_EXT, INFO_OPTS): New, set by configure.
	(info, infoclean): Use $INFO_EXT.
	($(infodir)/emacs$(INFO_EXT)): Use $INFO_EXT and $INFO_OPT.
	* makefile.w32-in (INFO_EXT, INFO_OPTS): New.
	(INFO_TARGETS): Use $INFO_EXT.
	($(infodir)/emacs$(INFO_EXT)): Use $INFO_EXT and $INFO_OPT, and -o.

2012-05-02  Glenn Morris  <rgm@gnu.org>

	* emacs.texi (@copying): Only print EDITION in the TeX version.

	* search.texi (Regexp Search): Just say "Emacs".

	* display.texi (Auto Scrolling):
	Reword to avoid repetition and improve page break.

	* xresources.texi (Resources):
	* mule.texi (Language Environments):
	* misc.texi (Amusements):
	* maintaining.texi (VC Change Log):
	* frames.texi (Fonts):
	* custom.texi (Specifying File Variables, Minibuffer Maps):
	* cmdargs.texi (Initial Options):
	* building.texi (Flymake):
	Reword to remove/reduce some overly long/short lines.

2012-04-27  Glenn Morris  <rgm@gnu.org>

	* emacs.texi: Some fixes for detailed menu.

	* emacs.texi: Add "et al." to authors.

	* ack.texi, basic.texi, buffers.texi, building.texi:
	* calendar.texi, cmdargs.texi, commands.texi, custom.texi:
	* dired.texi, display.texi, emerge-xtra.texi, files.texi:
	* fortran-xtra.texi, help.texi, kmacro.texi, mini.texi, misc.texi:
	* msdog-xtra.texi, picture-xtra.texi, programs.texi, rmail.texi:
	* search.texi, trouble.texi, windows.texi:
	Use Texinfo recommended convention for quotes+punctuation.

2012-04-27  Eli Zaretskii  <eliz@gnu.org>

	* mule.texi (Bidirectional Editing): Improve indexing.
	Minor wording tweaks.

2012-04-15  Chong Yidong  <cyd@gnu.org>

	* misc.texi (emacsclient Options): More clarifications.

2012-04-15  Glenn Morris  <rgm@gnu.org>

	* msdog.texi (Windows Printing): It doesn't set printer-name.

	* mule.texi (Language Environments): Move font info to "Fontsets".
	(Fontsets): Move intlfonts etc here from "Language Environments".
	Copyedits.
	(Defining Fontsets, Modifying Fontsets, Undisplayable Characters)
	(Unibyte Mode, Charsets, Bidirectional Editing): Copyedits.

2012-04-15  Chong Yidong  <cyd@gnu.org>

	* glossary.texi (Glossary): Standardize on "text terminal"
	terminology.  All callers changed.

	* misc.texi (emacsclient Options): Document "client frame" concept
	and its effect on C-x C-c more carefully.

2012-04-15  Glenn Morris  <rgm@gnu.org>

	* frames.texi (Scroll Bars):
	* glossary.texi (Glossary): Use consistent case for "X Window System".

	* mule.texi (Select Input Method, Coding Systems):
	State command names in kbd tables.
	(Recognize Coding): Add cross-ref.
	(Output Coding): Don't mention message mode in particular.
	(Text Coding, Communication Coding, File Name Coding, Terminal Coding):
	Copyedits.

2012-04-14  Glenn Morris  <rgm@gnu.org>

	* mule.texi (Select Input Method, Coding Systems, Recognize Coding):
	Copyedits.
	(Coding Systems): Mac OS X apparently uses newlines for EOL.
	(Recognize Coding): Remove old auto-coding-regexp-alist example.
	auto-coding-functions does not override coding: tags.
	Remove rmail-decode-mime-charset; it no longer has any effect.

2012-04-14  Chong Yidong  <cyd@gnu.org>

	* custom.texi (Creating Custom Themes): Add reference to Custom
	Themes node in Lisp manual.

2012-04-14  Glenn Morris  <rgm@gnu.org>

	* mule.texi (International): Copyedits.
	(International Chars): Update C-x = example output.
	(Disabling Multibyte): Rename from "Enabling Multibyte".
	Clarify what "unibyte: t" does, and mode-line description.
	(Unibyte Mode): Update for "Disabling Multibyte" node name change.
	Use Texinfo recommended convention for quotes+punctuation.
	(Language Environments): Copyedits.
	(Input Methods): Copyedits.  Use "^" for the postfix example,
	because it is less confusing inside Info's `quotes'.

	* custom.texi (Specifying File Variables): Fix "unibyte" description.
	Update for "Disabling Multibyte" node name change.
	* emacs.texi: Update for "Disabling Multibyte" node name change.

	* abbrevs.texi, arevert-xtra.texi, buffers.texi, building.texi:
	* cmdargs.texi, custom.texi, entering.texi, files.texi, frames.texi:
	* glossary.texi, help.texi, macos.texi, maintaining.texi, mini.texi:
	* misc.texi, package.texi, programs.texi, screen.texi, search.texi:
	* sending.texi, text.texi, trouble.texi:
	Use @file for buffers, per the Texinfo manual.

	* entering.texi (Entering Emacs):
	Do not mention initial-buffer-choice = t.

	* misc.texi (Gnus Startup): Use @env for environment variables.

	* Makefile.in: Replace non-portable use of $< in ordinary rules.

2012-04-12  Glenn Morris  <rgm@gnu.org>

	* ack.texi (Acknowledgments): Don't mention obsolete mailpost.el.

2012-04-07  Glenn Morris  <rgm@gnu.org>

	* emacsver.texi (EMACSVER): Bump version to 24.1.50.

2012-04-05  Glenn Morris  <rgm@gnu.org>

	* glossary.texi (Glossary): Use anchors for internal cross-references.

2012-04-04  Glenn Morris  <rgm@gnu.org>

	* glossary.texi (Glossary): Copyedits.
	Use Texinfo-recommended convention for quotes and punctuation.
	Comment out a few specialized (Rmail) items.
	New items: Bidirectional Text, Client, Directory Local Variable,
	File Local Variable, Package, Server, Theme, Trash Can.

2012-04-03  Chong Yidong  <cyd@gnu.org>

	* sending.texi (Mail Misc): Fix an index entry.

2012-04-02  Eli Zaretskii  <eliz@gnu.org>

	* msdog.texi (Windows Startup): Add description of emacsclient
	operation under -c and -t on MS-Windows.

	* misc.texi (emacsclient Options): Add cross-reference to "Windows
	Startup".  (Bug#11091)

2012-04-02  Dani Moncayo  <dmoncayo@gmail.com>

	* custom.texi (Changing a Variable): Fix example.

2012-04-01  Eli Zaretskii  <eliz@gnu.org>

	* misc.texi (emacsclient Options): More clarifications about -t
	and -c on MS-Windows.  (Bug#11091)

2012-03-31  Eli Zaretskii  <eliz@gnu.org>

	* misc.texi (emacsclient Options): Document peculiarities of new
	frame creation on MS-Windows under -c or -t options.  (Bug#11091)

2012-03-30  Chong Yidong  <cyd@gnu.org>

	* files.texi (File Conveniences): Clarify Imagemagick discussion.

2012-03-22  Glenn Morris  <rgm@gnu.org>

	* dired.texi (Operating on Files): Fix dired-recursive-copies default.

2012-03-17  Chong Yidong  <cyd@gnu.org>

	* package.texi (Package Installation): Document use of
	package-initialize in init file.

2012-03-16  Glenn Morris  <rgm@gnu.org>

	* help.texi (Language Help):
	* mule.texi (International Chars):
	etc/HELLO is for character demonstration.

2012-03-15  Dani Moncayo  <dmoncayo@gmail.com>

	* dired.texi (Shell Commands in Dired): Fix typo.

2012-03-04  Chong Yidong  <cyd@gnu.org>

	* killing.texi (Clipboard): Document clipboard manager.

2012-02-29  Glenn Morris  <rgm@gnu.org>

	* ack.texi (Acknowledgments): Use @Tex{} in more places.

	* emacs.texi, help.texi, text.texi: Use "" quotes in menus.

	* dired.texi, emacs.texi: Use @code{} in menus when appropriate.

2012-02-28  Glenn Morris  <rgm@gnu.org>

	* custom.texi, display.texi, emacs.texi, files.texi:
	* msdog-xtra.texi, msdog.texi, vc-xtra.texi:
	Standardize possessive apostrophe usage.

2012-02-25  Jan Djärv  <jan.h.d@swipnet.se>

	* macos.texi (Mac / GNUstep Customization): Remove text about
	ns-find-file and ns-drag-file (Bug#5855, Bug#10050).

2012-02-25  Dani Moncayo  <dmoncayo@gmail.com>

	* buffers.texi (Select Buffer): Mention that saving in a new file
	name can switch to a different major mode.

2012-02-23  Glenn Morris  <rgm@gnu.org>

	* mini.texi (Minibuffer File, Completion Options, Repetition):
	Copyedits.
	(Completion Example): Other M-x au* commands may be defined.
	(Completion Styles): Mention emacs21 and completion-category-overrides.

	* msdog.texi (Text and Binary, ls in Lisp, Windows HOME)
	(Windows Keyboard, Windows Mouse, Windows Processes)
	(Windows Printing, Windows Misc): Copyedits.
	(ls in Lisp): Update switches list.

	* msdog-xtra.texi (MS-DOS Display): Update list-colors-display xref.
	Update dos-mode* function names.
	(MS-DOS Printing, MS-DOS and MULE): Copyedits.
	(MS-DOS Processes): Add xref to main ls-lisp section.

	* ack.texi (Acknowledgments): Mention smie.

2012-02-22  Glenn Morris  <rgm@gnu.org>

	* macos.texi: Copyedits.  Fix @key/@kbd usage.
	(Mac / GNUstep Basics): Don't mention the panels, since the next
	section covers them.
	(Mac / GNUstep Customization): Merge some panel info from previous.

2012-02-21  Glenn Morris  <rgm@gnu.org>

	* emerge-xtra.texi (Emerge, Submodes of Emerge, Combining in Emerge):
	Small fixes.

	* emacs-xtra.texi: Picture mode is no longer a chapter.

	* picture-xtra.texi (Basic Picture): C-a does get remapped.

	* ack.texi (Acknowledgments): Small changes, including resorting,
	and removal of things no longer distributed.

2012-02-20  Glenn Morris  <rgm@gnu.org>

	* emacs.texi (Top, Preface): Small rephrasings.
	(menu, detailmenu): Update entries, and reformat some descriptions.
	* building.texi, display.texi, emacs-xtra.texi, files.texi:
	* frames.texi, kmacro.texi, msdog.texi, programs.texi, text.texi:
	Reformat some menu descriptions.

	* ack.texi (Acknowledgments): More updates.

	* emacs.texi (Acknowledgments): Add several names from ack.texi,
	and from Author: headers.
	(Distrib): Small updates.

2012-02-18  Glenn Morris  <rgm@gnu.org>

	* ack.texi (Acknowledgments): Add xref to Org manual.

	* rmail.texi: Copyedits.  Use 'mail composition buffer' in place
	of '*mail*', since Message does not call it that.
	(Rmail Reply): Rename rmail-dont-reply-to-names.
	\\`info- no longer handled specially.
	Update for rmail-enable-mime-composing.
	Don't mention 'm' for replies.
	Don't mention rmail-mail-new-frame and cancelling, since it does
	not work for Message at the moment.

	* cal-xtra.texi: Copyedits.

	* emacs-xtra.texi: Set encoding to ISO-8859-1.

2012-02-17  Glenn Morris  <rgm@gnu.org>

	* maintaining.texi (Old Revisions): Fix cross-refs to Ediff manual.

	* ack.texi (Acknowledgments): Mention Gnulib.

	* ack.texi, calendar.texi, cal-xtra.texi: Use "Bahá'í".

	* calendar.texi: Misc small changes, including updating the dates
	of examples.

2012-02-16  Glenn Morris  <rgm@gnu.org>

	* calendar.texi: Misc small changes.

	* vc1-xtra.texi (VC Delete/Rename, CVS Options):
	* cal-xtra.texi (Diary Display): Fix TeX cross-refs to other manuals.

	* dired-xtra.texi (Subdir Switches): Small fixes.

	* fortran-xtra.texi: Tiny changes and some adjustments to line breaks.

2012-02-15  Glenn Morris  <rgm@gnu.org>

	* sending.texi (Mail Sending): smtpmail-auth-credentials was removed.

2012-02-12  Glenn Morris  <rgm@gnu.org>

	* ack.texi (Acknowledgments):
	* emacs.texi (Acknowledgments): Updates for new files in 24.1.

2012-02-10  Glenn Morris  <rgm@gnu.org>

	* mini.texi (Minibuffer Edit): Mention minibuffer-inactive-mode.

	* programs.texi (Misc for Programs): Mention electric-layout-mode.

2012-02-09  Glenn Morris  <rgm@gnu.org>

	* buffers.texi (Misc Buffer): M-x info does not seem to require a
	buffer switch after M-x rename-uniquely.

	* trouble.texi (Checklist): Mention C-c m in report-emacs-bug.

2012-02-09  Jay Belanger  <jay.p.belanger@gmail.com>

	* text.texi (Org Mode): Fix typo.

2012-02-08  Glenn Morris  <rgm@gnu.org>

	* ack.texi (Acknowledgments): Update emacs-lock info.

	* rmail.texi (Rmail Display): Mention rmail-epa-decrypt.

	* text.texi (LaTeX Editing): Mention latex-electric-env-pair-mode.

2012-02-07  Glenn Morris  <rgm@gnu.org>

	* files.texi (File Conveniences): Mention ImageMagick images.

2012-02-05  Glenn Morris  <rgm@gnu.org>

	* trouble.texi (Checklist): Mention debug-on-event.

	* maintaining.texi (Maintaining): Add cross-ref to ERT.

2012-02-04  Glenn Morris  <rgm@gnu.org>

	* macos.texi (Customization options specific to Mac OS / GNUstep):
	New subsection.

	* display.texi (Colors): Mention list-colors-sort.

	* files.texi (File Conveniences): Mention image animation.

2012-01-31  Chong Yidong  <cyd@gnu.org>

	* windows.texi (Split Window): C-mouse-2 doesn't work on GTK+
	scroll bars (Bug#10666).

2012-01-28  Chong Yidong  <cyd@gnu.org>

	* files.texi (Filesets): Fix typos.

	* display.texi (Faces): Add xref to Colors node.

2012-01-27  Dani Moncayo  <dmoncayo@gmail.com>

	* buffers.texi (Select Buffer): Clarify explanation of switching
	to new buffers.  Fix description of next-buffer and
	previous-buffer (Bug#10334).
	(Misc Buffer): Add xref to View Mode.

	* text.texi (Fill Commands): Fix description of
	sentence-end-double-space.

2012-01-23  Chong Yidong  <cyd@gnu.org>

	* anti.texi (Antinews): Add Emacs 23 antinews.

2012-01-16  Volker Sobek  <reklov@live.com>  (tiny change)

	* programs.texi (Comment Commands): Typo (bug#10514).

2012-01-15  Chong Yidong  <cyd@gnu.org>

	* xresources.texi (X Resources): Describe GTK+ case first.
	(Resources): Don't use borderWidth as an example, since it doesn't
	work with GTK+.
	(Table of Resources): Clarify role of several resources, including
	the Emacs 24 behavior of cursorBlink etc.
	(Face Resources): Node deleted.  Recommend using Customize
	instead.  Add paragraph to `Table of Resources' node summarizing
	how to use X resources for changing faces.
	(Lucid Resources): Rewrite, omitting description of font names,
	referring to the Fonts node instead.
	(LessTif Resources): Copyedits.
	(GTK resources): Rewrite, describing the difference between gtk2
	and gtk3.
	(GTK Resource Basics): New node.
	(GTK Widget Names, GTK Names in Emacs): Rewrite.
	(GTK styles): Just refer to Fonts node for GTK font format.

	* display.texi (Faces): Document the cursor face.

2012-01-14  Chong Yidong  <cyd@gnu.org>

	* cmdargs.texi (Action Arguments): No need to mention EMACSLOADPATH.
	(General Variables): Add xref to Lisp Libraries.
	(Initial Options): Copyedits.
	(Resume Arguments): Node deleted; emacs.bash/csh are obsolete.
	(Environment): Clarify what getenv does.
	(General Variables): Clarify EMACSPATH etc.  Emacs does not assume
	light backgrounds on xterms.
	(Misc Variables): TEMP and TMP are not Windows-specific.
	(Display X): Copyedits.
	(Colors X): -bd does nothing for GTK.
	(Icons X): Gnome 3 doesn't use taskbars.

	* misc.texi (Shell): Document exec-path here.

	* rmail.texi (Movemail): Add xref for exec-path.

2012-01-13  Glenn Morris  <rgm@gnu.org>

	* dired.texi (Dired and Find): Clarify find-ls-options.

2012-01-09  Chong Yidong  <cyd@gnu.org>

	* custom.texi (Custom Themes): Switch custom-safe-themes to use
	SHA-256.

2012-01-07  Chong Yidong  <cyd@gnu.org>

	* display.texi (Useless Whitespace): Add Whitespace mode.

	* custom.texi (Hooks): Discuss how to disable minor modes.

	* files.texi (Diff Mode): Discuss diff-auto-refine-mode
	(Bug#10309).  Discuss use of Whitespace mode (Bug#10300).

	* trouble.texi (Lossage): Refer to Bugs node for problems.
	(DEL Does Not Delete): Don't use "usual erasure key" teminology.
	(Screen Garbled): Don't refer to terminal "manufacturers".
	(Total Frustration): Node deleted.  Eliza is documented in
	Amusements now.
	(Known Problems): More info about using the bug tracker.
	Mention debbugs package.
	(Bug Criteria): Copyedits.
	(Understanding Bug Reporting): Mention emacs -Q.

2012-01-06  Chong Yidong  <cyd@gnu.org>

	* custom.texi (Specifying File Variables): The mode: keyword
	doesn't have to be first anymore.  Add example of specifying minor
	modes.
	(Directory Variables): Simplify example.  Mention application to
	non-file buffers.
	(Disabling): Use "initialization file" terminology.
	(Init Examples): Fix hook example.

2012-01-06  Eli Zaretskii  <eliz@gnu.org>

	* cmdargs.texi (MS-Windows Registry): Shorten the index entry.
	(Bug#10422)
	Move the stuff about resources to xresources.texi.

	* xresources.texi (Resources): Move information about setting X
	resources in the Registry from cmdargs.texi.  Make the index entry
	be similar to the one in cmdargs.texi.

2012-01-05  Chong Yidong  <cyd@gnu.org>

	* custom.texi (Customization Groups): Update example.
	(Browsing Custom): Document the new search field.
	(Changing a Variable): Update example for Emacs 24 changes.
	Document Custom-set and Custom-save commands.
	(Face Customization): Document Emacs 24 changes.  De-document
	modify-face.
	(Specific Customization): Mention customize-variable.
	(Custom Themes): Add customize-themes, custom-theme-load-path,
	custom-theme-directory, and describe-theme.
	(Creating Custom Themes): New node.
	(Examining): Mention M-:.

	* package.texi (Packages): Fix typo.

2012-01-03  Chong Yidong  <cyd@gnu.org>

	* misc.texi (Single Shell): Don't document Lisp usage of
	shell-command.  Tidy up discussion of synchronicity.  Add index
	entries for async-shell-command.
	(Interactive Shell): Note that M-x shell uses shell-file-name.
	Note change in behavior in Emacs 24.
	(Shell Mode): Shell mode now uses completion-at-point.
	(Shell Prompts): Emphasize that comint-use-prompt-regexp isn't the
	default method for recognizing prompts nowadays.
	(Shell Ring): Add xref to Minibuffer History.
	(Directory Tracking): Explain Dirtrack mode in more detail.
	(Term Mode): Fix index entries.
	(Paging in Term): Merge into Term Mode.
	(Serial Terminal, Emacs Server, emacsclient Options): Copyedits.
	(Printing): Fix xref.  State default of lpr-switches.
	(PostScript): Remove obsolete sentence.  Omit description of
	non-interactive behaviors.
	(Hyperlinking): Improve description.
	(Browse-URL): Using compose-mail for mailto URLs is the default.
	Document browse-url-mailto-function.
	(Goto Address mode): Add index entries.  Add xref to Browse-URL.
	(FFAP): FFAP is not a minor mode.
	(Amusements): M-x lm was renamed to M-x landmark.
	Document nato-region.

2012-01-01  Chong Yidong  <cyd@gnu.org>

	* misc.texi (Gnus, Buffers of Gnus): Copyedits.
	(Gnus Startup): Note that the system might not be set up for news.
	Describe group levels more clearly.
	(Gnus Group Buffer, Gnus Summary Buffer): New nodes, split from
	Summary of Gnus.
	(Document View): Copyedits.  Move zoom commads to DocView
	Navigation node.
	(DocView Navigation, DocView Searching, DocView Slicing)
	(DocView Conversion): Nodes renamed from Navigation, etc.

	* sending.texi (Mail Sending): Add message-kill-buffer-on-exit.

2011-12-31  Eli Zaretskii  <eliz@gnu.org>

	* basic.texi (Moving Point): Fix the description of C-n and C-p.
	(Bug#10380)

2011-12-30  Chong Yidong  <cyd@gnu.org>

	* sending.texi (Sending Mail): Document initial mail buffer name,
	and changed multiple mail buffer behavior.
	(Mail Format): Put the example at the top of the section.
	(Mail Headers): Move discussion of "From" to the top.
	(Mail Sending): Document sendmail-query-once.
	(Citing Mail): Make it less Rmail-specific.

2011-12-29  Chong Yidong  <cyd@gnu.org>

	* text.texi (Org Mode): Copyedits.  Refer to Outline Format for
	example.  Add index entries.
	(Org Organizer, Org Authoring): Nodes renamed.  Copyedits.

2011-12-26  Chong Yidong  <cyd@gnu.org>

	* dired.texi (Dired Enter, Misc Dired Features):
	Document dired-use-ls-dired changes.  Mention quit-window.
	(Dired Navigation): Add index entries.
	(Dired Visiting): Fix View Mode xref.
	(Marks vs Flags): Prefer C-/ binding for undo.
	(Subdirectories in Dired): Add xrefs.
	(Misc Dired Features): Document some Emacs 24 changes.  Add index
	entries.

	* abbrevs.texi (Abbrev Concepts): No need to mention abbrev-mode
	variable, since it is explained in Minor Modes node.
	(Defining Abbrevs): Copyedits.
	(Expanding Abbrevs): State default of abbrev-all-caps.  Prefer the
	C-/ binding for undo.
	(Dabbrev Customization): Add xrefs for case-fold-search and
	case-replace.

	* dired-xtra.texi (Subdir Switches): Add xref.

	* maintaining.texi (VC Directory Commands): Mention quit-window.

2011-12-25  Chong Yidong  <cyd@gnu.org>

	* maintaining.texi (Tags): Mention Semantic.
	(Create Tags Table, Etags Regexps): Copyedits.
	(Find Tag): Mention minibuffer completion.
	(List Tags): Mention completion-at-point.  Completion is actually
	available in M-x list-tags.

	* vc1-xtra.texi (VC Delete/Rename): Rename from Renaming and VC.
	Document vc-delete-file.

	* files.texi (Misc File Ops): Mention vc-delete-file.

	* programs.texi (Symbol Completion): Mention completion-at-point
	explicitly.

2011-12-22  Chong Yidong  <cyd@gnu.org>

	* maintaining.texi (Change Log Commands): Don't specially mention
	vc-update-change-log which is CVS-only.

	* vc1-xtra.texi (Version Headers): Note that these are for
	Subversion, CVS, etc. only.
	(General VC Options): De-document vc-keep-workfiles.
	Fix RCS-isms.

2011-12-22  Eli Zaretskii  <eliz@gnu.org>

	* building.texi (Debugger Operation): Fix a typo: "@end iftext"
	should be @end iftex".

2011-12-21  Chong Yidong  <cyd@gnu.org>

	* maintaining.texi (Advanced C-x v v): Use fileset terminology.
	(VC With A Merging VCS, VC Change Log): Add xref to VC Pull node.
	(VC Pull): Mention vc-log-incoming.
	(Log Buffer): Add CVS/RCS only disclaimer.

	* vc1-xtra.texi (Remote Repositories): Update introduction.
	(Local Version Control): Node deleted (obsolete with DVCSes).
	(Remote Repositories, Version Backups): Node deleted.
	Move documentation of vc-cvs-stay-local to CVS Options.
	(CVS Options): Reduce verbosity of description of obscure CVS
	locking feature.
	(Making Revision Tags, Revision Tag Caveats): Merge into Revision
	Tags node.
	(Revision Tags): Move under Miscellaneous VC subsection.
	(Change Logs and VC): Note that this is wrong for DVCSs.
	De-document log entry manipulating features.
	(Renaming and VC): Describe how it works on modern VCSes.

	* files.texi (Misc File Ops): Mention vc-rename-file.

	* programs.texi (Custom C Indent): Add index entries.

2011-12-20  Alan Mackenzie  <acm@muc.de>

	* programs.texi (Motion in C): Update the description of C-M-a and
	C-M-e, they now DTRT in enclosing scopes.
	(Custom C Indent): Add @dfn{guessing} of the indentation style.

2011-12-20  Chong Yidong  <cyd@gnu.org>

	* maintaining.texi (VCS Concepts): Add "working tree" terminology.
	(Old Revisions): Use it.
	(VCS Repositories): Add "distributed" terminology.
	(Log Buffer): Remove duplicate description
	about changesets.  Fix "current VC fileset" ambiguity.
	(Multi-User Branching): Node deleted.
	(Branches, Switching Branches): Discuss decentralized version
	control systems.
	(VC Pull): New node.
	(Merging): Document merging on decentralized systems.
	(Creating Branches): Note that this is specific to CVS and related
	systems.

2011-12-19  Chong Yidong  <cyd@gnu.org>

	* maintaining.texi (VCS Merging, VCS Changesets): Index entries.
	(VC Mode Line): Add index entry for "version control status".
	(VC Undo): Use vc-revert instead of its vc-revert-buffer alias.
	Document vc-revert-show-diff.  De-document vc-rollback.
	(VC Directory Mode): Rewrite introduction.  Move prefix arg
	documentation here from VC Directory Buffer node.
	(VC Directory Buffer): Use a decentralized VCS example.
	(VC Directory Commands): Use a table.  Remove material duplicated
	in previous nodes on multi-file VC filsets.

2011-12-17  Chong Yidong  <cyd@gnu.org>

	* maintaining.texi (VCS Concepts): Make "revision" terminology
	less CVS-specific.
	(VC With A Merging VCS, VC With A Locking VCS): Add xref to
	Registering node.
	(Secondary VC Commands): Delete.  Promote subnodes.
	(Log Buffer): Add command name for C-c C-c.  Fix the name of the
	log buffer.  Add index entries.
	(VCS Changesets, Types of Log File, VC With A Merging VCS):
	Use "commit" terminology.
	(Old Revisions): Move it to just before VC Change Log.  "Tag" here
	doesn't refer to tags tables.  Note other possible forms of the
	revision ID.  C-x v = does not save.
	(Registering): Note similarity to C-x v v action.  Fix description
	of how backends are chosen.  De-document vc-default-init-revision.
	(VC Change Log): Document C-x v l in VC-Dir buffer.  Document RET
	in root log buffers.

2011-12-16  Chong Yidong  <cyd@gnu.org>

	* maintaining.texi (Version Control Systems): Drop Meta-CVS.
	(Basic VC Editing): Remove redundant descriptions.
	(VC With A Merging VCS): Make description more general instead of
	CVS-specific.
	(VC With A Locking VCS): Use VC fileset terminology.

2011-12-12  Chong Yidong  <cyd@gnu.org>

	* building.texi (Executing Lisp): Fix xref for C-M-x.
	(Lisp Libraries): Add xref to node explaining `load' in Lisp
	manual.  Note that load-path is not customizable.
	(Lisp Eval): Note that listed commands are available globally.
	Explain the meaning of "defun" in the C-M-x context.
	(Lisp Interaction): Copyedits.
	(External Lisp): Fix name of inferior Lisp buffer.
	Mention Scheme.
	(Compilation): Define "inferior process".

2011-12-10  Eli Zaretskii  <eliz@gnu.org>

	* msdog.texi (Windows Fonts): Document how to force GDI font
	backend on MS-Windows.

2011-12-10  Chong Yidong  <cyd@gnu.org>

	* building.texi (Compilation): Say what the -k flag to make does.
	Move subprocess discussion to Compilation Shell.
	(Compilation Mode): Add xref for grep, occur, and mouse
	references.  Define "locus".
	(Grep Searching): Use @command.
	(Debuggers, Commands of GUD, GDB Graphical Interface):
	Clarify intro.
	(Starting GUD): Clarify how arguments are specified.
	(Debugger Operation): Index entry for "GUD interaction buffer",
	and move basic description here from Commands of GUD node.
	(GDB User Interface Layout): Copyedits.
	(Source Buffers): Remove gdb-find-source-frame, which is not in
	gdb-mi.el.
	(Other GDB Buffers): Remove gdb-use-separate-io-buffer and
	toggle-gdb-all-registers, which are not in gdb-mi.el.
	Don't re-document GUD interaction buffers.

	* programs.texi (Symbol Completion): M-TAB can now use Semantic.
	(Semantic): Add cindex entries for Semantic.

2011-12-06  Chong Yidong  <cyd@gnu.org>

	* programs.texi (Man Page): Clarify how to use Man-switches.
	Don't bother documenting Man-fontify-manpage-flag.
	(Lisp Doc): Add xref to Name Help node.
	(Hideshow): Add cindex.  Mention role of ellipses, and default
	value of hs-isearch-open.  Don't bother documenting
	hs-special-modes-alist.
	(Symbol Completion): Add kindex for C-M-i.  Don't recommend
	changing the window manager binding of M-TAB.

2011-12-05  Chong Yidong  <cyd@gnu.org>

	* programs.texi (Comment Commands): Fix description of for M-; on
	blank lines.  Move documentation of comment-region here.
	(Multi-Line Comments): Clarify the role of comment-multi-line.
	Refer to Comment Commands for comment-region doc.
	(Options for Comments): Refer to Multi-Line Comments for
	comment-multi-line doc, instead of duplicating it.  Fix default
	values of comment-padding and comment-start-skip.

2011-12-04  Chong Yidong  <cyd@gnu.org>

	* programs.texi (Program Modes): Mention modes that are not
	included with Emacs.  Fix references to other manuals for tex.
	Add index entry for backward-delete-char-untabify.
	Mention prog-mode-hook.
	(Which Function): Use "global minor mode" terminology.
	(Basic Indent, Multi-line Indent): Refer to previous descriptions
	in Indentation chapter to avoid duplication.
	(Expressions): Copyedit.
	(Matching): Document Electric Pair mode.

	* ack.texi (Acknowledgments):
	* rmail.texi (Movemail, Other Mailbox Formats):
	* frames.texi (Frames): Don't capitalize "Unix".

2011-12-04  Chong Yidong  <cyd@gnu.org>

	* text.texi (Nroff Mode): Mention what nroff is.
	(Text Based Tables, Table Recognition): Don't say "Table mode"
	since it's not a major or minor mode.
	(Text Based Tables): Reduce the size of the example.
	(Table Definition): Clarify definitions.
	(Table Creation): Add key table.
	(Cell Commands): Use kbd for commands.
	(Table Rows and Columns): Combine nodes Row Commands and Column
	Commands.
	(Fixed Width Mode): Node deleted; contents moved to parent.
	(Table Conversion): Shorten example.
	(Measuring Tables): Merge into Table Misc.

2011-12-03  Chong Yidong  <cyd@gnu.org>

	* text.texi (TeX Mode): Mention AUCTeX package.
	(TeX Editing): Add xref to documentation for Occur.
	(LaTeX Editing): Add xref to Completion node.
	(TeX Print): Fix description of tex-directory.
	(Enriched Text): Rename from Formatted Text.  Make this node and
	its subnodes less verbose, since text/enriched files are
	practically unused.
	(Enriched Mode): Rename from Requesting Formatted Text.
	(Format Colors): Node deleted.
	(Enriched Faces): Rename from Format Faces.  Describe commands
	for applying colors too.
	(Forcing Enriched Mode): Node deleted; merged into Enriched Mode.

	* frames.texi (Menu Mouse Clicks): Tweak description of C-Mouse-2.

	* display.texi (Colors): New node.

	* cmdargs.texi (Colors X):
	* xresources.texi (GTK styles):
	* custom.texi (Face Customization): Reference it.

	* glossary.texi (Glossary): Remove "formatted text" and "WYSIWYG".
	Link to Fill Commands for Justification entry.

2011-12-03  Eli Zaretskii  <eliz@gnu.org>

	* display.texi (Auto Scrolling): More accurate description of what
	scroll-*-aggressively does, including the effect of non-zero
	margin.  Fix "i.e." markup.

2011-12-02  Chong Yidong  <cyd@gnu.org>

	* text.texi (Pages): Mention how formfeed chars are displayed.
	(Auto Fill): Note convention for calling auto-fill-mode from Lisp.
	Describe adaptive filling more precisely.
	(Fill Commands): Note that filling removes excess whitespace.
	(Text Mode): Note auto-mode-alist entries for Text mode.  TAB is
	now bound to indent-for-tab-command in Text mode.
	(Outline Mode): Copyedits.
	(Outline Visibility): Note that Reveal mode is a buffer-local
	minor mode.

	* modes.texi (Major Modes): Move note about checking major-mode in
	a hook function here, from Text mode.

2011-11-28  Chong Yidong  <cyd@gnu.org>

	* text.texi (Words): Add xref to Position Info.
	(Paragraphs): Add xref to Regexps.

	* indent.texi (Indentation): Rewrite introduction.  Move table to
	Indentation Commands node.
	(Indentation Commands): Add index entries to table.  Copyedits.
	(Tab Stops, Just Spaces): Copyedits.
	(Indent Convenience): New node.  Document electric-indent-mode.

	* programs.texi (Basic Indent):
	* windows.texi (Pop Up Window): Fix kindex entry.

2011-11-28  Chong Yidong  <cyd@gnu.org>

	* modes.texi (Major Modes): Move major-mode variable doc here from
	Choosing Modes.  Document describe-mode.  Document prog-mode-hook
	and text-mode-hook.  Add example of using hooks.
	(Minor Modes): Document behavior of mode command calls from Lisp.
	Note that setting the mode variable using Customize will DTRT.
	(Choosing Modes): Add example of setting a minor mode using a
	local variable.

2011-11-27  Chong Yidong  <cyd@gnu.org>

	* frames.texi (Creating Frames): Move frame parameter example to
	Frame Parameters node.
	(Frame Commands): C-x 5 o does not warp the mouse by default.
	(Fonts): Add more GTK-style properties; also, they should be
	capitalized.
	(Special Buffer Frames): Node deleted; special-display is on the
	way out.
	(Frame Parameters): Example moved here from Creating Frames.
	Clarify that default-frame-alist affects the initial frame too.
	Delete auto-raise-mode and auto-lower-mode.
	(Wheeled Mice): Node deleted.  Content moved to Mouse Commands.
	(Dialog Boxes): Delete x-gtk-use-old-file-dialog.

	* windows.texi (Window Choice): Add xref to Lisp manual for
	special-display-*.

2011-11-26  Eli Zaretskii  <eliz@gnu.org>

	* display.texi (Text Display): Update the description,
	cross-references, and indexing related to display of control
	characters and raw bytes.

2011-11-25  Chong Yidong  <cyd@gnu.org>

	* frames.texi (Frames): Rewrite introduction.
	(Mouse Commands): Default for mouse-drag-copy-region is now t.
	Mouse-3 does not copy to kill ring by default.  DEL does not
	behave specially for mouse commands any more.
	(Mouse References): Document mouse-1-click-follows-link more
	thoroughly.
	(Menu Mouse Clicks): Move footnote to the main text and add xref
	to Init Rebinding node.
	(Mode Line Mouse): Mouse-3 on the mode-line does not bury buffer.

	* files.texi (Visiting): `C-x 5 f' works on ttys too.

2011-11-24  Juanma Barranquero  <lekktu@gmail.com>

	* display.texi (Font Lock): Fix typo.

2011-11-24  Glenn Morris  <rgm@gnu.org>

	* rmail.texi (Rmail Output):
	Mention rmail-automatic-folder-directives.  (Bug#9657)

2011-11-21  Chong Yidong  <cyd@gnu.org>

	* mark.texi (Global Mark Ring): Fix description of global mark
	ring (Bug#10032).

2011-11-20  Juanma Barranquero  <lekktu@gmail.com>

	* msdog.texi (Windows Fonts): Fix typo.

2011-11-17  Glenn Morris  <rgm@gnu.org>

	* regs.texi (Bookmarks): Small fixes related to saving.  (Bug#10058)

2011-11-16  Juanma Barranquero  <lekktu@gmail.com>

	* killing.texi (Rectangles):
	* misc.texi (Document View):
	* modes.texi (Choosing Modes):
	* msdog.texi (Windows Fonts):
	* regs.texi (Rectangle Registers):
	* search.texi (Isearch Yank): Fix typos.

2011-11-06  Chong Yidong  <cyd@gnu.org>

	* windows.texi (Basic Window): Add xref to Cursor Display.
	(Split Window): Document negative arg for splitting commands.
	(Other Window): Document mouse-1 in text area of window.
	(Change Window): Don't mention window attributes, since they
	aren't defined.  C-x 1 can't be used with minibuffer windows.
	Windows are no longer auto-deleted.
	(Window Choice): Add xref to Choosing Window in Lisp manual.
	(Window Convenience): Note that windmove disables shift-selection.
	Move M-x compare-windows here from Other Window node.

	* custom.texi (Mouse Buttons):
	* search.texi (Isearch Scroll):
	* windows.texi (Split Window): Use new names split-window-below
	and split-window-right.

2011-10-26  Juanma Barranquero  <lekktu@gmail.com>

	* emacs.texi (Top): Fix typo.

2011-10-25  Glenn Morris  <rgm@gnu.org>

	* abbrevs.texi (Saving Abbrevs):
	quietly-read-abbrev-file is not a command.  (Bug#9866)

2011-10-24  Chong Yidong  <cyd@gnu.org>

	* display.texi (Scrolling): Document scroll-up-line and
	scroll-down-line.  Document scroll-command property.
	(Recentering): New node, split off from Scrolling.

2011-10-23  Chong Yidong  <cyd@gnu.org>

	* frames.texi (Scroll Bars): GTK uses right scroll bars now.
	(Tool Bars): Copyedits.

	* buffers.texi (Misc Buffer): Don't mention vc-toggle-read-only.

2011-10-22  Chong Yidong  <cyd@gnu.org>

	* windows.texi (Displaying Buffers): Fix broken lispref link.

2011-10-22  Chong Yidong  <cyd@gnu.org>

	* mini.texi (Minibuffer Exit): Rename from Strict Completion.
	Move confirm-nonexistent-file-or-buffer discussion here.

	* files.texi (File Names, Visiting): Move detailed discussion of
	minibuffer confirmation to Minibuffer Exit.

	* buffers.texi (Buffers): Tweak mention of mail buffer name.
	(Select Buffer): Move confirmation discussion to Minibuffer Exit.

2011-10-21  Chong Yidong  <cyd@gnu.org>

	* files.texi (File Names, Visiting, Interlocking): Copyedits.
	(Backup Copying): backup-by-copying-when-mismatch is now t.
	(Customize Save): Fix description of require-final-newline.
	(Reverting): Note that revert-buffer can't be undone.  Mention VC.
	(Auto Save Control): Clarify.
	(File Archives): Add 7z.
	(Remote Files): ange-ftp-make-backup-files defaults to nil.

	* arevert-xtra.texi (Autorevert): Copyedits.

2011-10-20  Chong Yidong  <cyd@gnu.org>

	* custom.texi (Hooks, Init Examples):
	* display.texi (Font Lock):
	* fixit.texi (Spelling):
	* rmail.texi (Rmail Display): Minor mode function with no arg now
	enables it.

	* fixit.texi (Spelling): Fix description of inline completion.

2011-10-19  Chong Yidong  <cyd@gnu.org>

	* search.texi (Repeat Isearch, Error in Isearch): Add kindex
	entries.
	(Isearch Yank): Document isearch-yank-pop.
	(Isearch Scroll): Refer to C-l instead of unbound `recenter'.
	(Other Repeating Search): Document Occur Edit mode.

2011-10-18  Chong Yidong  <cyd@gnu.org>

	* display.texi (Fringes): Move overflow-newline-into-fringe here,
	from Line Truncation node.
	(Standard Faces): Note that only the background of the cursor face
	has an effect.
	(Cursor Display): Fix descriptions of cursor face
	and bar cursor blinking.
	(Text Display): Document nobreak-char-display more clearly.
	(Line Truncation): Add xref to Split Window node.
	(Display Custom): Don't bother documenting baud-rate or
	no-redraw-on-reenter.

	* search.texi (Slow Isearch): Node removed.

2011-10-18  Glenn Morris  <rgm@gnu.org>

	* maintaining.texi (Registering): Remove vc-initial-comment.  (Bug#9745)

2011-10-18  Chong Yidong  <cyd@gnu.org>

	* display.texi (Faces): Simplify discussion.  Move documentation
	of list-faces-display here, from Standard Faces node.
	Note special role of `default' background.
	(Standard Faces): Note special role of `default' background.
	Note that region face may be taken fom GTK.  Add xref to Text Display.
	(Text Scale): Rename from "Temporary Face Changes".
	Callers changed.  Don't bother documenting variable-pitch-mode.
	(Font Lock): Copyedits.  Remove font-lock-maximum-size.
	(Useless Whitespace): Simplify description of
	delete-trailing-whitespace.  Note active region case.
	(Text Display): Fix description of escape-glyph face assignment.
	Remove unibye mode discussion.  Update some parts for Unicode.
	Move glyphless chars documentation to Lisp manual.

	* frames.texi (Tooltips): Document x-gtk-use-system-tooltips.

2011-10-15  Chong Yidong  <cyd@stupidchicken.com>

	* display.texi (Scrolling): Tweak explanation of scroll direction.
	(View Mode): Add index entries.

	* killing.texi (Deletion): Document negative prefix arg to M-SPC.

	* regs.texi (Text Registers): C-x r i does not activate the mark.
	(Bookmarks): Document new default bookmark location.

2011-10-13  Chong Yidong  <cyd@stupidchicken.com>

	* killing.texi (Deletion): Add xref to Using Region.
	Document delete-forward-char.
	(Yanking): Move yank-excluded-properties to Lisp manual.  Move C-y
	description here.  Recommend C-u C-SPC for jumping to mark.
	(Kill Ring): Move kill ring variable documentation here.
	(Primary Selection): Copyedits.
	(Rectangles): Document new command rectangle-number-lines.
	(CUA Bindings): Note that this disables the mark-even-if-inactive
	behavior for C-x and C-c.

	* mark.texi (Mark): Mention "active region" terminology.
	(Using Region): Document delete-active-region.

2011-10-12  Chong Yidong  <cyd@stupidchicken.com>

	* mark.texi (Mark): Clarify description of disabled Transient Mark
	mode (Bug#9689).
	(Setting Mark): Document prefix arg for C-x C-x.  Document primary
	selection changes.  Mention that commands like C-y set the mark.
	(Marking Objects): Add xref to Words node.  Note that mark-word
	and mark-sexp also have the "extend region" behavior.
	(Using Region): Mention M-$ in the table.
	Document mark-even-if-inactive here instead of in Mark Ring.
	(Mark Ring): Move mark-even-if-inactive to Using Region.
	Take note of the "Mark Set" behavior.
	(Disabled Transient Mark): Rename from "Persistent Mark"
	(Bug#9688).  Callers changed.

	* programs.texi (Expressions):
	* text.texi (Words): Defer to Marking Objects for mark-word doc.

2011-10-09  Chong Yidong  <cyd@stupidchicken.com>

	* help.texi (Help, Help Summary): Eliminate the unnecessary "help
	option" terminology.
	(Key Help): Add command names.  Define "documentation string".
	(Name Help): Remove an over-long joke.
	(Apropos): Document prefix args.  Remove duplicated descriptions.
	(Help Mode): Add C-c C-b to table.  Update TAB binding.
	(Package Keywords): Rename from "Library by Keyword".
	Describe new package menu interface.
	(Help Files, Help Echo): Tweak description.

	* mini.texi (Completion Options): Add completion-cycle-threshold.
	(Minibuffer History): Document numeric args to history commands.

2011-10-08  Eli Zaretskii  <eliz@gnu.org>

	* mule.texi (Bidirectional Editing): Correct some inaccuracies.

2011-10-08  Chong Yidong  <cyd@stupidchicken.com>

	* basic.texi (Position Info): Omit page commands.
	Document count-words-region and count-words.

	* text.texi (Pages): Move what-page documentation here.

2011-10-08  Chong Yidong  <cyd@stupidchicken.com>

	* mini.texi (Minibuffer File): Minor copyedits.  Use xref to
	Remote Files node instead of linking directly to the Tramp manual.
	(Minibuffer Edit): Add xref to Blank Lines.
	(Completion): Add xref to Symbol Completion.  Remove redundant
	example, which is repeated in the next node.
	(Completion Commands): Minor clarifications.
	(Completion Styles): New node, split from Completion Commands.
	Document substring and initials styles.
	(Strict Completion): Remove information duplicated in other nodes.
	(Completion Options): Consolidate case difference discussion here.

	* help.texi (Help Mode): Fix kindex entries.

	* files.texi (File Names): Add index entries.

2011-10-07  Chong Yidong  <cyd@stupidchicken.com>

	* basic.texi (Inserting Text): Add xref to Completion.
	Add ucs-insert example, and document prefix argument.
	(Moving Point): Fix introduction; C-f/C-b are no longer equivalent
	to left/right.  Tweak left-char and right-char descriptions.
	M-left and M-right are now bound to left-word/right-word.
	(Erasing): Document delete-forward-char.

	* screen.texi (Screen, Menu Bar): Copyedits.
	(Point): Remove duplicate paragraph on cursors, also in Screen.
	(Mode Line): Trailing dashes no longer shown on X displays.

	* frames.texi (Non-Window Terminals): Index just "text-only
	terminal", which is used throughout the manual now.

	* entering.texi (Entering Emacs): Define "startup screen".
	Document window-splitting behavior with command-line inputs.
	(Exiting): Remove obsolete paragraph about shells without suspend
	functionality.

	* commands.texi (User Input): Define "input event" more clearly.
	(Keys): Add xref to Echo Area.
	(Commands): Clarify relation between commands and functions.

2011-10-06  Chong Yidong  <cyd@stupidchicken.com>

	* misc.texi (emacsclient Options): Document how emacsclient runs
	the Emacs daemon (Bug#9674).

2011-10-01  Chong Yidong  <cyd@stupidchicken.com>

	* basic.texi (Moving Point):
	* custom.texi (Mouse Buttons):
	* rmail.texi (Rmail Scrolling):
	* search.texi (Isearch Scroll):
	* display.texi (Scrolling): Replace scroll-up/down with
	scroll-up/down-command.  Fix scroll-preserve-screen-position
	description.  Document scroll-error-top-bottom.

2011-09-30  Glenn Morris  <rgm@gnu.org>

	* commands.texi (Keys): Whitespace fix.  (Bug#9635)

2011-09-24  Chong Yidong  <cyd@stupidchicken.com>

	* windows.texi (Pop Up Window): Defer discussion of window
	splitting to the Window Choice node.  Add index entries.
	(Force Same Window): Node deleted.
	(Displaying Buffers, Window Choice): New nodes.

	* buffers.texi (Select Buffer): Clarify description of
	buffer-switching commands.  Add xref to Window Display node.
	Don't repeat confirm-nonexistent-file-or-buffer description from
	Visiting node.  Remove even-window-heights.

	* frames.texi (Special Buffer Frames): Add xref to Window Choice.

2011-09-18  Chong Yidong  <cyd@stupidchicken.com>

	* cmdargs.texi (Icons X): Fix description of Emacs icon.

	* xresources.texi (Table of Resources): Fix documentation of
	bitmapIcon.

2011-09-15  Chong Yidong  <cyd@stupidchicken.com>

	* package.texi (Package Menu): Add package-menu-mark-upgrades.

2011-09-12  Eric Hanchrow  <eric.hanchrow@gmail.com>

	* frames.texi (Frame Commands): Note that delete-other-frames only
	deletes frames on current terminal.

2011-09-10  Eli Zaretskii  <eliz@gnu.org>

	* sending.texi (Mail Misc): Document mail-add-attachment.

2011-09-04  Eli Zaretskii  <eliz@gnu.org>

	* basic.texi (Inserting Text): Add index entries.  (Bug#9433)

2011-08-29  Chong Yidong  <cyd@stupidchicken.com>

	* modes.texi (Choosing Modes): auto-mode-case-fold is now t.

2011-08-28  Chong Yidong  <cyd@stupidchicken.com>

	* files.texi (File Archives):
	* cal-xtra.texi (Diary Display):
	* help.texi (Help Mode): Add xref to View Mode.

2011-08-28  Chong Yidong  <cyd@stupidchicken.com>

	* display.texi (View Mode): New node.  Move view-file here from
	Misc File Ops.  Move view-buffer here from Misc Buffer.

	* buffers.texi (Misc Buffer): Move view-buffer to View Mode.

	* files.texi (Misc File Ops): Document new
	delete-by-moving-to-trash behavior.  Remove view-file.

	* dired.texi (Dired Deletion): Shorten description of Trash.

	* misc.texi (emacsclient Options): Document server-port.

2011-08-27  Eli Zaretskii  <eliz@gnu.org>

	* frames.texi (Frame Commands): Advise setting focus-follows-mouse
	even on MS-Windows.  Fix a typo.

2011-08-26  Chong Yidong  <cyd@stupidchicken.com>

	* package.texi: New file, documenting the package manager.

	* emacs.texi: Include it.

	* help.texi (Help Summary): Add describe-package.

2011-08-25  Chong Yidong  <cyd@stupidchicken.com>

	* misc.texi (Printing): Convert subnodes into subsections.

	* text.texi (Two-Column): Move into Text chapter.

	* picture-xtra.texi (Picture Mode): Group with Editing Binary
	Files section.  Convert from chapter into section.

	* display.texi (Narrowing): Move into display chapter.

	* sending.texi (Sending Mail):
	* rmail.texi (Rmail):
	* misc.texi (Gnus, Document View):
	* dired.texi (Dired):
	* emacs.texi: Group the mail, rmail, and gnus chapters together.

2011-08-07  Juri Linkov  <juri@jurta.org>

	* dired.texi (Operating on Files): Rewrite according to the fact
	that `dired-do-chmod' doesn't use the `chmod' program anymore.

2011-07-30  Michael Albinus  <michael.albinus@gmx.de>

	* mini.texi (Minibuffer File): Insert a reference to Tramp for
	remote file name completion.  (Bug#9197)

2011-07-28  Eli Zaretskii  <eliz@gnu.org>

	* mule.texi (Bidirectional Editing): Document the fact that
	bidi-display-reordering is t by default.

2011-07-15  Lars Magne Ingebrigtsen  <larsi@gnus.org>

	* help.texi (Misc Help): Mention `describe-prefix-bindings'
	explicitly (bug#8904).

2011-07-14  Lars Magne Ingebrigtsen  <larsi@gnus.org>

	* trouble.texi (Checklist): Use an `M-x' example instead of an
	Emacs Lisp form to switch on the dribble file (bug#8056).

2011-07-13  Lars Magne Ingebrigtsen  <larsi@gnus.org>

	* custom.texi (Hooks): Mention buffer-local hooks (bug#6218).

2011-07-13  Glenn Morris  <rgm@gnu.org>

	* dired.texi (Dired Enter): Mention --dired.  (Bug#9039)

2011-07-13  Lars Magne Ingebrigtsen  <larsi@gnus.org>

	* mark.texi (Mark Ring): Clarify how many locations are saved
	(bug#5770).
	(Global Mark Ring): Ditto.

2011-07-12  Lars Magne Ingebrigtsen  <larsi@gnus.org>

	* text.texi (Table Recognition): Use "at point" instead of "under
	point" (bug#4345).

	* display.texi (Cursor Display): Mention `cursor-type'.

	* screen.texi (Point): Clarify that it's only if you use a block
	cursor that it appears to be on a character (bug#4345).

2011-07-12  Chong Yidong  <cyd@stupidchicken.com>

	* misc.texi (Amusements): Move dissociated press here, from its
	own section.

	* emacs.texi (Top): Update node listing.

2011-07-12  Lars Magne Ingebrigtsen  <larsi@gnus.org>

	* emacs.texi (Top): Change "inferiors" to "subnodes" for greater
	clarity (bug#3523).

2011-07-12  Chong Yidong  <cyd@stupidchicken.com>

	* cmdargs.texi (Initial Options): Document --no-site-lisp.
	(Misc X): Document --parent-id.

	* frames.texi (Frame Commands): Note that focus-follows-mouse now
	defaults to nil.

	* misc.texi (emacsclient Options): Document --parent-id.

	* msdog.texi (Windows HOME): Document _emacs as obsolete.

2011-07-11  Lars Magne Ingebrigtsen  <larsi@gnus.org>

	* emacs.texi: Use "..." instead of ``...'' in the menus
	(bug#3503).

2011-07-11  Chong Yidong  <cyd@stupidchicken.com>

	* killing.texi (Primary Selection): Document `only' setting for
	select-active-regions.

	* mark.texi (Setting Mark): Reference Shift Selection node.

	* frames.texi (Mouse Commands): Document mouse-yank-primary.

2011-07-11  Lars Magne Ingebrigtsen  <larsi@gnus.org>

	* mark.texi (Setting Mark): Clarify what's meant by "Shifted
	motion keys" (bug#3503).

	* emacs.texi: Change all the register node names from "RegPos"
	(etc.) to "Positional Registers" (etc.) (bug#3314).

2011-07-11  Chong Yidong  <cyd@stupidchicken.com>

	* killing.texi (Killing, Deletion and Killing, Killing by Lines)
	(Other Kill Commands, Kill Options): Copyedits.
	(Deletion and Killing, Kill Ring): Kill/yank now use clipboard.
	(Yanking): Move yank-excluded properties discussion here.
	(Cut and Paste): Move from frames.texi.  Update subnodes to
	describe x-select-enable-clipboard case.

	* frames.texi: Move Cut and Paste node and subnodes into
	killing.texi, except Mouse Commands and Word and Line Mouse.

2011-07-10  Andy Moreton  <andrewjmoreton@gmail.com>  (tiny change)

	* makefile.w32-in (EMACSSOURCES): Replace major.texi with modes.texi.

2011-07-10  Lars Magne Ingebrigtsen  <larsi@gnus.org>

	* screen.texi (Mode Line): Clarify that coding systems are
	characters, not letters (bug#1749).

	* cmdargs.texi (Environment): Mention removing variables
	(bug#1615).  Text suggested by Kevin Rodgers.

2011-07-10  Chong Yidong  <cyd@stupidchicken.com>

	* misc.texi (Amusements): Don't mention Yow; it's crippled.

	* modes.texi: Rename from major.texi.
	(Modes): New node.  Make Major Modes and Minor Modes subsections
	of this.  All callers changed.

	* custom.texi (Minor Modes): Move to modes.texi.

2011-07-10  Chong Yidong  <cyd@stupidchicken.com>

	* custom.texi (Syntax): Node deleted.

	* help.texi (Help Summary):
	* major.texi (Major Modes):
	* programs.texi (Parentheses):
	* search.texi (Regexp Backslash, Regexp Backslash)
	(Regexp Backslash):
	* text.texi (Words): Callers changed.

	* text.texi (Refill, Longlines): Delete nodes.

	* ack.texi (Acknowledgments): Longlines removed from manual.

	* emacs.texi (Top): Update node listing.

2011-07-09  Glenn Morris  <rgm@gnu.org>

	* fortran-xtra.texi (Fortran): Update handled extensions.

2011-07-03  Lars Magne Ingebrigtsen  <larsi@gnus.org>

	* display.texi (Scrolling): `C-v' (etc) are now bound to
	`scroll-*-command' (bug#8349).

2011-07-02  Lars Magne Ingebrigtsen  <larsi@gnus.org>

	* dired.texi (Subdirectories in Dired): Clarify that `C-u k'
	doesn't actually delete any files (bug#7125).

	* picture-xtra.texi (Rectangles in Picture): Clarify the prefix
	argument for `C-c C-k' (bug#7391).

	* frames.texi (Fonts): Mention "C-u C-x =" to find out what font
	you're currently using (bug#8489).

2011-07-01  Eli Zaretskii  <eliz@gnu.org>

	* mule.texi (Coding Systems): Move index entries from the previous
	change into their proper places.

2011-07-01  Lars Magne Ingebrigtsen  <larsi@gnus.org>

	* help.texi (Help Files): Document view-external-packages (bug#8902).

	* mule.texi (Coding Systems): Put a few more of the coding systems
	into the index (bug#8900).

2011-06-26  Glenn Morris  <rgm@gnu.org>

	* fortran-xtra.texi (Fortran): F90 mode is also for F2008.

2011-06-25  Andreas Rottmann  <a.rottmann@gmx.at>

	* misc.texi (emacsclient Options): Mention --frame-parameters.

2011-06-09  Glenn Morris  <rgm@gnu.org>

	* custom.texi (Specifying File Variables):
	Recommend explicit arguments for minor modes.

2011-06-02  Paul Eggert  <eggert@cs.ucla.edu>

	Document wide integers better.
	* buffers.texi (Buffers):
	* files.texi (Visiting): Document maxima for 64-bit machines,
	and mention virtual memory limits.

2011-05-28  Chong Yidong  <cyd@stupidchicken.com>

	* custom.texi (Hooks): Reorganize.  Mention Prog mode.

	* fixit.texi (Spelling): Mention using prog-mode-hook for flypsell
	prog mode (Bug#8240).

2011-05-27  Glenn Morris  <rgm@gnu.org>

	* custom.texi (Specifying File Variables):
	Major modes no longer need come first.

2011-05-22  Chong Yidong  <cyd@stupidchicken.com>

	* mule.texi (Specify Coding, Text Coding, Communication Coding):
	(File Name Coding, Terminal Coding): Add command names (Bug#8312).

2011-05-18  Glenn Morris  <rgm@gnu.org>

	* ack.texi (Acknowledgments): Remove fakemail.c.

2011-05-17  Chong Yidong  <cyd@stupidchicken.com>

	Fixes for fitting text into 7x9 printed manual.
	* building.texi (Flymake, Breakpoints Buffer):
	* calendar.texi (Appointments):
	* cmdargs.texi (General Variables, Display X):
	* custom.texi (Saving Customizations, Face Customization)
	(Directory Variables, Minibuffer Maps, Init Rebinding):
	* display.texi (Font Lock, Font Lock, Useless Whitespace):
	* fixit.texi (Spelling):
	* frames.texi (Creating Frames, Fonts):
	* help.texi (Help Files):
	* mini.texi (Minibuffer File):
	* misc.texi (emacsclient Options, Emulation):
	* msdog.texi (Windows Startup, Windows HOME, Windows Fonts):
	* mule.texi (International Chars, Language Environments)
	(Select Input Method, Modifying Fontsets, Charsets):
	* programs.texi (Custom C Indent):
	* rmail.texi (Rmail Labels):
	* text.texi (Table Conversion):
	* trouble.texi (Known Problems, Known Problems):
	* windows.texi (Change Window):
	* xresources.texi (GTK resources): Reflow text and re-indent code
	examples to avoid TeX overflows and underflows on 7x9 paper.

	* emacs.texi: Fix the (commented out) smallbook command.

	* macos.texi (Mac / GNUstep Events):
	* xresources.texi (Lucid Resources): Remove extraneous examples.

2011-05-10  Glenn Morris  <rgm@gnu.org>

	* custom.texi (Specifying File Variables):
	Deprecate using mode: for minor modes.

2011-05-07  Glenn Morris  <rgm@gnu.org>

	* cal-xtra.texi (Sexp Diary Entries): Mention diary-hebrew-birthday.

2011-05-06  Glenn Morris  <rgm@gnu.org>

	* calendar.texi (Appointments): Mention appt-warning-time-regexp.

	* cal-xtra.texi (Fancy Diary Display): Mention diary comments.

2011-05-02  Lars Magne Ingebrigtsen  <larsi@gnus.org>

	* misc.texi (Emacs Server): Document `server-eval-at'.

2011-04-24  Chong Yidong  <cyd@stupidchicken.com>

	* maintaining.texi (List Tags): Document next-file.
	Suggested by Uday S Reddy.

2011-04-23  Juanma Barranquero  <lekktu@gmail.com>

	* mini.texi (Minibuffer Edit):
	* screen.texi (Mode Line): Fix typo.

2011-04-20  Christoph Scholtes  <cschol2112@googlemail.com>

	* maintaining.texi (Old Revisions): Mention new function vc-ediff.

2011-03-26  Chong Yidong  <cyd@stupidchicken.com>

	* display.texi (Auto Scrolling): Fix scroll-up/scroll-down confusion.

2011-03-30  Eli Zaretskii  <eliz@gnu.org>

	* display.texi (Auto Scrolling): Document the limit of 100 lines
	for never-recentering scrolling with `scroll-conservatively'.
	(Bug#6671)

2011-03-12  Eli Zaretskii  <eliz@gnu.org>

	* msdog.texi (Windows HOME): Fix the wording to clarify how Emacs sets
	HOME on Windows and where it looks for init files.  (Bug#8221)

2011-03-10  Eli Zaretskii  <eliz@gnu.org>

	* search.texi (Regexp Example):
	* mule.texi (International Chars):
	* building.texi (External Lisp): Don't use characters outside
	ISO-8859-1.

2011-03-09  Eli Zaretskii  <eliz@gnu.org>

	* ack.texi (Acknowledgments): Convert to ISO-8859-1 encoding.
	Use Texinfo @-commands for non Latin-1 characters.

	* makefile.w32-in (MAKEINFO_OPTS): Add --enable-encoding.

	* custom.texi (Init File): Add index entries for ".emacs".
	(Bug#8210)

2011-03-08  Jan Djärv  <jan.h.d@swipnet.se>

	* xresources.texi (GTK resources): ~/.emacs.d/gtkrc does not work
	for Gtk+ 3.

2011-03-08  Glenn Morris  <rgm@gnu.org>

	* Makefile.in (MAKEINFO_OPTS): Add --enable-encoding.
	* emacs.texi (Acknowledgments):
	* ack.texi (Acknowledgments): Names to UTF-8.
	* emacs.texi: Set documentencoding.

	* display.texi (Optional Mode Line): Don't mention exactly where
	display-time appears.  (Bug#8193)

2011-03-07  Chong Yidong  <cyd@stupidchicken.com>

	* Version 23.3 released.

2011-03-06  Chong Yidong  <cyd@stupidchicken.com>

	* search.texi (Isearch Yank): C-y now bound to isearch-yank-kill.

2011-03-03  Drake Wilson  <drake@begriffli.ch>  (tiny change)

	* misc.texi (emacsclient Options): Add q/quiet.

2011-03-02  Glenn Morris  <rgm@gnu.org>

	* mule.texi (Communication Coding) <x-select-request-type>:
	Remove duplicate (essentially) paragraph.  (Bug#8148)

2011-03-01  Christoph Scholtes  <cschol2112@googlemail.com>

	* maintaining.texi (Format of ChangeLog): Add reference to
	add-log-full-name.
	(Change Log Commands): Add documentation for combining multiple
	symbols in one change.

2011-03-01  Glenn Morris  <rgm@gnu.org>

	* custom.texi (Directory Variables):
	Give an example of excluding subdirectories.

2011-02-28  Eli Zaretskii  <eliz@gnu.org>

	* search.texi (Regexp Search): Move index entries about regexps to the
	"Regexps" node.  Add index entries for regexp search.  (Bug#8096)

2011-02-19  Glenn Morris  <rgm@gnu.org>

	* dired.texi (Dired): Dired-X version number was dropped.

2011-02-14  Jan Djärv  <jan.h.d@swipnet.se>

	* xresources.texi (X Resources): Remove *faceName and replace it with
	*font for Lucid.

2011-02-05  Chong Yidong  <cyd@stupidchicken.com>

	* rmail.texi (Rmail Display): Document Rmail MIME support more
	accurately.

	* maintaining.texi (VC Change Log): Document vc-log-incoming and
	vc-log-outgoing.
	(Merging): Document vc-find-conflicted-file.

2011-02-05  Glenn Morris  <rgm@gnu.org>

	* custom.texi (Variables): Fix typo.

2011-01-31  Chong Yidong  <cyd@stupidchicken.com>

	* search.texi (Regexps): Copyedits.  Mention character classes
	(Bug#7809).

	* files.texi (File Aliases): Restore explanatory text from Eli
	Zaretskii, accidentally removed in 2011-01-08 commit.

2011-01-29  Eli Zaretskii  <eliz@gnu.org>

	* makefile.w32-in (MAKEINFO): Remove options, leave only program name.
	(MAKEINFO_OPTS): New variable.
	(ENVADD, $(infodir)/emacs): Use $(MAKEINFO_OPTS).
	(emacs.html): New target.
	(clean): Remove emacs.html.

2011-01-23  Werner Lemberg  <wl@gnu.org>

	* Makefile.in (MAKEINFO): Now controlled by `configure'.
	(MAKEINFO_OPTS): New variable.  Use it where appropriate.
	(ENVADD): Updated.

2011-01-18  Glenn Morris  <rgm@gnu.org>

	* ack.texi, emacs.texi (Acknowledgments): Update for ERT addition.

	* ack.texi (Acknowledgments): Remove mention of replaced prolog.el.

2011-01-15  Chong Yidong  <cyd@stupidchicken.com>

	* building.texi (Compilation): Improve instructions for running two
	compilations (Bug#7573).

	* files.texi (Backup Names): Document the new location of the
	last-resort backup file.

	* files.texi (File Aliases): Move directory-abbrev-alist doc from Lisp
	manual.  Explain why directory-abbrev-alist elements should be anchored
	(Bug#7777).

2011-01-15  Eli Zaretskii  <eliz@gnu.org>

	* msdog.texi (Windows Startup): Correct inaccurate description of
	differences between emacsclient.exe and emacsclientw.exe.

2011-01-02  Chong Yidong  <cyd@stupidchicken.com>

	* rmail.texi (Rmail Display): Edit for grammar and conciseness.

2011-01-02  Kenichi Handa  <handa@m17n.org>

	* rmail.texi (Rmail Display): Describe new features of Rmail in Info.

2011-01-02  Eli Zaretskii  <eliz@gnu.org>

	* frames.texi (Cut and Paste): Modify the section's name and text:
	don't mix "cut/paste" with "kill/yank".
	(Cut/Paste Other App): Describe the per-session emulation of PRIMARY.
	(Bug#7702)

	* trouble.texi (Checklist): Mention debug-on-quit.  (Bug#7667)

2011-01-02  Glenn Morris  <rgm@gnu.org>

	* maintaining.texi: Move inclusion of emerge after EDE, so that it
	matches its position in the menu.  (Bug#7674)

2011-01-02  Glenn Morris  <rgm@gnu.org>

	* trouble.texi (Checklist): Mention not replying via news either.

2010-12-30  Tassilo Horn  <tassilo@member.fsf.org>

	* misc.texi (Document View): Update DocView section with newly
	supported document formats.

2010-12-21  Chong Yidong  <cyd@stupidchicken.com>

	* killing.texi: Resection the Info version to conform to the
	printed manual, to avoid making sections on Accumulating Text, CUA
	and Rectangles into full chapters.

2010-12-13  Eli Zaretskii  <eliz@gnu.org>

	* custom.texi (Init Syntax): Add index entries for "character syntax".
	(Bug#7576)

2010-12-13  Karel Klíč  <kklic@redhat.com>

	* text.texi (HTML Mode): Small fixes.  (Bug#7607)

2010-12-13  Glenn Morris  <rgm@gnu.org>

	* trouble.texi (Checklist): Fix typo in newsgroup name.

2010-12-13  Chong Yidong  <cyd@stupidchicken.com>

	* search.texi (Word Search): Note that the lazy highlight always
	matches to whole words (Bug#7470).

2010-12-13  Eli Zaretskii  <eliz@gnu.org>

	* display.texi (Optional Mode Line): Make the description of
	load-average more accurate.

	* msdog.texi (Windows HOME): Mention that HOME can also be set in the
	registry, with a cross-reference.
	(Windows Startup): New node.  Move the stuff about the current
	directory from "Windows HOME".

2010-11-27  Bob Rogers  <rogers-emacs@rgrjr.dyndns.org>

	* maintaining.texi (VC With A Locking VCS, VC Directory Commands):
	* vc1-xtra.texi (Customizing VC, General VC Options): Small fixes.

2010-11-27  Chong Yidong  <cyd@stupidchicken.com>

	* maintaining.texi (Version Control Systems): Fix repeated sentence.
	Suggested by Štěpán Němec.

2010-11-27  Chong Yidong  <cyd@stupidchicken.com>

	* maintaining.texi (Version Control): Say "commit", not "check in".
	(Version Control Systems): Simplify descriptions.
	(VCS Merging, VCS Changesets, VCS Repositories): New nodes, split from
	VCS Concepts.
	(VC Mode Line): Update example.
	(Old Revisions): Document revert-buffer for vc-diff.
	(Log Buffer): Promote to a subsection.  Document header lines.

	* macos.texi (Mac / GNUstep Basics):
	Document ns-right-alternate-modifier.

	* emacs.texi (Top): Update node listing.

2010-11-13  Eli Zaretskii  <eliz@gnu.org>

	* rmail.texi (Rmail Coding): Characters with no fonts are not
	necessarily displayed as empty boxes.

	* mule.texi (Language Environments, Fontsets): Characters with no
	fonts are not necessarily displayed as empty boxes.

	* display.texi (Text Display): Document display of glyphless
	characters.

2010-11-13  Glenn Morris  <rgm@gnu.org>

	* basic.texi (Position Info): Add M-x count-words-region.

2010-11-11  Glenn Morris  <rgm@gnu.org>

	* msdog.texi (ls in Lisp): Update for ls-lisp changes.

2010-11-09  Eli Zaretskii  <eliz@gnu.org>

	* msdog.texi (Windows HOME): Add information regarding startup
	directory when invoking Emacs from a desktop shortcut.  (bug#7300)

2010-10-11  Glenn Morris  <rgm@gnu.org>

	* Makefile.in (MAKEINFO): Add explicit -I$srcdir.

	* Makefile.in (.texi.dvi): Remove unnecessary suffix rule.
	(DVIPS): New variable.
	(.PHONY): Add html, ps.
	(html, emacs.html, ps, emacs.ps, emacs-xtra.ps): New targets.
	(clean): Delete html, ps files.

2010-10-09  Eli Zaretskii  <eliz@gnu.org>

	* makefile.w32-in (EMACSSOURCES): Add emacsver.texi.

2010-10-09  Glenn Morris  <rgm@gnu.org>

	* Makefile.in (VPATH): Remove.
	(infodir): Make it absolute.
	(mkinfodir, $(infodir)/emacs, infoclean): No need to cd $srcdir.

	* Makefile.in (dist): Anchor regexps.

	* Makefile.in (EMACSSOURCES): Put emacs.texi first.
	($(infodir)/emacs, emacs.dvi, emacs.pdf, emacs-xtra.dvi)
	(emacs-xtra.pdf): Use $<.

	* Makefile.in (infoclean): Remove harmless, long-standing error.

	* Makefile.in ($(infodir)): Delete rule.
	(mkinfodir): New.
	($(infodir)/emacs): Use $mkinfodir instead of infodir.

	* Makefile.in (distclean): Do not delete emacsver.texi.
	(dist): Remove reference to emacsver.texi.in.
	* emacsver.texi: New file, replacing emacsver.texi.in.

2010-10-09  Glenn Morris  <rgm@gnu.org>

	* emacsver.texi.in: New file.
	* emacs.texi: Set EMACSVER by including emacsver.texi.
	* Makefile.in (distclean): Delete emacsver.texi.
	(dist): Copy emacsver.texi.
	(EMACSSOURCES): Add emacsver.texi.

	* ack.texi (Acknowledgments): No more b2m.c.

	* Makefile.in (.PHONY): Declare info, dvi, pdf, dist.
	(emacs): Remove rule.
	(dist): No need to deal with the emacs rule any more.

2010-10-07  Glenn Morris  <rgm@gnu.org>

	* Makefile.in (version): New, set by configure.
	(clean): Delete dist tar file.
	(dist): Use version in tar name.

2010-10-06  Glenn Morris  <rgm@gnu.org>

	* Makefile.in (EMACS_XTRA): Add the main source file.
	(emacs-xtra.dvi, emacs-xtra.pdf): Remove explicit emacs-xtra.texi.
	(mostlyclean): No core files, reorder other files.
	(clean): Delete specific dvi and pdf files.
	(infoclean, dist): New rules.
	(maintainer-clean): Use infoclean.
	($(infodir)): Add parallel build workaround.

2010-10-04  Glenn Morris  <rgm@gnu.org>

	* Makefile.in (SHELL): Set it.
	(INFO_TARGETS, DVI_TARGETS): Remove variables.
	(info, dvi): Replace above variables with their expansions.
	(info): Move mkdir from here...
	($(infodir)/emacs): ... to here (for parallel builds).
	(pdf): New target.
	($(infodir)/emacs): Pass -o option to makeinfo.
	(.PHONY): Declare clean rules.
	(maintainer-clean): Delete dvi and pdf files.
	Guard against cd failures.  Use a more restrictive delete.

2010-10-02  Glenn Morris  <rgm@gnu.org>

	* misc.texi (Shell Mode): Remove reference to old function name.

2010-09-30  Eli Zaretskii  <eliz@gnu.org>

	* maintaining.texi (VC Mode Line): Mention all the possible VC status
	indicator characters.

2010-09-29  Glenn Morris  <rgm@gnu.org>

	* Makefile.in (top_srcdir): Remove unused variable.

2010-09-14  Glenn Morris  <rgm@gnu.org>

	* cal-xtra.texi (Fancy Diary Display): Emphasize that sort should be
	the last hook item.

	* calendar.texi (Appointments): Also updated when a diary include file
	is saved.

2010-09-14  Glenn Morris  <rgm@gnu.org>

	* trouble.texi (Bugs): Update the section intro.
	(Known Problems): New section.
	(Checklist): Misc updates.  Prefer M-x report-emacs-bug.
	(Sending Patches): Bug fixes are best as responses to existing bugs.
	* emacs.texi (Known Problems): Add menu entry for new section.

2010-09-09  Glenn Morris  <rgm@gnu.org>

	* xresources.texi: Untabify.

2010-09-06  Chong Yidong  <cyd@stupidchicken.com>

	* dired.texi (Dired Enter): Minor doc fix (Bug#6982).

2010-09-06  Glenn Morris  <rgm@gnu.org>

	* misc.texi (Saving Emacs Sessions): Mention desktop-path.  (Bug#6948)

2010-09-02  Jan Djärv  <jan.h.d@swipnet.se>

	* frames.texi (Cut/Paste Other App): Remove vut-buffer text.

2010-08-21  Glenn Morris  <rgm@gnu.org>

	* misc.texi (Amusements): Mention bubbles and animate.

2010-07-31  Eli Zaretskii  <eliz@gnu.org>

	* files.texi (Visiting): Add more index entries for
	large-file-warning-threshold.

2010-07-29  Jan Djärv  <jan.h.d@swipnet.se>

	* frames.texi (Tool Bars): Add doc for tool-bar-position.

2010-06-23  Glenn Morris  <rgm@gnu.org>

	* abbrevs.texi, basic.texi, buffers.texi, building.texi, calendar.texi:
	* custom.texi, dired.texi, display.texi, emacs.texi, emerge-xtra.texi:
	* files.texi, fortran-xtra.texi, frames.texi, help.texi, killing.texi:
	* maintaining.texi, mark.texi, mini.texi, misc.texi, msdog.texi:
	* mule.texi, programs.texi, rmail.texi, screen.texi, search.texi:
	* sending.texi, text.texi, trouble.texi, vc1-xtra.texi, xresources.texi:
	Untabify Texinfo files.

2010-06-10  Glenn Morris  <rgm@gnu.org>

	* basic.texi (Inserting Text): Minor clarification.  (Bug#6374)

	* basic.texi (Inserting Text): Fix typo.

2010-06-10  Glenn Morris  <rgm@gnu.org>

	* ack.texi (Acknowledgments):
	* emacs.texi (Acknowledgments): Update for notifications.el.

2010-05-31  Daiki Ueno  <ueno@unixuser.org>

	* dired.texi (Operating on Files): Mention encryption commands
	(Bug#6315).

2010-05-29  Eli Zaretskii  <eliz@gnu.org>

	* basic.texi (Moving Point): Update due to renaming of commands bound
	to arrows.  Document bidi-aware behavior of C-<right> and C-<left>.

2010-05-18  Eli Zaretskii  <eliz@gnu.org>

	* display.texi (Fringes): Document reversal of fringe arrows for R2L
	paragraphs.
	(Line Truncation): Fix wording for bidi display.

	* basic.texi (Moving Point): Document bidi-aware behavior of the arrow
	keys.

2010-05-08  Chong Yidong  <cyd@stupidchicken.com>

	* building.texi (GDB Graphical Interface): Remove misleading comparison
	to an IDE (Bug#6128).

2010-05-08  Štěpán Němec  <stepnem@gmail.com>  (tiny change)

	* programs.texi (Man Page):
	* misc.texi (Invoking emacsclient):
	* mini.texi (Repetition):
	* mark.texi (Setting Mark): Fix typos.

2010-05-08  Chong Yidong  <cyd@stupidchicken.com>

	* misc.texi (Printing): Document htmlfontify-buffer.

2010-05-08  Glenn Morris  <rgm@gnu.org>

	* calendar.texi (Displaying the Diary, Format of Diary File):
	Fix external cross-references for TeX format output.

2010-05-07  Chong Yidong  <cyd@stupidchicken.com>

	* Version 23.2 released.

2010-05-02  Jan Djärv  <jan.h.d@swipnet.se>

	* cmdargs.texi (Initial Options): Mention --chdir.

2010-04-21  Jan Djärv  <jan.h.d@swipnet.se>

	* frames.texi (Tool Bars): Add tool-bar-style.

2010-04-21  Glenn Morris  <rgm@gnu.org>

	* ack.texi, emacs.texi (Acknowledgments): Add SELinux support.

2010-04-18  Chong Yidong  <cyd@stupidchicken.com>

	* programs.texi (Semantic): New node.

	* maintaining.texi (EDE): New node.

	* emacs.texi: Update node listing.

	* misc.texi (Gnus): Use the `C-h i' keybinding for info.

2010-04-18  Glenn Morris  <rgm@gnu.org>

	* emacs.texi (Acknowledgments): Remove duplicate.

	* maintaining.texi (VC Directory Commands): Mention stashes and shelves.

2010-04-18  Glenn Morris  <rgm@gnu.org>

	* dired.texi (Misc Dired Features): Mention VC diff and log.
	* maintaining.texi (Old Revisions, VC Change Log):
	Mention that diff and log work in Dired buffers.

	* help.texi (Help Summary): Mention M-x info-finder.

	* ack.texi (Acknowledgments): Add mpc.el.

	* custom.texi (Specifying File Variables, Directory Variables):
	Document new commands for manipulating local variable lists.

2010-04-18  Glenn Morris  <rgm@gnu.org>

	* trouble.texi (Contributing): Add cindex entry.
	Mention etc/CONTRIBUTE.

2010-04-18  Chong Yidong  <cyd@stupidchicken.com>

	* mark.texi (Persistent Mark): Copyedits.  Replace undo example with
	query-replace (Bug#5774).

2010-04-16  Glenn Morris  <rgm@gnu.org>

	* ack.texi, emacs.texi (Acknowledgments): Update for Org changes.

2010-04-11  Jan Djärv  <jan.h.d@swipnet.se>

	* xresources.texi (Lucid Resources): Mention faceName for dialogs.

2010-04-08  Jan Djärv  <jan.h.d@swipnet.se>

	* xresources.texi (Lucid Resources): Mention faceName to set Xft fonts.

2010-03-30  Eli Zaretskii  <eliz@gnu.org>

	* mule.texi (Input Methods): Mention "C-x 8 RET" and add a
	cross-reference to "Inserting Text".

	* basic.texi (Inserting Text): Add an index entry for "C-x 8 RET".
	Mention completion provided by `ucs-insert'.

2010-03-30  Chong Yidong  <cyd@stupidchicken.com>

	* sending.texi (Sending Mail): Note variables that may need
	customizing.
	(Mail Sending): Expand discussion of send-mail-function.

2010-03-30  Chong Yidong  <cyd@stupidchicken.com>

	Document Message mode as the default mail mode.

	* sending.texi (Sending Mail): Copyedits.
	(Mail Format, Mail Headers): Document mail-from-style changes.
	(Mail Commands): Rename from Mail mode.  Document Message mode.
	(Mail Misc): Rename from Mail mode Misc.
	(Mail Sending, Header Editing, Mail Misc): Switch to Message mode
	command names and update keybindings.
	(Header Editing): Document message-tab.  De-document
	mail-self-blind, mail-default-reply-to, and mail-archive-file-name in
	favor of mail-default-headers.  Ad index entries for user-full-name and
	user-mail-address.
	(Citing Mail): Update changes in Message mode behavior.
	Document mail-yank-prefix.
	(Mail Signature): New node, moved from Mail Misc.
	(Mail Aliases): Mail abbrevs are the default with Message mode.
	(Mail Methods): Note that Message mode is now the default.

	* rmail.texi (Rmail Reply):
	* text.texi (Text Mode):
	* major.texi (Major Modes):
	* mule.texi (Output Coding): Refer to Message mode.

	* custom.texi (Init Examples): Add xref to Mail Header.

	* emacs.texi (Top): Fix xrefs.

2010-03-30  Chong Yidong  <cyd@stupidchicken.com>

	* maintaining.texi (VC With A Merging VCS): C-x v v now creates a
	repository if there is none.
	(VC Change Log): Rename from VC Status.  Document vc-log-show-limit and
	vc-print-root-log.
	(Old Revisions): Copyedits.  Document vc-root-diff.

	* programs.texi (Program Modes): Mention Javascript mode.

	* text.texi (HTML Mode): Note that nXML is now the default XML mode.
	* emacs.texi: Update node description.

	* misc.texi (Navigation): Document doc-view-continuous.
	(Shell Ring): Document new M-r binding.  M-s is no longer bound.

2010-03-30  Juri Linkov  <juri@jurta.org>

	* search.texi (Other Repeating Search): Remove line that `occur'
	can not handle multiline matches.

2010-03-30  Eli Zaretskii  <eliz@gnu.org>

	* mule.texi (International): Mention support of bidirectional editing.
	(Bidirectional Editing): New section.

2010-03-28  Nick Roberts  <nickrob@snap.net.nz>

	* emacs.texi (Top): Update node names to those in building.texi.

2010-03-27  Nick Roberts  <nickrob@snap.net.nz>

	doc/emacs/building.texi: Describe restored GDB/MI functionality
	removed by 2009-12-29T07:15:34Z!nickrob@snap.net.nz.
	doc/emacs/emacs.texi: Update node names for building.texi.

2010-03-24  Glenn Morris  <rgm@gnu.org>

	* ack.texi (Acknowledgments):
	* emacs.texi (Acknowledgments): Fix ispell attribution.  (Bug#5759)

2010-03-20  Jan Djärv  <jan.h.d@swipnet.se>

	* xresources.texi (Table of Resources): Clarify toolBar number
	for Gtk+.

	* frames.texi (Menu Bars): menuBarLines => menuBar (bug#5736).

2010-03-21  Chong Yidong  <cyd@stupidchicken.com>

	* dired.texi (Dired Updating): Document dired-auto-revert-buffer.

	* search.texi (Other Repeating Search): Document multi-isearch-buffers
	and multi-isearch-buffers-regexp.

	* indent.texi (Indentation): Clarify description of
	indent-for-tab-command.  Document tab-always-indent.

2010-03-20  Chong Yidong  <cyd@stupidchicken.com>

	* cmdargs.texi (Font X): Move most content to Fonts.

	* frames.texi (Fonts): New node.  Document font-use-system-font.

	* emacs.texi (Top):
	* xresources.texi (Table of Resources):
	* mule.texi (Defining Fontsets, Charsets): Update xrefs.

2010-03-10  Chong Yidong  <cyd@stupidchicken.com>

	* Branch for 23.2.

2010-03-06  Chong Yidong  <cyd@stupidchicken.com>

	* custom.texi (Init Examples): Add xref to Locals.

	* major.texi (Choosing Modes): Mention usage of setq-default for
	setting the default value of major-mode (Bug#5688).

2010-03-02  Chong Yidong  <cyd@stupidchicken.com>

	* frames.texi (Mouse Avoidance): Mention make-pointer-invisible.

	* display.texi (Display Custom): Document make-pointer-invisible and
	underline-minimum-offset.  Remove inverse-video.

2010-02-21  Chong Yidong  <cyd@stupidchicken.com>

	* frames.texi (Frame Commands): Note that the last ordinary frame can
	be deleted in daemon mode (Bug#5616).

2010-02-18  Glenn Morris  <rgm@gnu.org>

	* trouble.texi (Contributing): Repository is no longer CVS.

2010-02-08  Glenn Morris  <rgm@gnu.org>

	* buffers.texi (Uniquify): Must explicitly load library.  (Bug#5529)

2010-02-01  Stefan Monnier  <monnier@iro.umontreal.ca>

	* display.texi (Useless Whitespace, Text Display):
	* custom.texi (Init Examples): Avoid obsolete special default variables
	like default-major-mode.

2010-01-24  Mark A. Hershberger  <mah@everybody.org>

	* programs.texi (Other C Commands): Replace reference to obsolete
	c-subword-mode.

2010-01-21  Glenn Morris  <rgm@gnu.org>

	* trouble.texi (Bugs): Fix PROBLEMS keybinding.

2010-01-12  Glenn Morris  <rgm@gnu.org>

	* trouble.texi (Checklist): Use bug-gnu-emacs rather than
	emacs-pretest-bug for bug reports for development versions.

2010-01-11  Glenn Morris  <rgm@gnu.org>

	* display.texi (Highlight Interactively): `t' does not mean highlight
	all patterns.  (Bug#5335)

2009-12-29  Chong Yidong  <cyd@stupidchicken.com>

	* misc.texi (Shell): Document async-shell-command.

	* building.texi (Grep Searching): Document zrgrep.

	* mini.texi (Completion Options): Mention `initials' completion style.

2009-12-29  Nick Roberts  <nickrob@snap.net.nz>

	* building.texi: Import GDB Graphical Interface description from
	EMACS_23_1_RC.

2009-12-24  Chong Yidong  <cyd@stupidchicken.com>

	* emacs.texi (Top): Update node listing.

	* abbrevs.texi (Saving Abbrevs): Abbrev file should be in .emacs.d.

	* basic.texi (Moving Point): M-r is now move-to-window-line-top-bottom.

	* cmdargs.texi (Initial Options):
	* xresources.texi (Resources): Document inhibit-x-resources.

	* custom.texi (Specifying File Variables): Note that minor modes are
	enabled unconditionally.

	* display.texi (Scrolling): Briefly document the old recenter command,
	and document recenter-positions.

	* files.texi (Visiting):
	* buffers.texi (Buffers): Max buffer size is now 512 MB.

	* frames.texi (Cut/Paste Other App):
	Document save-interprogram-paste-before-kill.

	* killing.texi (Kill Options): New node.

2009-12-05  Chong Yidong  <cyd@stupidchicken.com>

	* misc.texi (Shell Options): ansi-color is now default.

2009-12-05  Glenn Morris  <rgm@gnu.org>

	* emacs.texi (Top): Update menu for cal-xtra node changes.
	* calendar.texi (Displaying the Diary): Holidays may be in the buffer
	or mode line.  Don't mention invisible text or the details of
	diary-print-entries here, only in cal-xtra.
	(Format of Diary File): Mention that the "date on first line" format
	only really affects the simple display.
	* cal-xtra.texi (Advanced Calendar/Diary Usage): Update menu.
	(Diary Customizing): Holidays may be in the buffer or mode line.
	Move diary-print-entries to the "Diary Display" section.
	(Diary Display): New section, split out from "Fancy Diary Display".
	Explain the limitations of simple display, and how to print it.

	* calendar.texi (Displaying the Diary): Mention keys apply to calendar.

	* cal-xtra.texi (Diary Display): Mention View mode.

2009-11-29  Juri Linkov  <juri@jurta.org>

	* display.texi (Highlight Interactively): Actually a list of
	default faces is pre-loaded into a list of default values
	instead of the history.

2009-11-20  Glenn Morris  <rgm@gnu.org>

	* ack.texi (Acknowledgments):
	* emacs.texi (Acknowledgments): Add htmlfontify.

2009-11-14  Glenn Morris  <rgm@gnu.org>

	* cal-xtra.texi (Holiday Customizing): Replace obsolete alias.

	* ack.texi (Acknowledgments):
	* emacs.texi (Acknowledgments): Update for recent Org changes.

2009-10-31  Chong Yidong  <cyd@stupidchicken.com>

	* mule.texi (Charsets): Numerous copyedits.  Don't discuss the
	`charset' property, which is irrelevant to the user manual (Bug#3526).

2009-10-14  Juanma Barranquero  <lekktu@gmail.com>

	* trouble.texi (DEL Does Not Delete): Fix typo.

2009-10-05  Michael Albinus  <michael.albinus@gmx.de>

	* files.texi (Misc File Ops): Mention copy-directory.

2009-10-04  Eli Zaretskii  <eliz@gnu.org>

	* mule.texi (Unibyte Mode): Emphasize that
	unibyte-display-via-language-environment affects only the display.

	* display.texi (Horizontal Scrolling): Document cursor behavior under
	horizontal scrolling when point moves off the screen (Bug#4564).
	Improve wording.

2009-10-01  Michael Albinus  <michael.albinus@gmx.de>

	* files.texi (Directories): delete-directory prompts for recursive
	deletion.

2009-09-30  Glenn Morris  <rgm@gnu.org>

	* ack.texi (Acknowledgments):
	* emacs.texi (Acknowledgments): CEDET updates.  Fix Hungarian accent.

2009-09-25  Tassilo Horn  <tassilo@member.fsf.org>

	* dired.texi (Dired Navigation): Use @code instead of @var for
	dired-isearch-filenames, so that it's not capitalized.

2009-09-19  Chong Yidong  <cyd@stupidchicken.com>

	* frames.texi (Frame Commands): C-z is now bound to suspend-frame.

	* entering.texi (Exiting): C-z is now bound to suspend-frame.

	* custom.texi (Init Examples): Replace Rumseld with Cheny (Bug#3519).
	(Key Bindings): Reference Init Rebinding in introductory text.
	Shift some of the introduction to Keymaps node.
	(Keymaps): Simplify.
	(Local Keymaps): Simplify.  Move binding example to Init Rebinding.
	(Minibuffer Maps): Remove mention of Mocklisp.
	(Init Rebinding): Move mode-local rebinding example here from Local
	Keymaps.
	(Modifier Keys): Clarify.
	(Rebinding): Add cindex for "binding keys".

2009-09-13  Chong Yidong  <cyd@stupidchicken.com>

	* misc.texi (Invoking emacsclient): Minor clarifications (Bug#4419).

2009-08-31  Nick Roberts  <nickrob@snap.net.nz>

	* building.texi (Threads Buffer, Multithreaded Debugging):
	Reorganize these two sections.

2009-08-29  Eli Zaretskii  <eliz@gnu.org>

	* cmdargs.texi (Initial Options): Fix last change.

2009-08-29  Stefan Monnier  <monnier@iro.umontreal.ca>

	* mule.texi (Enabling Multibyte):
	* cmdargs.texi (General Variables): Remove EMACS_UNIBYTE.
	(Initial Options): Remove --(no-)multibyte, --(no-)unibyte.

2009-08-20  Glenn Morris  <rgm@gnu.org>

	* cal-xtra.texi (Non-Gregorian Diary): Mention ``Adar I'' special case.

2009-08-19  Glenn Morris  <rgm@gnu.org>

	* ack.texi (Acknowledgments): Remove cvtmail.  Mention info-finder.

2009-08-18  Glenn Morris  <rgm@gnu.org>

	* ack.texi (Acknowledgments):
	* emacs.texi (Acknowledgments): Update for js.el replacing js2-mode.el.

	* ack.texi (Acknowledgments): Add ucs-normalize.el and files-x.el.

2009-08-09  Glenn Morris  <rgm@gnu.org>

	* ack.texi (Acknowledgments):
	* emacs.texi (Acknowledgments): Add gdb-mi entry.

2009-08-08  Dmitry Dzhus  <dima@sphinx.net.ru>

	* emacs.texi (Top): Add new menu items for GDB-UI.

	* building.texi (GDB Graphical Interface): Add Multithreaded debugging
	section.  Threads buffer is in separate section now.

2009-08-08  Glenn Morris  <rgm@gnu.org>

	* ack.texi (Acknowledgments):
	* emacs.texi (Acknowledgments):
	Update for js2-mode and org changes.

2009-08-02  Michael Albinus  <michael.albinus@gmx.de>

	* files.texi (Reverting): Auto-Revert Tail mode works also for remote
	files.

2009-07-28  Chong Yidong  <cyd@stupidchicken.com>

	* building.texi (Lisp Libraries): Clarify meaning of autoloading.

2009-07-23  Glenn Morris  <rgm@gnu.org>

	* programs.texi (Matching): Update blink-matching-paren-distance.

2009-07-21  Chong Yidong  <cyd@stupidchicken.com>

	* frames.texi (Cut/Paste Other App): For select-active-regions,
	selection is now updated on moving point.

2009-07-21  Richard Stallman  <rms@gnu.org>

	* glossary.texi (GNU, Daemon): Update information.

2009-07-19  Juri Linkov  <juri@jurta.org>

	* custom.texi (Specifying File Variables, Safe File Variables):
	"variables/value pairs" -> "variable/value pairs".

2009-07-15  Glenn Morris  <rgm@gnu.org>

	* misc.texi (Gnus): Remove widow.

2009-07-11  Glenn Morris  <rgm@gnu.org>

	* Makefile.in (TEXI2PDF): New.
	(emacs.pdf, emacs-xtra.pdf): New targets.

	* arevert-xtra.texi (Autorevert): Add menu descriptions.

	* display.texi (Horizontal Scrolling): Re-word to remove widow.

	* emacs.texi (Top): Info can be read from other places than Emacs.
	Don't print the copying notice twice in the printed version.
	Update the menu and detailmenu.
	(Preface): The meaning of "on-line" has changed.
	Correct name for "Common Problems" chapter.
	(Distrib): Update FSF shop URL.
	(Intro): Showing two files at once is not so exciting.

	* macos.texi (Mac OS / GNUstep): Fix spelling and cross-reference.
	(Mac / GNUstep Basics): Minor grammar changes.
	(Mac / GNUstep Events): Fix typo.
	(GNUstep Support): CANNOT_DUMP no longer applies.

	* misc.texi (Document View): Fix typos.

	* dired.texi (Dired):
	* help.texi (Help):
	* macos.texi (Mac OS / GNUstep):
	* maintaining.texi (Version Control, Introduction to VC):
	End menu descriptions with a period.

2009-07-09  Eli Zaretskii  <eliz@gnu.org>

	* msdog.texi (Windows Files) <w32-get-true-file-attributes>: Don't be
	so categorical in saying that the option is only useful on NTFS.

2009-07-09  Glenn Morris  <rgm@gnu.org>

	* Makefile.in (texinfodir): New variable, with location of texinfo.tex.
	(ENVADD): Add texinfodir to TEXINPUTS.

	* emacs.texi (Top): Fix cross-reference.

	* maintaining.texi (VC Directory Buffer): Fix cross-reference.

	* vc1-xtra.texi (Revision Tags): Fix typo.

2009-07-03  Glenn Morris  <rgm@gnu.org>

	* emerge-xtra.texi (Emerge): Tweak Misc menu description.
	(Submodes of Emerge): Skip Prefers is only relevant with an ancestor.
	(Merge Commands): `.' does not seem to work in A or B buffer.
	`l' can recreate the 3-window display.

	* glossary.texi (Glossary): Minor phrasing changes throughout.
	Add more internal cross-references.
	<Autoloading>: You can't really autoload a variable.
	<C-M->: Move details here from `M-C-' item.
	<Continuation Line>: Refer to `Truncation.'
	<Daemon, Free Software, Free Software Foundation, FSF, GNU>:
	<Home Directory, Unix>: New entries.
	<Deletion of Files>: Mention recycle bins.
	<Directory>: Mention ``folders.''
	<Error>: Don't mention ``type-ahead.''
	<Fringe>: Refer to the manual node.
	<Minor Mode>: Can be global or local.
	<Spell Checking>: There are other checkers besides Ispell.

2009-07-02  Glenn Morris  <rgm@gnu.org>

	* anti.texi (Antinews): Minor changes in phrasing.

	* cal-xtra.texi, fortran-xtra.texi: Re-order a few things to reduce
	some underfull lines in dvi output.

	* emacs-xtra.texi (Introduction): Mention included in info Emacs manual.

	* sending.texi (Mail Sending): Add a tiny bit on mailclient.

	* vc-xtra.texi (Advanced VC Usage): End all menu items with a period.

2009-07-01  Jan Djärv  <jan.h.d@swipnet.se>

	* xresources.texi (Table of Resources): Mention maximized for
	fullscreen.

	* cmdargs.texi (Window Size X): -mm/--maximized is new.

2009-07-01  Chong Yidong  <cyd@stupidchicken.com>

	* anti.texi (Antinews): Correct the list of removed platforms.

2009-06-28  Glenn Morris  <rgm@gnu.org>

	* arevert-xtra.texi: Minor language tweaks.

	* dired-xtra.texi: Minor revisions.

2009-06-23  Miles Bader  <miles@gnu.org>

	* display.texi (Scrolling): Document `recenter-redisplay'.
	(Temporary Face Changes): Document `text-scale-set'.

2009-06-21  Chong Yidong  <cyd@stupidchicken.com>

	* Branch for 23.1.

2009-06-17  Kenichi Handa  <handa@m17n.org>

	* mule.texi (Charsets): Update the description for the new charset.
	(list-character-sets): New findex.
	(Language Environments): Add @anchor{Describe Language Environment}.

2009-06-10  Chong Yidong  <cyd@stupidchicken.com>

	* basic.texi (Moving Point): Fix tag.

	* picture-xtra.texi (Insert in Picture): Use <next> and <prior>.

	* mini.texi (Completion Commands): Decapitalize <next> and <prior>, and
	use camel-case for PageUp and PageDown.

	* display.texi (Scrolling): Decapitalize <next> and <prior>, and use
	camel-case for PageUp and PageDown.

	* calendar.texi (Scroll Calendar): Decapitalize <next> and <prior>.

	* search.texi (Isearch Scroll): Add isearch-allow-scroll to index.
	(Isearch Scroll): Decapitalize <next> and <prior>.

2009-06-09  Agustín Martín  <agustin.martin@hispalinux.es>

	* fixit.texi (Spelling): Set default dictionary.
	Improve descriptions (Bug#2554)

2009-06-08  David Reitter  <david.reitter@gmail.com>

	* macos.texi (Color panel, Font panel): Remove mention of Save Options,
	since saving colors and faces set this way is not implemented.
	(Environment variables): Remove mention of mac-fix-env, which is
	scheduled to be removed.

2009-06-04  Chong Yidong  <cyd@stupidchicken.com>

	* custom.texi (Init Examples): Add example of changing load-path.

	* building.texi (Lisp Libraries): Add example of changing
	load-path (Bug#3446).

2009-05-28  Chong Yidong  <cyd@stupidchicken.com>

	* mark.texi (Mark): Further clarifications.
	(Setting Mark): Emphasize that C-SPC activates the mark.

2009-05-28  Chong Yidong  <cyd@stupidchicken.com>

	* mark.texi (Mark): Clarify introduction.  Mention disabling Transient
	Mark mode.
	(Using Region, Persistent Mark): Use "active mark" instead of "active
	region".

2009-05-16  Ari Roponen  <ari.roponen@gmail.com>  (tiny change)

	* mule.texi (Select Input Method): Fix typo.

2009-05-13  Chong Yidong  <cyd@stupidchicken.com>

	* anti.texi (Antinews): Document completion changes.  Some additional
	copyedits and rearrangement of entries.

2009-05-12  Chong Yidong  <cyd@stupidchicken.com>

	* misc.texi (Interactive Shell, Saving Emacs Sessions)
	(Shell History Copying, Terminal emulator): Copyedits.

	* xresources.texi (Resources): Simplify descriptions.
	Shorten description of editres, which is not very useful these days.
	(Table of Resources): Document fontBackend resource.

	* trouble.texi (Quitting): Add other undo bindings to table.
	(DEL Does Not Delete): Note that the erasure key is usually labeled
	"Backspace".  Remove discussion of obscure Xmodmap issue.

2009-05-07  Chong Yidong  <cyd@stupidchicken.com>

	* files.texi (Visiting): Copyedits.

2009-05-06  Chong Yidong  <cyd@stupidchicken.com>

	* basic.texi (Inserting Text): Document ucs-insert.

	* mule.texi (International Chars): Define "multibyte".  Note that
	internal representation is unicode-based.  Simplify definition of raw
	bytes.  Mention ucs-insert.
	(Enabling Multibyte): Remove obsolete discussion.  Copyedits.
	(Language Environments): Add language environments new to Emacs 23.
	(Multibyte Conversion): Node deleted.
	(Coding Systems): Remove obsolete unify-8859-on-decoding-mode.
	Don't mention obsolete emacs-mule coding system.
	(Output Coding): Copyedits.

	* emacs.texi (Top): Update node listing.

2009-05-05  Per Starbäck  <per@starback.se>  (tiny change)

	* trouble.texi (Lossage): Use new binding of view-emacs-problems.

2009-04-28  Stefan Monnier  <monnier@iro.umontreal.ca>

	* building.texi (Lisp Libraries): `load-library' does offer completion.

2009-04-28  Chong Yidong  <cyd@stupidchicken.com>

	* frames.texi (Text-Only Mouse): Mention gpm-mouse-mode instead of
	t-mouse-mode.  Suggested by Per Starbäck (Bug#3126).

2009-04-25  Eli Zaretskii  <eliz@gnu.org>

	* maintaining.texi (Tags): Clarify text.  (Bug#3101)

2009-04-22  Chong Yidong  <cyd@stupidchicken.com>

	* entering.texi (Entering Emacs): Document initial-buffer-choice.

	* building.texi (Lisp Interaction): Document initial-scratch-message.

2009-04-18  Juanma Barranquero  <lekktu@gmail.com>

	* msdog.texi (Windows Fonts): Fix typos.

	* files.texi (Save Commands): Fix pxref.

2009-04-18  Chong Yidong  <cyd@stupidchicken.com>

	* files.texi (Save Commands): Mention diff-buffer-with-file.
	(Comparing Files): Document diff-buffer-with-file.  Suggested by Magnus
	Henoch (Bug#3036).

2009-03-15  Glenn Morris  <rgm@gnu.org>

	* sending.texi (Mail Format): Replace "Sender" with "Message-Id", since
	the former is not always used.
	(Mail Headers): Use active voice.  Add "Mail-reply-to".
	Change case of "Id".  Avoid repeated "appropriate".
	(Mail Aliases): Fix previous change - use an example with a ".", so it
	does actually get quoted when expanded.
	(Mail Sending): Mailclient is the default on some systems.
	(Citing Mail): Mention mail-indentation-spaces.
	(Mail Mode Misc): Add an @dfn for "mail signature".

2009-03-15  Chong Yidong  <cyd@stupidchicken.com>

	* mini.texi (Completion Commands): Describe Emacs 23 completion rules.
	(Completion Options): Document read-file-name-completion-ignore-case,
	read-buffer-completion-ignore-case, and completion-styles.
	Remove description of partial-completion-mode.

2009-03-14  Glenn Morris  <rgm@gnu.org>

	* sending.texi (Mail Format): Fix typo.  Add index entry for
	mail-header-separator.
	(Mail Headers): Put info about initialization and changing in one place
	at the start.  Update FCC section for mbox Rmail.  Clarify From
	section, mention mail-setup-with-from.  Clarify Reply-to section.
	Add Mail-followup-to and mail-mailing-lists.  Clarify References
	section.
	(Mail Aliases): Update example, make less contentious.
	Update for name change of mail-interactive-insert-alias.
	(Mail Mode): Remove mention of `%' as a word separator.
	(Mail Sending): Mention mail-send-hook.  Mention Mailclient.
	(Header Editing): Add reply-to, mail-reply-to, and mail-followup-to
	commands.  Clarify FCC handling.  In mail-complete, add reference to
	Mail Aliases section, and mention mail-complete-function.
	(Citing Mail): Mention mail-yank-ignored-headers and mail-citation-hook.
	(Mail Mode Misc): Clarify the mail-signature function.  Add basic
	signature netiquette.  Explain how the mail hooks work when continuing
	a composition.
	(Mail Amusements): Internationalize the spook section a bit.
	Remove the spook mail-setup-hook example, since it doesn't work well.
	Mention fortune-file.
	(Mail Methods): Mention read-mail-command.

2009-03-14  David Reitter  <david.reitter@gmail.com>

	* macos.texi (Mac / GNUstep Basics): Remove references to Prefs panel
	and NS resources following recent changes.

2009-03-10  Jason Rumney  <jasonr@gnu.org>

	* msdog.texi (Windows Misc): Remove doc for obsolete variable.  Modify
	w32-use-visible-system-caret doc to indicate that it should get set
	automatically.
	(Windows Fonts): Add doc for the uniscribe backend.

2009-03-08  Dan Nicolaescu  <dann@ics.uci.edu>

	* maintaining.texi (VC Directory Commands): Fix doc for the x key in
	vc-dir.  (Bug#2598)

2009-03-05  Reiner Steib  <Reiner.Steib@gmx.de>

	* fixit.texi (Spelling): Add turn-on-flyspell.  (Bug#2517)

2009-03-05  Glenn Morris  <rgm@gnu.org>

	* rmail.texi (Rmail Basics): Add reference to sorting.
	(Rmail Scrolling, Rmail Motion, Rmail Reply, Rmail Display):
	Minor re-wordings.
	(Rmail Motion): Mention rmail-next-same-subject.
	(Rmail Deletion): Expunging is not the only way to change the numbers.
	(Rmail Labels): Labels can also be used in sorting.
	(Rmail Summary Edit): Mention rmail-summary-next-same-subject.
	(Rmail Display): Mention rmail-mime.

2009-03-04  Glenn Morris  <rgm@gnu.org>

	* rmail.texi (Rmail Sorting): Add the keybindings associated with each
	sort command.  Fix `rmail-sort-by-labels' name.  Mention sorting from
	summary.  Mention sorts cannot be undone.
	(Rmail Display): Give an example of how to use goto-address-mode.
	(Rmail Editing): It's keybindings that are redefined, not commands.
	Fix some typos.
	(Movemail): Some minor rewording.
	(Remote Mailboxes): Emacs movemail supports pop by default.
	Fix some minor grammatical issues.  The "two alternative ways" to
	specify a POP mailbox are really just one.  Remove all reference to the
	variables rmail-pop-password and rmail-pop-password-required, obsolete
	since Emacs 22.1.  Clarify the four password steps.  Emacs movemail
	can support Kerberos.

2009-03-03  Glenn Morris  <rgm@gnu.org>

	* rmail.texi (Rmail Deletion): Revert previous change, which was
	describing the Rmail summary versions.
	(Rmail Reply): Give more details of rmail-dont-reply-to-names.
	Minor re-wording for rmail-resend.
	(Rmail Make Summary): Summaries apply to buffers rather than files.
	<rmail-summary-by-topic>: Headers includes the subject.
	<rmail-summary-by-recipients, rmail-summary-by-topic>: Give more
	details, including prefix arguments.
	Mention rmail-summary-by-senders on C-M-f.
	Not counting lines might be faster.
	(Rmail Summary Edit): More details on the delete commands.
	Mention rmail-summary-undelete-many, rmail-summary-bury, and C-M-n/p.
	Name the commands bound to the various keys.  Mention prefix argument
	for searching.
	(Rmail Display): Mention rmail-displayed-headers.  Fix typo.
	Simplify rmail-highlighted-headers description.  Update face name.

2009-03-02  Juanma Barranquero  <lekktu@gmail.com>

	* mark.texi (Marking Objects): Fix typo.

2009-03-01  Chong Yidong  <cyd@stupidchicken.com>

	* abbrevs.texi (Expanding Abbrevs): Mention abbrev-expand-functions
	instead of obsolete pre-abbrev-expand-hook.  Link to elisp manual.

2009-03-01  Glenn Morris  <rgm@gnu.org>

	* rmail.texi (Rmail): Fix some typos.  Use consistent case in menu.
	(Rmail Motion): - M-s searches from the end of messages.
	(Rmail Deletion): Minor clarification.  Fix numeric argument
	description.
	(Rmail Inbox): Fix default inbox description.  Mention `mbox' by name.
	newmail and RMAILOSE files need not be in home-directory.
	(Rmail Files): Mention I/O menus are unselectable if no files match.
	Mention `MAIL' env-var.

2009-02-24  Jason Rumney  <jasonr@gnu.org>

	* mule.texi (Fontsets): Mention fontset-default, font specs and
	fallback fontsets.
	(Defining Fontsets): Mention ns and w32 variants of
	standard-fontset-spec.  Update description of startup fontset to match
	Emacs 23 behavior.
	(Modifying Fontsets): New section.  (Bug#656)
	(International): Link to Modifying Fontsets.

2009-02-23  Adrian Robert  <Adrian.B.Robert@gmail.com>

	* macos.texi (Mac / GNUstep Basics, Mac / GNUstep Customization):
	Mention ns-extended-platform-support-mode.

2009-02-22  Karl Berry  <karl@gnu.org>

	* macos.texi (Mac / GNUstep Customization): One more duplicate "the".

2009-02-19  Juanma Barranquero  <lekktu@gmail.com>

	* basic.texi (Moving Point, Position Info):
	* files.texi (Visiting):
	* mini.texi (Completion Options):
	* text.texi (HTML Mode): Remove duplicate words.

2009-02-20  Glenn Morris  <rgm@gnu.org>

	* rmail.texi: Minor updates for mbox rather than Babyl.

2009-02-17  Karl Berry  <karl@gnu.org>

	* emacs.texi (Top): Add @insertcopying before master menu.  (Bug#1988)

2009-02-17  Richard M Stallman  <rms@gnu.org>

	* anti.texi (Antinews): Mention Babyl format.

	* emacs.texi (Top): Delete `Out of Rmail' from subnode menu.

	* rmail.texi: Update for mbox format.
	Various small fixes, as well as the following.
	(Out of Rmail): Node deleted.
	(Rmail): Update menu.
	(Rmail Files): Comment out set-rmail-inbox-list.
	Document rmail-inbox-list instead.
	(Rmail Output): Substantial changes since C-o is now
	rmail-output-as-seen and o is rmail-output.
	(Rmail Attributes): Delete `stored', add `retried'.
	(Rmail Display): Editing headers works in all cases.

2009-02-17  Glenn Morris  <rgm@gnu.org>

	* basic.texi (Position Info): M-x count-lines-region is not always on
	M-=.  (Bug#2269)

2009-02-09  Glenn Morris  <rgm@gnu.org>

	* calendar.texi (Holidays, Displaying the Diary): Update for new marker
	defaults.

2009-02-07  Eli Zaretskii  <eliz@gnu.org>

	* rmail.texi (Rmail Coding) <rmail-redecode-body>: Remove stale
	documentation of possible problems with redecoding.

2009-02-03  Glenn Morris  <rgm@gnu.org>

	* rmail.texi (Out of Rmail): Mention b2m.pl.

2009-01-31  Glenn Morris  <rgm@gnu.org>

	* rmail.texi (Out of Rmail): Correct b2m location.

2009-01-27  Chong Yidong  <cyd@stupidchicken.com>

	* fixit.texi (Undo): Update undo limit values.

2009-01-27  Glenn Morris  <rgm@gnu.org>

	* emacs.texi (Top): Fix Antinews menu entry.

2009-01-25  Karl Berry  <karl@gnu.org>

	* text.texi (Foldout): Use @itemize @w{} to make an itemize
	item with no marker, instead of the syntactically incorrect
	@itemize @asis.

2009-01-25  Juri Linkov  <juri@jurta.org>

	* building.texi (Grep Searching): Fix index entry for lgrep.

2009-01-24  Eli Zaretskii  <eliz@gnu.org>

	* msdog.texi (Windows Printing): Add an index entry for Ghostscript.

2009-01-21  Adrian Robert  <Adrian.B.Robert@gmail.com>

	* macos.texi (Preferences Panel): Update description of font setting to
	reflect that prior frame selection is no longer needed.

2009-01-20  Nick Roberts  <nickrob@snap.net.nz>

	* building.texi (Debuggers): Revert some of 2008-10-31 change  to
	raise GUD subsections.

2009-01-15  Glenn Morris  <rgm@gnu.org>

	* ack.texi (Acknowledgments): Another update based mainly on AUTHORS.

2009-01-10  Glenn Morris  <rgm@gnu.org>

	* ack.texi (Acknowledgments): Some more updates based on AUTHORS.

2009-01-04  Chong Yidong  <cyd@stupidchicken.com>

	* display.texi (Visual Line Mode): M-] and M-[ no longer move by
	logical lines.

2008-12-29  Juri Linkov  <juri@jurta.org>

	* mini.texi (Minibuffer History): Add a link to `Isearch Minibuffer'.

	* text.texi (Fill Commands): Replace `M-s' with `M-o M-s'.

2008-12-28  Chong Yidong  <cyd@stupidchicken.com>

	* misc.texi (Goto Address mode): Rename from Goto-address.  Refer to
	goto-address-mode instead of goto-address.

	* rmail.texi (Rmail Display): Goto-address renamed to Goto Address
	mode.

	* emacs.texi (Top): Update node listing.

2008-12-26  Eli Zaretskii  <eliz@gnu.org>

	* custom.texi (Directory Variables): Explain what is a "project".
	Add indexing.  Improve wording.  Add a footnote about using
	_dir-locals.el on MS-DOS.

2008-12-24  Dan Nicolaescu  <dann@ics.uci.edu>

	* files.texi (Misc File Ops): Mention chmod as an alias for
	set-file-modes.

2008-12-24  Martin Rudalics  <rudalics@gmx.at>

	* help.texi (Help): Fix typos and reword.
	(Help Summary): Add entries for C-h n and C-h r, reorder
	entries, and do some minor fixes.
	(Name Help): Say that C-h F works for commands only.
	(Misc Help): Say that view-lossage displays 300 keystrokes.

2008-12-20  Glenn Morris  <rgm@gnu.org>

	* ack.texi (Acknowledgments): General update based on AUTHORS,
	including removal of some stuff no longer distributed.

2008-12-19  Agustín Martín  <agustin.martin@hispalinux.es>

	* fixit.texi: Mention hunspell.

2008-12-19  Glenn Morris  <rgm@gnu.org>

	* ack.texi (Acknowledgments): Small grammar fix.
	Consolidate explanatory text at start.

	* display.texi (Text Display):
	* indent.texi (Indentation): Use @acronym with ASCII.

2008-12-18  Glenn Morris  <rgm@gnu.org>

	* ack.texi: Various small updates and fixes.

2008-12-18  Juri Linkov  <juri@jurta.org>

	* search.texi (Word Search): Replace `C-s RET C-w' with `M-s w RET'
	as a key binding to start a forward nonincremental word search.
	Replace `C-r RET C-w' with `M-s w C-r RET' as a key binding to start
	a backward nonincremental word search.  Add index for `M-s w'
	`isearch-forward-word'.
	(Regexp Search): Add a short summary of regexp key commands like
	in the node "Basic Isearch".
	(Other Repeating Search): Fix typo.

2008-12-14  Vinicius Jose Latorre  <viniciusjl@ig.com.br>

	* misc.texi (PostScript Variables): Fix doc.

2008-12-10  Chong Yidong  <cyd@stupidchicken.com>

	* programs.texi (Program Modes): Mention Ruby mode.

2008-12-10  Dan Nicolaescu  <dann@ics.uci.edu>

	* misc.texi (emacsclient Options): Describe what an empty string
	argument does for --alternate-editor.

2008-12-09  Frank Schmitt  <ich@frank-schmitt.net>

	* cmdargs.texi (Font X): Distinguish between client-side and
	server-side fonts.  List valid Fontconfig properties.  Add reference to
	Fontconfig manual.  List valid GTK font properties.  Explain use of
	fc-list.

2008-12-09  Chong Yidong  <cyd@stupidchicken.com>

	* cmdargs.texi (Font X): Move discussion of quoting to top.

2008-12-06  Glenn Morris  <rgm@gnu.org>

	* maintaining.texi (Old Revisions): Improve previous change.

2008-12-05  Richard M Stallman  <rms@gnu.org>

	* anti.texi (Antinews): Minor fixes.

2008-12-03  Glenn Morris  <rgm@gnu.org>

	* maintaining.texi (Old Revisions): Fix diff-switches description.

2008-12-01  Martin Rudalics  <rudalics@gmx.at>

	* emacs.texi (Top): Fix typo.

2008-11-30  Chong Yidong  <cyd@stupidchicken.com>

	* misc.texi (Document View): Explain dependence on gs at the top.
	Copyedits.

	* emacs.texi (Top): Add DocView nodes to detailed node listing.

	* programs.texi (Other C Commands): Document hide-ifdef-shadow.
	(Comment Commands): Discuss region-active behavior of M-; first.

2008-11-29  Martin Rudalics  <rudalics@gmx.at>

	* display.texi (Line Truncation): Add reference to Continuation
	Lines.

	* windows.texi (Pop Up Window): Mention split-height-threshold
	and split-width-threshold.
	(Split Window): Add reference to Continuation Lines.

2008-11-28  Adrian Robert  <Adrian.B.Robert@gmail.com>

	* macos.texi: Change references to "Mac" to "Mac / GNUstep".
	(GNUstep Support): New node.
	* anti.texi:
	* emacs.texi:
	* msdog.texi: Change reference to Mac OS node to Mac OS / GNUstep.

2008-11-28  Richard M Stallman  <rms@gnu.org>

	* misc.texi (Dissociated Press): Minor cleanups.

	* dired.texi (Image-Dired): Avoid passive.

2008-11-28  Eli Zaretskii  <eliz@gnu.org>

	* anti.texi (Antinews): Add stuff about Unicode vs emacs-mule
	representation.

2008-11-26  Richard M. Stallman  <rms@gnu.org>

	* files.texi (Visiting): Rewrite paragraph for clarity.

	* buffers.texi (Select Buffer): Rewrite paragraphs using active voice.

2008-11-25  Alan Mackenzie  <acm@muc.de>

	* programs.texi (Moving by Parens): Clarify that parens inside strings
	and comments are ignored, and that the commands assume the starting
	point isn't in a string or comment.

2008-11-26  Adrian Robert  <Adrian.B.Robert@gmail.com>

	* macos.texi: Add Prev/Next/Top pointers to all nodes.
	(Mac Basics): Merge in Grabbing Environment Variables from earlier
	version.
	(Mac Customization): Rewrite Preferences Panel section and merge in to
	this node, add Open files by dragging to an Emacs window.

	* emacs.texi: Remove TOC reference to Mac Preferences Panel section.

2008-11-26  Chong Yidong  <cyd@stupidchicken.com>

	* files.texi (Misc File Ops): Document set-file-modes.

	* windows.texi (Split Window): Document integer values of
	truncate-partial-width-windows.

	* text.texi (Text): Simplify description of markup languages.
	(TeX Mode): Simplify introduction.  Mention BibTeX mode.
	(TeX Editing): Note that `""' inserts one `"' character.
	(HTML Mode): Note in the introduction that XML mode is an alias for
	SGML mode.  Mention nXML mode.

2008-11-25  Chong Yidong  <cyd@stupidchicken.com>

	* building.texi (Watch Expressions): Fix typo.

2008-11-24  Chong Yidong  <cyd@stupidchicken.com>

	* files.texi (Visiting): Document new behavior of
	confirm-nonexistent-file-or-buffer.

	* buffers.texi (Select Buffer):
	Document confirm-nonexistent-file-or-buffer.

	* picture-xtra.texi (Picture Mode): Use picture-mode instead of
	edit-picture.

	* text.texi (Text): Simplify introduction.  Discard mention of `M-x
	edit-picture', since that is just an alias for picture-mode.
	(Sentences): Note that repeated M-@ extends the region.
	(Pages): Make terminology more consistent.  Link to Regexps node.
	(Longlines): Discuss relationship with Visual Line mode.
	(Text Mode): Remove extraneous discussion of other modes, since they
	were already introduced in the parent node.

2008-11-23  Chong Yidong  <cyd@stupidchicken.com>

	* anti.texi (Antinews): Rewrite.

	* entering.texi (Exiting): Mention "minimize" terminology.

	* frames.texi (Frame Commands): Mention "minimize" terminology.

	* cmdargs.texi (Font X): Document Fontconfig and GTK font specification
	formats.
	(Icons X): Mention "minimize" terminology and use of icons in taskbar.
	(Misc X): Don't document useless -hb option.

2008-11-22  Juri Linkov  <juri@jurta.org>

	* dired.texi (Dired Navigation): Change normal file name search option
	from `non-nil' to `t'.  Add `dwim' option.

2008-11-22  Juri Linkov  <juri@jurta.org>

	* custom.texi (Directory Variables): Rename ".dir-settings.el" to
	".dir-locals.el".  Rename `define-project-bindings' to
	`dir-locals-set-class-variables'.  Rename `set-directory-project' to
	`dir-locals-set-directory-class'.

2008-11-22  Lute Kamstra  <lute@gnu.org>

	* buffers.texi (Select Buffer): Index goto-line.
	* basic.texi (Moving Point): Mention the use of a numeric prefix
	argument with goto-line and refer to Select Buffer for the use of a
	plain prefix argument.

2008-11-19  Glenn Morris  <rgm@gnu.org>

	* doclicense.texi: Update to FDL 1.3.
	* emacs.texi, emacs-xtra.texi: Relicense under FDL 1.3 or later.

2008-11-17  Chong Yidong  <cyd@stupidchicken.com>

	* custom.texi (Minor Modes): Define mode commands and mode variables
	more precisely.  Recommend using mode commands instead of setting
	variables directly.  Put minor modes in a list, and add more modes.
	(Easy Customization): Use "init file" instead of .emacs.
	(Customization Groups): Update to new Custom buffer appearance.
	(Saving Customizations): Copyedits.  Update example.
	(Variables): Give example of variable type-sensitivity.
	(Examining): Update example.
	(Hooks): Copyedits.
	(Specifying File Variables): Use C comments instead of an artificial
	Lisp for the example.
	(Keymaps): Move internals discussion to Prefix Keymaps.
	(Rebinding): Remove redundant paragraph (stated in Key Binding).
	(Init Rebinding): Document kbd macro.
	(Init File): Link to Find Init.

	* mark.texi (Using Region): Document Delete Selection Mode more
	thoroughly.

	* frames.texi (Mouse Commands): Move most of the description of Delete
	Selection Mode to Using Region, and link to it.
	(Clipboard): Note that paste is bound to clipboard-yank.

	* building.texi (Compilation): Document first-error value of
	compilation-scroll-output.
	(Compilation Mode): Note that compilation-auto-jump-to-first-error
	works as soon as an error is available.  Suggested by Juri Linkov.

	* mini.texi (Passwords): New node.

	* files.texi (Remote Files): Link to Passwords node.

	* emacs.texi (Top): Update node listings.

2008-11-16  Chong Yidong  <cyd@stupidchicken.com>

	* ack.texi (Acknowledgments): Some updating of credits.

	* emacs.texi (Acknowledgments): Add a couple more names.

	* dired.texi (Dired Deletion): Document delete-by-moving-to-trash.

	* files.texi (Directories): Describe delete-directory in text.
	(Misc File Ops): Document use of trash.

2008-11-16  Juanma Barranquero  <lekktu@gmail.com>

	* macos.texi (Mac Customization): Fix typos.

2008-11-14  Chong Yidong  <cyd@stupidchicken.com>

	* macos.texi (Mac OS): Move Cocoa manual from ns-emacs.texi to here,
	replacing previous contents.  Numerous copyedits to adapt ns-emacs to
	the conventions of the main Emacs manual.

	* emacs.texi (Top): Update node listings.

2008-11-12  Chong Yidong  <cyd@stupidchicken.com>

	* cmdargs.texi (Emacs Invocation): Link to Emacs Server.  Note that
	command-line-args is processed during startup.
	(Action Arguments): Correctly describe how file arguments interact with
	the startup screen.  Link to Lisp Interaction for scratch buffer.
	(Initial Options): Link to Command Example for -batch option.
	(Environment): Document initial-environment.

	* entering.texi (Entering Emacs): Note that inhibit-startup-screen
	can't be changed in the site-start file.

2008-11-07  Chong Yidong  <cyd@stupidchicken.com>

	* dired.texi (Dired): Mention C-x C-d too.
	(Dired Enter): Document M-n in the Dired minibuffer.
	(Dired Navigation): Explain dired-goto-file more clearly.
	Document dired-isearch-filenames.
	(Dired Deletion): Remove unnecessary "expunged" terminology.
	(Flagging Many Files): & is now rebound to `% &'.
	(Shell Commands in Dired): Document dired-do-async-shell-command.
	Clarify how multi-file arguments are passed.
	(Misc Dired Features): Document dired-do-isearch.

2008-11-06  Chong Yidong  <cyd@stupidchicken.com>

	* entering.texi (Entering Emacs): Document inhibit-startup-screen.

2008-11-03  Chong Yidong  <cyd@stupidchicken.com>

	* search.texi (Other Repeating Search): Remove obsolete findex entries.

2008-11-01  Chong Yidong  <cyd@stupidchicken.com>

	* programs.texi (Program Modes): Link to Program Indent node.
	(Left Margin Paren): Explain consequences of changing
	open-paren-in-column-0-is-defun-start more concisely.
	(Which Function, Program Indent, Info Lookup): Minor edits.
	(Basic Indent): If region is active, TAB indents the region.
	(Multi-line Indent): If region is active, TAB indents the region.
	Note that indent-region is useful when Transient Mark mode is off.
	(Matching): The delimiter at the cursor is highlighted---the character
	changes color.
	(Symbol Completion): Link to Completion node.

	* misc.texi (Invoking emacsclient): Describe how to use Emacs server in
	a strictly text-only system.

	* abbrevs.texi (Saving Abbrevs): Note that abbrev file is not loaded in
	batch mode.

2008-11-01  Richard M. Stallman  <rms@gnu.org>

	* misc.texi (Document View): Major rewrite.

	* maintaining.texi (Types of Log File): Change logs are older than
	version control.
	(VCS Concepts): Simplify and rearrange.
	(Version Control Systems): Make it clear that Linux is only the kernel.
	(VC Mode Line): Shorten reference to menu item.
	(Basic VC Editing): Clarify VC fileset.  Shorten and simplify.
	(VC Directory Mode): Minor cleanup.
	Unchanged files are hidden, not omitted.
	(VC Directory Commands): Shorten and simplify.
	(Change Log Commands): New node, split from Change Logs.
	(VC Directory Buffer): New node, split from VC Directory Mode.

2008-10-31  Chong Yidong  <cyd@stupidchicken.com>

	* misc.texi (Document View): Rename from Document Files, moved here
	from files.texi.

	* files.texi (Version Control): Move to maintaining.texi.
	Subnodes moved as well.
	(Document Files): Move to misc.texi.

	* maintaining.texi (Change Log): Document log-edit-insert-changelog and
	vc-update-change-log.
	(Version Control): Move here from files.texi.
	(Format of ChangeLog): Make it a subnode of Change Log.

	* emacs.texi (Top): Update node listing.

2008-10-31  Tassilo Horn  <tassilo@member.fsf.org>

	* files.texi (Files): Add a section about document
	files (doc-view-mode).

2008-10-31  Chong Yidong  <cyd@stupidchicken.com>

	* building.texi (Compilation Mode):
	Document compilation-auto-jump-to-first-error.
	(Debuggers): Lower GUD subsections to subsubsections.
	(Starting GUD): Add cindex.
	(Lisp Interaction): Note that scratch is no longer the initial buffer.

2008-10-30  Chong Yidong  <cyd@stupidchicken.com>

	* indent.texi (Indentation): Link to Program Indent.

	* misc.texi (Invoking emacsclient): If Emacs has no available frame, it
	now uses emacsclient's terminal.

2008-10-29  Chong Yidong  <cyd@stupidchicken.com>

	* mark.texi (Using Region): Document use-empty-active-region.

	* emacs.texi (Top): Update node listings.

	* misc.texi (Emacs Server): Rewrite.  Document daemon-mode.
	Don't mention obsolete emacs.bash script.
	(Invoking emacsclient): Rewrite, moving optional arguments to
	emacsclient Options.
	(emacsclient Options): New node.  Document server-use-tcp and
	server-host.

2008-10-28  Chong Yidong  <cyd@stupidchicken.com>

	* indent.texi (Indentation): Replace list with paragraphed text,
	putting description of syntax-driven indentation first.  Document new
	effect of active regions on tab.
	(Tab Stops): Note that editable tab stops affect indentation commands.

2008-10-27  Dan Nicolaescu  <dann@ics.uci.edu>

	* cmdargs.texi (Initial Options): Document -daemon=SERVER_NAME.

2008-10-23  Chong Yidong  <cyd@stupidchicken.com>

	* custom.texi (Function Keys): Note that modified keypad keys are not
	translated.

	* basic.texi (Arguments): Explain how to insert multiple digits.

2008-10-22  Michael Albinus  <michael.albinus@gmx.de>

	* files.texi (Remote Files): Precise selection of default method.
	Rewrite paragraph about disabling remote file names.

2008-10-22  Chong Yidong  <cyd@stupidchicken.com>

	* search.texi (Special Isearch): Document M-TAB is isearch.

	* files.texi (VC Mode Line): Use @kbd instead of @key for mouse
	command.

	* frames.texi: Use @kbd instead of @key for mouse commands throughout.

2008-10-22  Tassilo Horn  <tassilo@member.fsf.org>

	* emacs.texi (Acknowledgments): Add myself to Acknowledgments
	section.

2008-10-21  Chong Yidong  <cyd@stupidchicken.com>

	* vc1-xtra.texi: Move nodes VC Directory Mode and VC Directory Commands
	to files.texi.  Move contents of vc2-xtra.texi here.

	* vc2-xtra.texi: File removed.

	* vc-xtra.texi (Advanced VC Usage): Remove VC Directory Mode and VC
	Directory Commands from the submenu.  Don't include deleted file
	vc2-xtra.texi.

	* files.texi (Visiting): Document find-file-confirm-nonexistent-file.
	(Version Control): Add VC Directory Mode and VC Directory Commands to
	the submenu.
	(Why Version Control?): Use table format.
	(Version Control Systems): Note that Meta-CVS support is gone.
	(VCS Concepts): Note precisely when VC started supporting filesets.
	Remove bogus xref to CVS Options node.
	(Types of Log File): Copyedits.
	(VC Mode Line): Document tooltips and mouse-1 on VC indicator.
	(Basic VC Editing): Content moved from Selecting A Fileset and Doing
	The Right Thing.
	(Selecting A Fileset, Doing The Right Thing): Nodes deleted.
	(Log Buffer): Reorganize node, putting C-c C-c description first.
	(Old Revisions): Use CVS for example, not RCS.
	(Secondary VC Commands): Remove VC Directory Mode and VC Directory
	Commands from the submenu, putting them under Version Control.
	(VC Directory Mode): Move node contents here from vc1-xtra.texi; we
	need to include it in the manual unconditionally, since it is now
	crucial to using distributed version control systems.
	(Comparing Files): Note that diff uses the minibuffer, and that the
	output is shown using Diff mode.
	(Diff Mode): Explain what "patch" and "hunk" mean.
	Document diff-update-on-the-fly, diff-refine-hunk, and
	diff-show-trailing-whitespaces.
	(File Archives): Add rar support.

	* major.texi (Choosing Modes): Make mode selection sequence more
	obvious by describing the steps in order of priority.  Note that
	magic-mode-alist is nil by default.
	Document magic-fallback-mode-alist.

2008-10-20  Chong Yidong  <cyd@stupidchicken.com>

	* frames.texi (Mouse References): Copyedits.

2008-10-20  Tassilo Horn  <tassilo@member.fsf.org>

	* ack.texi (Acknowledgments): Add myself as doc-view author.

2008-10-20  Eli Zaretskii  <eliz@gnu.org>

	* frames.texi (Dialog Boxes): Add @cindex entries.

2008-10-20  Chong Yidong  <cyd@stupidchicken.com>

	* frames.texi (Dialog Boxes): Clarify description of GTK+ file chooser.
	(Text-Only Mouse): Copyedit.

2008-10-19  Chong Yidong  <cyd@stupidchicken.com>

	* frames.texi: Use @key throughout for mouse clicks.
	(Cut/Paste Other App): Document yank-pop-change-selection.
	(Secondary Selection): Fix modified mouse click syntax.
	(Clipboard): Describe Cut, Copy and Paste commands.
	(Mouse References): Not all references are in read-only buffers.
	Copyedits.
	(Creating Frames): Add xref to Init File.
	(Frame Commands): Add xref to Exiting.
	(Scroll Bars): Document GTK vs toolkit behavior.

2008-10-15  Chong Yidong  <cyd@stupidchicken.com>

	* files.texi (Version Control): Copyedits.  Add Bazaar.
	(Version Control Systems): List different VCS's using an itemized list.
	Add Bazaar.
	(VCS Concepts): Copyedits.  Tweak description of file merging.

	* frames.texi (Mouse Commands, Cut/Paste Other App): Rewrite.
	(Cut/Paste Other App): Document select-active-regions and
	x-select-enable-primary.

2008-10-13  Chong Yidong  <cyd@stupidchicken.com>

	* mark.texi (Shift Selection): Correct case in node name.

	* emacs.texi (Top): Update node order in Mark chapter.

2008-10-12  Eli Zaretskii  <eliz@gnu.org>

	* msdog-xtra.texi (MS-DOS): Fix bad pxref.

	* mini.texi (Minibuffer File): Fix markup in last change.  Refer to
	elsewhere in the manual instead of describing yet again the intricacies
	of $HOME on MS-Windows and MS-DOS.

2008-10-12  Chong Yidong  <cyd@stupidchicken.com>

	* mini.texi (Minibuffer File): Add xref to File Names.
	(Minibuffer File): Add discussion of `~' in file names.
	Add insert-default-directory index reference.

	* files.texi (File Names): Reorganize description.
	(Visiting): Add xref to Mode Line.  Copyedits.
	(Save Commands): Mention prefix behavior of C-x C-s.
	(Numbered Backups): Node deleted.
	(Backup Names): Contents of Numbered Backups moved here.  State default
	of version-control variable.
	(Reverting): Copyedits.
	(Version Control): Add additional version control systems.

	* emacs.texi (Top): Delete Numbered Backups node.

	* cmdargs.texi (General Variables): Change Numbered Backups xref to
	Backup Names.
	(Initial Options): Document renamed variable inhibit-startup-screen.

2008-10-11  Romain Francoise  <romain@orebokech.com>

	* kmacro.texi (Edit Keyboard Macro): Lossage is now 300 keys.

2008-10-11  Chong Yidong  <cyd@stupidchicken.com>

	* buffers.texi (Buffers): Add xrefs to Mode Line and Lisp Interaction.
	(Select Buffer): Mention use of minibuffer history.  Describe default
	value of default-major-mode.  Mention that C-x 4 b selects the other
	window.
	(List Buffers): Document CRM indicators in the order they appear.
	(Kill Buffer): Document new command kill-matching buffers.
	(Several Buffers): Move explanation of the relationship between buffer
	list and buffer menu to the top.
	(Indirect Buffers): Document new variable clone-indirect-buffer-hook.

2008-10-10  Chong Yidong  <cyd@stupidchicken.com>

	* entering.texi (Exiting): Document change of C-x C-c to
	save-buffers-kill-terminal.  Document kill-emacs.

2008-09-30  Eli Zaretskii  <eliz@gnu.org>

	* mule.texi (Coding Systems): Don't mention codepage-setup.

	* msdog-xtra.texi (MS-DOS Printing, MS-DOS and MULE): No need to create
	cpNNN coding systems anymore.
	(MS-DOS and MULE): Don't mention code-pages.el.  Don't mention support
	for unibyte mode.  Don't mention line-drawing characters.
	Don't mention dos-unsupported-char-glyph.

2008-09-25  Chong Yidong  <cyd@stupidchicken.com>

	* search.texi (Search): Shorten introduction.
	(Basic Isearch): Add command table.  Discuss reverse isearch and
	isearch highlighting.
	(Repeat Isearch): Move lazy highlighting discussion here.  Add search
	ring to cindex.
	(Special Isearch): Move input methods discussion here.
	(Non-ASCII Isearch): Node deleted, merged with Special Isearch.
	(Isearch Yank): Node deleted, and contents moved into Basic Isearch and
	Repeat Isearch.
	(Isearch Minibuffer): New node.
	(Word Search): Document new word search commands.
	(Regexp Example): Simplify example using sentence-end-base variable.
	(Replace): Reword introduction.
	(Unconditional Replace): Remove unnecessary example.
	(Other Repeating Search): Document new `M-s o' binding.

	* emacs.texi (Top): Update node listings.

2008-09-22  Juanma Barranquero  <lekktu@gmail.com>

	* emacs.texi (Top): Remove Kill Errors from menu.

2008-09-22  Chong Yidong  <cyd@stupidchicken.com>

	* kmacro.texi (Basic Keyboard Macro): Make F3 and F4 the preferred
	interface for defining macros.  Simplify examples.  Note that C-g quits
	macro definitions.
	(Keyboard Macro Counter): Document using F3 to insert counter.
	Give usage example.
	(Keyboard Macro Query): Organize query responses in a table.

	* fixit.texi (Fixit): Favor C-/ keybinding for undo throughout.
	Link to Erasing node.
	(Undo): Reorganize paragraphs for logical flow.  Move keybinding
	rationale to a footnote.
	(Kill Errors): Remove node, due to redundancy with Erasing.
	(Spelling): Move discussion of flyspell to end.  Note new behavior of
	M-$ in active region.  Remove non-ispell-specific keybindings from
	table.

2008-09-21  Dan Nicolaescu  <dann@ics.uci.edu>

	* cmdargs.texi (Initial Options): Document --daemon.

2008-09-20  Glenn Morris  <rgm@gnu.org>

	* files.texi (Numbered Backups): Mention that some modes set
	version-control.

2008-09-20  Jim Blandy  <jimb@red-bean.com>

	* files.texi (Numbered Backups): Reference File Variables, as well.
	Remove discussion of Rmail's implementation.

2008-09-06  Chong Yidong  <cyd@stupidchicken.com>

	* misc.texi (Recursive Edit): Note that top-level exits active
	minibuffers.

	* trouble.texi (Quitting): Likewise.

2008-08-31  Chong Yidong  <cyd@stupidchicken.com>

	* emacs.texi (Top): Add Temporary Face Changes xref.

	* display.texi (Display): Move Temporary Face Changes node to just
	after Standard Faces.
	(Scrolling): Document recenter-top-bottom instead of recenter.
	(Horizontal Scrolling): Move auto hscroll discussion to the top.
	(Faces, Standard Faces, Temporary Face Changes, Useless Whitespace)
	(Display Custom): Copyedits.
	(Optional Mode Line): Document display-battery-mode.

2008-08-27  Romain Francoise  <romain@orebokech.com>

	* custom.texi (Directory Variables): Minor fix.

2008-08-27  Glenn Morris  <rgm@gnu.org>

	* cal-xtra.texi (Advanced Calendar/Diary Usage): Tweak some menu
	descriptions.
	(Calendar Customizing): Tweak layout description.
	Move calendar-today-marker and calendar-today face to the other
	markers.  Condense calendar-star-date and calendar-mark-today
	description.
	(Holiday Customizing): Add oriental and solar holidays.
	Add index entries for Baha'i, Christian, Hebrew and Islamic holidays.
	Fix holiday-float description.  Use zerop in examples.  Be less verbose.
	(Date Display Format): Change ISO format.  Be less verbose.
	(Diary Customizing): Mention day and month abbrev arrays.
	Mention the date-form variables by name.  Update European example.
	(Non-Gregorian Diary): Change node name.  Mention Baha'i functions.
	Condense examples.  Mention diary-entry-symbols by name.
	Condense table for insertion commands.
	(Fancy Diary Display): Mention diary-include-string and
	diary-sexp-entry-symbol.  Condense example.  Add Chinese, Coptic,
	Ethiopic, Persian date functions.  Condense descriptions.

	* calendar.texi (Format of Diary File): Mention diary-nonmarking-symbol.
	(Adding to Diary): Adapt for changed node name.

2008-08-26  Glenn Morris  <rgm@gnu.org>

	* cal-xtra.texi (Non-Gregorian Diary Entries): New name for
	node "Hebrew/Islamic Entries".

	* calendar.texi (Specified Dates): Fix names of iso functions.
	(General Calendar): There may not be another window.
	(Writing Calendar Files, Holidays): Tweak intro.
	(Holidays): Mention Baha'i and Chinese holidays.
	(Sunrise/Sunset): Add M-x calendar-sunrise-sunset-month.
	(Lunar Phases): Remove incorrect reference to calendar-time-zone.
	(To Other Calendar): Add calendar-print-other-dates.
	Refer to "graphic display" rather than "X.
	(From Other Calendar): Add calendar-bahai-goto-date.  Fix reference.
	(Displaying the Diary): Fix whitespace after reference.
	Fix `diary-number-of-entries' reference.
	(Date Formats): Explicitly mention that day names can be abbreviated.
	(Adding to Diary): Add some references to other sections.
	(Special Diary Entries): Fix reference.
	(Appointments): Simplify appt-message-warning-time entry.
	Clarify where times must be.
	(Importing Diary): Comment out icalendar paragraph that does not apply.
	(Time Intervals): Simplify entry for timeclock-ask-before-exiting.

2008-08-23  Glenn Morris  <rgm@gnu.org>

	* fortran-xtra.texi (Fortran): Change description of free form and
	fixed form a bit.  Mention hideshow and imenu.
	(Fortran Motion): Mention fortran-end-of-subprogram,
	fortran-beginning-of-subprogram, fortran-mark-do, fortran-mark-if.
	(Fortran Indent): Minor re-word.
	(ForIndent Commands): Mention fortran-fill-paragraph and
	fortran-fill-statement.
	(ForIndent Cont): Mention fortran-tab-mode-string.
	(Fortran Comments): Mention fortran-comment-line-start-skip.
	(Fortran Columns): Mention font-locking.
	(Fortran Abbrev): Word syntax not relevant with new-style abbrev.

2008-08-23  Johan Bockgård  <bojohan@muon>

	* basic.texi (Moving Point): Fix <prior>/<next> confusion.

2008-08-22  Chong Yidong  <cyd@stupidchicken.com>

	* mini.texi (Minibuffer): Simplify introduction.
	(Minibuffer File): Document tilde in minibuffer filenames.
	(Minibuffer Edit): Mention that the prompt is read-only.  Describe how
	to enter tabs, spaces, and question marks.  Describe behavior of C-a.
	(Completion Example): Update example to current command list.
	(Completion Options): Document `lazy' value of completion-auto-help.
	Update contents of completion-ignored-extensions.
	(Minibuffer History): Describe "future history" list.  State default
	value of history-delete-duplicates.

2008-08-21  Glenn Morris  <rgm@gnu.org>

	* fortran-xtra.texi (Fortran Columns): Document `fortran-line-length'.
	(Fortran Comments): Replace fortran-indent-comment with comment-dwim.

2008-08-17  Chong Yidong  <cyd@stupidchicken.com>

	* regs.texi (Registers): Clarify valid register names.
	(RegPos): Note that buffer is saved and restored too.
	(RegText): Note that mark is reactivated/deactivated.
	(RegConfig): Xref to Windows node.

2008-08-16  Chong Yidong  <cyd@stupidchicken.com>

	* basic.texi (Inserting Text): Provide command name for C-q.

	* killing.texi (Killing): Copyedit.  Define read-only text.
	(Deletion): DEL and C-d were already explained in Erasing; xref there.
	(Killing by Lines): Copyedit.
	(Other Kill Commands): Move M-w description here.
	(Yanking): Move M-w to Other Kill Commands.
	(Kill Ring): Also mention saving text in registers.  Link to Text
	Properties in elisp manual.
	(Accumulating Text): Copyedit.
	(CUA Bindings): Shift selection is now the default.

2008-08-12  Teodor Zlatanov  <tzz@lifelogs.com>

	* maintaining.texi (Change Log): Mention next-error is available.

2008-08-10  Glenn Morris  <rgm@gnu.org>

	* cal-xtra.texi (Calendar Customizing): Mention whitespace variables
	and intermonth text.
	(Holiday Customizing): Add holiday-chinese.

2008-08-08  Eli Zaretskii  <eliz@gnu.org>

	* files.texi (Log Buffer, Diff Mode): Fix last changes.  Add indexing.

2008-08-07  Dan Nicolaescu  <dann@ics.uci.edu>

	* files.texi (Log Buffer): Describe C-c C-d.
	(Diff Mode): Describe C-x 4 A.

2008-08-06  Eli Zaretskii  <eliz@gnu.org>

	* vc1-xtra.texi (VC Directory Mode): Fix last change.

2008-08-06  Dan Nicolaescu  <dann@ics.uci.edu>

	* files.texi (Old Revisions): Update the keys used by vc-annotate and
	describe the new bindings to show the changeset diff, toggle annotation
	visibility, show revisions.
	(VC Status): Describe key bindings for modifying the change comments,
	displaying changeset diffs and annotations.

	* vc1-xtra.texi (VC Directory Mode): Talk about multiple VC systems.

2008-08-05  Nick Roberts  <nickrob@snap.net.nz>

	* vc1-xtra.texi (VC Directory Mode): Fix typo.

2008-08-02  Eli Zaretskii  <eliz@gnu.org>

	* vc1-xtra.texi (VC Directory Mode, VC Directory Commands): Fix English
	and wording.

2008-08-02  Dan Nicolaescu  <dann@ics.uci.edu>

	* vc1-xtra.texi (VC Directory Mode): Fix and improve the info about
	marking/unmarking.  Add descriptions for the multiple file search
	commands.  Improve some old info.

2008-07-31  Chong Yidong  <cyd@stupidchicken.com>

	* display.texi (Visual Line Mode): New node.

	* basic.texi (Inserting Text): Move DEL to deletion node.
	(Moving Point): Add additional alternative key bindings.
	Describe line-move-visual.
	(Erasing): Describe DEL.
	(Basic Undo, Blank Lines, Arguments): Copyedit.
	(Continuation Lines): Mention Visual Line mode.
	(Position Info): Move extended discussion to mule.texi.

	* mule.texi (International Chars): Describe C-x =.

	* emacs.texi (Top): Add Visual Line Mode node.

2008-07-31  Dan Nicolaescu  <dann@ics.uci.edu>

	* emacs.texi: Remove VMS support.

2008-07-30  Dan Nicolaescu  <dann@ics.uci.edu>

	* vc1-xtra.texi (VC Directory Mode): Update the display format and fix
	the vc-dir command name.

2008-07-27  Dan Nicolaescu  <dann@ics.uci.edu>

	* xresources.texi: Remove mentions of Mac Carbon.

2008-07-19  Andreas Schwab  <schwab@suse.de>

	* ns-emacs.texi: Move to ../misc.

2008-07-15  Chong Yidong  <cyd@stupidchicken.com>

	* entering.texi (Exiting): Don't describe text-only terminals as the
	default.  Describe the new startup screen.
	(Exiting): Describe how to kill Emacs first.  Change description of
	iconification to handle modern window systems.

2008-07-15  Adrian Robert  <Adrian.B.Robert@gmail.com>

	* ns-emacs.texi: New file, documents features of Emacs port under
	NeXTstep windowing.

2008-07-15  Chong Yidong  <cyd@stupidchicken.com>

	* entering.texi (Entering Emacs): Update prev node.

	* glossary.texi (Glossary): Remove xref to Text Characters.

	* commands.texi (User Input): Rewrite.  Describe Emacs' behavior
	directly, rather than in the context of ASCII.  Move description of
	special properties of modifier key to new Modifier Keys node.
	(Keys): Copyedit.
	(Text Characters): Delete node.  Multibyte is the default nowadays, and
	the node contents are obsolete.

	* custom.texi (Modifier Keys): New node.

	* emacs.texi (Top): Update node list.

2008-07-13  Chong Yidong  <cyd@stupidchicken.com>

	* emacs.texi (Intro): Increase conciseness slightly.  Remove paragraph
	saying that Emacs provides menus and mouse support (which is par for
	the course).

	* screen.texi (Screen): Copyedit.  Define "buffer" and "current buffer"
	early on.
	(Point): Copyedit.  Relegate historical trivia to a footnote.
	(Mode Line): Explain mode-line format more consistently.
	(Menu Bar): Copyedit.

2008-06-27  Glenn Morris  <rgm@gnu.org>

	* cal-xtra.texi (Sexp Diary Entries):
	* calendar.texi (Lunar Phases): Update for lunar.el name changes.

2008-06-26  Chong Yidong  <cyd@stupidchicken.com>

	* mark.texi (Shift selection): New node.
	(Mark): Copyedits.
	(Persistent Mark): Move to the end of the chapter.

2008-06-20  Eli Zaretskii  <eliz@gnu.org>

	* makefile.w32-in (distclean): Remove makefile.

2008-06-17  Nick Roberts  <nickrob@snap.net.nz>

	* building.texi (Starting GUD): Add an entry for gud-gdb.
	(GDB Graphical Interface): Explain that gud-gdb is now needed for text
	command mode.

2008-06-17  Glenn Morris  <rgm@gnu.org>

	* calendar.texi: Fix references to mouse-2 and mouse-3 in calendar.

2008-06-17  Nick Roberts  <nickrob@snap.net.nz>

	* building.texi (Starting GUD): Expand on remote debugging.
	(Other GDB-UI Buffers): Mention new keyboard bindings.

2008-06-15  Glenn Morris  <rgm@gnu.org>

	* gnu.texi: Use a verbatim license for this invariant section,
	as per etc/GNU.

2008-06-13  Daniel Engeler  <engeler@gmail.com>

	* emacs.texi, misc.texi: Add documentation about serial port access.

2008-06-13  Glenn Morris  <rgm@gnu.org>

	* emacs-xtra.texi, emacs.texi: Update Back-Cover text per
	maintain.info.

2008-06-05  Miles Bader  <miles@gnu.org>

	* display.texi (Temporary Face Changes): Update to reflect function
	renamings in face-remap.el.

2008-06-04  Miles Bader  <miles@gnu.org>

	* display.texi (Temporary Face Changes):
	Add `adjust-buffer-face-height'.  Rewrite description of
	`increase-buffer-face-height' and `decrease-default-face-height' now
	that they aren't bound by default.

2008-06-03  Miles Bader  <miles@gnu.org>

	* display.texi (Temporary Face Changes): New node.

2008-05-31  Eli Zaretskii  <eliz@gnu.org>

	* msdog.texi (Windows Keyboard): Fix text added on 2008-05-29.

2008-05-31  Glenn Morris  <rgm@gnu.org>

	* cal-xtra.texi (Fancy Diary Display): Simplify.

2008-05-30  Glenn Morris  <rgm@gnu.org>

	* cal-xtra.texi (Fancy Diary Display): Update for
	diary-display-function replacing diary-display-hook.

2008-05-29  Drew Adams  <drew.adams@oracle.com>

	* msdog.texi (Windows Keyboard): Add descriptions of
	w32-register-hot-key and w32-unregister-hot-key.

2008-05-21  Tom Tromey  <tromey@redhat.com>

	* custom.texi (Directory Variables): Grammar fix.  Link to Safe File
	Variables node.

2008-05-19  Tom Tromey  <tromey@redhat.com>

	* custom.texi (Variables): Add Directory Variables to menu.
	(Directory Variables): New node.

2008-05-16  Eric S. Raymond  <esr@snark.thyrsus.com>

	* vc2-xtra.texi: Modify an example so it reflects what vc.el now does.

2008-05-15  Eric S. Raymond  <esr@snark.thyrsus.com>

	* vc2-xtra.texi, emacs.texi, files.texi: Snapshots node renamed to
	Revision Tags and rewritten.  Section now uses modern terminology,
	(tags rather than snapshots) and describes post-SCCS systems more
	accurately.

2008-05-10  Eli Zaretskii  <eliz@gnu.org>

	* msdog.texi (Windows Files): Update documentation of
	w32-get-true-file-attributes.

2008-05-09  Eric S. Raymond  <esr@snark.thyrsus.com>

	* files.texi, vc-xtra.texi, vc1-xtra.texi: Document the new VC
	directory mode.

2008-05-08  Chong Yidong  <cyd@stupidchicken.com>

	* killing.texi (Appending Kills): Remove a strangely off-topic index
	entry "television".

2008-05-07  Eric S. Raymond  <esr@snark.thyrsus.com>

	* ack.texi, files.texi, vc2-xtra.texi: Meta-CVS is no longer supported.

2008-05-02  Eric S. Raymond  <esr@snark.thyrsus.com>

	* emacs/buffers.texi, emacs/files.texi (Version-control):
	vc-toggle-read-only is no longer a good idea...

2008-04-29  Glenn Morris  <rgm@gnu.org>

	* cal-xtra.texi (Sexp Diary Entries): Clarify diary-float.

2008-04-22  Juri Linkov  <juri@jurta.org>

	* dired.texi (Subdirectories in Dired): Describe using `^'
	to return to the parent directory.

2008-04-22  Nick Roberts  <nickrob@snap.net.nz>

	* building.texi (GDB-UI Layout, Other GDB-UI Buffers): Update for
	recent changes.

2008-04-19  Nick Roberts  <nickrob@snap.net.nz>

	* building.texi (GDB-UI Layout, Breakpoints Buffer)
	(Other GDB-UI Buffers): Update for recent thread related changes.

2008-04-11  Mirko Vukovic  <mirko.vukovic@gmail.com>  (tiny change)

	* maintaining.texi (Maintaining):
	* emacs.texi (Top): Typo.

2008-04-08  Stefan Monnier  <monnier@iro.umontreal.ca>

	* display.texi (Font Lock): Prefer add-hook to using a non-nil `mode'
	arg in `font-lock-add-keywords'.

2008-04-08  Glenn Morris  <rgm@gnu.org>

	* cal-xtra.texi, calendar.texi: Update for calendar name changes.
	Also add Baha'i calendar references where appropriate.

2008-04-05  Glenn Morris  <rgm@gnu.org>

	* custom.texi (Init File): Byte-compiling .emacs is bad.

2008-04-04  Stefan Monnier  <monnier@iro.umontreal.ca>

	* mini.texi (Minibuffer Edit) <resize-mini-windows>: Adjust default.

2008-03-29  Glenn Morris  <rgm@gnu.org>

	* calendar.texi: Update for `calendar-date-style' replacing
	`european-calendar'.

2008-03-28  Jason Rumney  <jasonr@gnu.org>

	* display.texi (Display Custom): Mention overlay-margin in text.

2008-03-12  Reiner Steib  <Reiner.Steib@gmx.de>

	* custom.texi, dired.texi, mini.texi, mule.texi: Add `referenced in the
	tutorial' comments.

2008-03-28  Chong Yidong  <cyd@stupidchicken.com>

	* mark.texi (Mark): Rearrange nodes.
	(Persistent Mark): Rename from Transient Mark.
	(Mark, Setting Mark, Marking Objects, Persistent Mark, Mark Ring):
	Describe Transient Mark mode as the default.

	* basic.texi (Basic Undo): Don't mention setting the mark, which isn't
	the default behavior with Transient Mark mode off.
	(Position Info): Fix typo.

	* display.texi (Standard Faces): Reference the Mark node.
	Remove discussion of the region face, which is discussed there.

	* emacs.texi (Top): Update node listings.

	* files.texi (Diff Mode, Misc File Ops): Describe Transient Mark mode
	as the default.

	* fixit.texi (Undo): Standardize choice of undo key sequence.
	(Undo, Spelling): Describe Transient Mark mode as the default.

	* frames.texi (Mouse Commands): Treat Transient Mark mode as the
	default.

	* glossary.texi (Glossary): Treat Transient Mark mode as the default.

	* killing.texi (Kill Ring, Accumulating Text): Assume Transient Mark
	mode is the default, and note that the mark is not activated when set.

	* programs.texi (Moving by Defuns, Expressions, Comment Commands):
	Describe Transient Mark mode as the default.

	* search.texi (Basic Isearch): Reference the Mark Ring node.
	(Replace, Unconditional Replace, Other Repeating Search):
	Describe Transient Mark mode as the default.

	* text.texi (Words, Pages, Fill Commands, HTML Mode):
	Describe Transient Mark mode as the default.
	(Paragraphs): Describe how M-h behaves when region is active.

	* trouble.texi (Quitting): Clarify effects of C-g.

2008-03-13  Glenn Morris  <rgm@gnu.org>

	* emacs.texi (EMACSVER): Set to 23.0.60.

2008-03-05  Glenn Morris  <rgm@gnu.org>

	* dired.texi (Hiding Subdirectories): Fix previous change.

2008-03-05  Drew Adams  <drew.adams@oracle.com>

	* dired.texi (Hiding Subdirectories): Document `dired-hide-subdir'.

2008-02-28  Kim F. Storm  <storm@cua.dk>

	* help.texi (Help Files): Move describe-gnu-project to C-h g.
	Move describe-distribution to C-h C-o.
	Move view-emacs-problems to C-h C-p.
	Add view-emacs-debugging on C-h C-d.
	Add view-external-packages on C-h C-e.
	Add view-order-manuals on C-h C-m.

2008-02-17  Ulrich Mueller  <ulm@kph.uni-mainz.de>

	* msdog-xtra.texi (MS-DOS): Docstring fix.

2008-02-09  Eli Zaretskii  <eliz@gnu.org>

	* msdog.texi (Windows Fonts): Use a @table for describing font
	properties.

2008-02-07  Jason Rumney  <jasonr@gnu.org>

	* msdog.texi (Windows Files): w32-get-true-file-attributes default
	value has changed.
	(Windows HOME): Clarify what is meant by "if that fails as well".
	(Windows Fonts): New section.

2008-02-07  D. E. Evans  <sinuhe@gnu.org>  (tiny change)

	* basic.texi (Basic Undo): Remove duplicate "you can".

2008-02-02  Eli Zaretskii  <eliz@gnu.org>

	* maintaining.texi (Tags): Fix last change.

2008-02-02  Michael Albinus  <michael.albinus@gmx.de>

	* tramp.texi: Use new FSF's Back-Cover Text.

2008-01-31  Nick Roberts  <nickrob@snap.net.nz>

	* trouble.texi (Checklist): Direct users to emacs-devel@gnu.org.

2008-01-26  Richard Stallman  <rms@gnu.org>

	* maintaining.texi (Tags): Delete redundant index entry.

2008-01-26  Eli Zaretskii  <eliz@gnu.org>

	* programs.texi (Imenu): Move "@cindex tags" from here...
	* maintaining.texi (Tags): ...to here.

2008-01-23  Kevin Ryde  <user42@zip.com.au>

	* custom.texi (Mouse Buttons): Update elisp xref to "Click Events" on
	click count.

2008-01-21  Juanma Barranquero  <lekktu@gmail.com>

	* entering.texi (Exiting): Fix typo.
	Reported by D. E. Evans <sinuhe@gnu.org>.

2007-12-31  Martin Rudalics  <rudalics@gmx.at>

	* glossary.texi (Glossary): Fix typo.

2007-12-27  Richard Stallman  <rms@gnu.org>

	* text.texi (Formatted Text): Improve menu tag.
	(Editing Format Info): In Info, add duplicate menu of nodes
	about the submenus.
	(Format Faces): Say where Faces menu is found.  Mention Other.
	(Format Colors): Say where these submenus are found.
	(Format Indentation, Format Justification): Likewise.
	(Format Properties): Likewise.

2007-12-22  Richard Stallman  <rms@gnu.org>

	* search.texi (Query Replace): Make exp of query-replace more
	self-contained, and clarify.

	* cc-mode.texi (Getting Started): Change @ref to @pxref.

2007-12-15  Richard Stallman  <rms@gnu.org>

	* files.texi (Auto Save): Clarify definition of auto-saving.

2007-11-26  Richard Stallman  <rms@gnu.org>

	* help.texi (Help Echo): Cleanups.

2007-11-23  Thien-Thi Nguyen  <ttn@gnuvola.org>

	* files.texi (Why Version Control?): Fix typo.
	(VCS Concepts): Fix typos; small tense fix.
	(Selecting a Fileset): Fix typos; small rewording.
	(Log Buffer): Likewise.
	(Old Revisions): Likewise.

2007-11-17  Eli Zaretskii  <eliz@gnu.org>

	* mule.texi (Communication Coding): Fix wording of last change.

2007-11-16  Werner Lemberg  <wl@gnu.org>

	* custom.texi (Specifying File Variables):
	* major.texi (Choosing Modes): Mention '\" in man pages.

2007-11-16  Kenichi Handa  <handa@ni.aist.go.jp>

	* mule.texi (Communication Coding): Document x-select-request-type.

	* frames.texi (Cut/Paste Other App): Mention x-select-request-type.

2007-11-15  Francesco Potortì  <pot@gnu.org>

	* maintaining.texi (TEXTAGS): Note that you can use "-" for stdout with
	--output=file.

2007-11-13  Martin Rudalics  <rudalics@gmx.at>

	* help.texi (Help Summary, Apropos, Misc Help): Fix typos.
	(Help Echo): Avoid mentioning the term "region" here and
	consistently use the term "active text".

2007-11-11  Glenn Morris  <rgm@gnu.org>

	* calendar.texi (Special Diary Entries): Fix Thanksgiving example.

2007-11-10  Paul Pogonyshev  <pogonyshev@gmx.net>

	* search.texi (Query Replace):
	Mention `query-replace-show-replacement'.

2007-11-09  Nick Roberts  <nickrob@snap.net.nz>

	* building.texi (Watch Expressions): Remove obscure sentence.

2007-11-06  Kenichi Handa  <handa@ni.aist.go.jp>

	* mule.texi (Select Input Method): Describe how to activate an input
	method in the text mode.

2007-11-01  Dan Nicolaescu  <dann@ics.uci.edu>

	* cmdargs.texi (Misc Variables): Remove Sun windows info.

2007-10-30  Nick Roberts  <nickrob@snap.net.nz>

	* building.texi (Watch Expressions): Describe gdb-delete-out-of-scope.

2007-10-30  Glenn Morris  <rgm@gnu.org>

	* misc.texi (Directory Tracking): Explain a bit more about
	dirtrack-mode.

2007-10-25  Glenn Morris  <rgm@gnu.org>

	* fortran-xtra.texi (Fortran): F90 mode handles F2003.

2007-10-24  Richard Stallman  <rms@gnu.org>

	* misc.texi (Interactive Shell): Cleanup last change.

2007-10-22  Juri Linkov  <juri@jurta.org>

	* mini.texi (Minibuffer History): Add text about a list of minibuffer
	default values.

2007-10-20  Eric S. Raymond  <esr@snark.thyrsus.com>

	* files.texi: Disambiguate two slightly different uses of the term
	'filesets'.

2007-10-18  Martin Rudalics  <rudalics@gmx.at>

	* trouble.texi (Quitting): Fix typo.

2007-10-18  Glenn Morris  <rgm@gnu.org>

	* frames.texi (Mode Line Mouse): Mention minor mode names.

2007-10-17  Juri Linkov  <juri@jurta.org>

	* text.texi (Fill Commands): Undocument fill-paragraph-or-region.
	fill-paragraph operates on the active region in Transient Mark mode.
	(Fill Prefix, Format Indentation): Replace fill-paragraph-or-region
	with fill-paragraph.

	* basic.texi (Arguments): Replace fill-paragraph-or-region with
	fill-paragraph.

	* fixit.texi (Spelling): ispell-word operates on the active region
	in Transient Mark mode.

2007-10-17  Aaron S. Hawley  <aaronh@garden.org>

	* building.texi (Source Buffers):
	* custom.texi (Init Non-ASCII):
	* glossary.texi (Glossary): Use "key binding" consistently.

2007-10-17  Juanma Barranquero  <lekktu@gmail.com>

	* calendar.texi (Diary): Fix directive.

2007-10-16  Richard Stallman  <rms@gnu.org>

	* calendar.texi (Diary): Clarify text about diary file example.

2007-10-13  Eric S. Raymond  <esr@snark.thyrsus.com>

	* files.texi: Capitalize node names according to convention.

2007-10-13  Glenn Morris  <rgm@gnu.org>

	* misc.texi (Interactive Shell): Correct INSIDE_EMACS reference.

2007-10-11  Eric S. Raymond  <esr@snark.thyrsus.com>

	* emacs.texi:
	* files.texi (Version Systems): Minor fixes to version-control material
	suggested by RMS and Robert J. Chassell.

2007-10-10  Eric S. Raymond  <esr@snark.thyrsus.com>

	* files.texi (Version Systems):
	* vc-xtra.texi:
	* vc1-xtra.texi:
	* vc2-xtra.texi: Merge in changes for new VC with fileset-oriented
	operations.  Change of terminology from `version' to `revision'.
	Revise text for adequate description of VCSes with monotonic IDs.
	* emacs.texi: Change of terminology from `version' to `revision'.

2007-10-09  Eric S. Raymond  <esr@snark.thyrsus.com>

	* files.texi (Version Systems): Describe newer VCses.
	Reorder the descriptions to be chronological.

2007-10-09  Richard Stallman  <rms@gnu.org>

	* display.texi (Cursor Display): Correct how cursor appears
	in nonselected windows.

2007-10-04  Nick Roberts  <nickrob@snap.net.nz>

	* building.texi (GDB Graphical Interface): Remove references to gdba
	and mention gud-gdb.

2007-08-31  Eli Zaretskii  <eliz@gnu.org>

	* rmail.texi (Rmail Sorting): Improve indexing.

2007-10-06  Juri Linkov  <juri@jurta.org>

	* text.texi (Fill Commands): Document fill-paragraph-or-region.
	(Fill Prefix, Format Indentation): Replace fill-paragraph with
	fill-paragraph-or-region.

	* basic.texi (Arguments): Replace fill-paragraph with
	fill-paragraph-or-region.

2007-10-06  Eric S. Raymond  <esr@snark.thyrsus.com>

	* files.texi: Update the section on version control for 2007
	conditions.  None of these changes are new-VC-specific; that
	will come later.

2007-09-15  Glenn Morris  <rgm@gnu.org>

	* calendar.texi (Holidays): Change all instances of `holiday-list' back
	to `list-holidays'.

2007-09-14  Glenn Morris  <rgm@gnu.org>

	* calendar.texi: Update all instances of mark-calendar-holidays,
	list-calendar-holidays, list-holidays with the new names.

2007-09-06  Glenn Morris  <rgm@gnu.org>

	Move manual sources from man/ to subdirectories of doc/.
	Split into the Emacs manual in emacs/, and other manuals in misc/.
	* Makefile.in (INFO_TARGETS, DVI_TARGETS): Reduce to just the Emacs
	manual.
	(infodir): New variable.
	(info): Use $infodir.
	(emacsman): Delete target, not needed any more.
	Move all targets that are not the Emacs manual to misc/Makefile.in.
	(mostlyclean): Remove `gnustmp'.
	* makefile.w32-in (INFO_TARGETS, DVI_TARGETS): Reduce to just the Emacs
	manual.
	(MULTI_INSTALL_INFO, ENVADD, infodir): Go up one more level.
	(emacsman): Delete target, not needed any more.
	(clean): Remove all info files but Emacs manual.
	Move all targets that are not the Emacs manual to misc/Makefile.in.
	* emacs-xtra.texi, emacs.texi (setfilename): Go up one more level.

	* Makefile.in (INFOSOURCES): Delete.
	(.SUFFIXES): Use $(TEXI2DVI) rather than texi2dvi.
	(mostlyclean): Add *.op, *.ops.  Move *.aux *.cps *.fns *.kys *.pgs
	*.vrs *.toc here...
	(maintainer-clean): ...from here.

2007-09-05  Glenn Morris  <rgm@gnu.org>

	* custom.texi (Safe File Variables): Clarify `!' and risky variables.

2007-08-29  Glenn Morris  <rgm@gnu.org>

	* emacs.texi (EMACSVER): Increase to 23.0.50.

2007-08-27  Richard Stallman  <rms@gnu.org>

	* emacs.texi (Top): Clarify menu item for Glossary.

	* display.texi (Faces): Change secn title.
	Clarify not all fonts come from Font Lock.

2007-08-17  Eli Zaretskii  <eliz@gnu.org>

	* basic.texi (Position Info): Add index entry for face at point.
	Mention that character faces are also displayed by "C-u C-x =".

2007-08-08  Glenn Morris  <rgm@gnu.org>

	* glossary.texi (Glossary): Deprecate `iff'.

2007-08-07  Chong Yidong  <cyd@stupidchicken.com>

	* files.texi (File Conveniences): Document point motion keys in Image
	mode.

2007-07-27  Glenn Morris  <rgm@gnu.org>

	* emacs.texi (Copying): Include license text from gpl.texi, rather than
	in-line.

	* gpl.texi: New file with text of GPL.
	* Makefile.in (EMACSSOURCES): Add gpl.texi.

2007-07-26  Dan Nicolaescu  <dann@ics.uci.edu>

	* vc2-xtra.texi (Customizing VC): Add GIT and HG.

	* dired.texi (Wdired): Mention C-x C-q key binding.

2007-07-28  Nick Roberts  <nickrob@snap.net.nz>

	* building.texi (GDB Graphical Interface): Qualify use of "M-x gdba".

2007-07-25  Glenn Morris  <rgm@gnu.org>

	* emacs.texi (Copying): Replace license with GPLv3.

	* Relicense all FSF files to GPLv3 or later.

2007-07-24  Glenn Morris  <rgm@gnu.org>

	* calendar.texi (Writing Calendar Files): cal-tex-diary etc only work
	for some calendars.

2007-07-23  Nick Roberts  <nickrob@snap.net.nz>

	* screen.texi (Mode Line): Describe new mode-line flag that shows if
	default-directory for the current buffer is on a remote machine.

2007-07-21  Eli Zaretskii  <eliz@gnu.org>

	* vc2-xtra.texi (Customizing VC) <vc-handled-backends>: Update the
	default value.

2007-07-21  Richard Stallman  <rms@gnu.org>

	* files.texi (Why Version Control?): Improve previous change.

2007-07-18  Eric S. Raymond  <esr@snark.thyrsus.com>

	* files.texi (Why Version Control?): New node.

2007-07-12  Nick Roberts  <nickrob@snap.net.nz>

	* building.texi (Starting GUD): Add xref to this anchor.

2007-06-24  Karl Berry  <karl@gnu.org>

	* emacs.texi: New Back-Cover Text.

2007-06-07  Alan Mackenzie  <acm@muc.de>

	* display.texi (Optional Mode Line): Document the new form of
	line+column numbers, "(561,2)".

2007-06-06  Juanma Barranquero  <lekktu@gmail.com>

	* maintaining.texi (Create Tags Table): Fix typos.

2007-06-02  Chong Yidong  <cyd@stupidchicken.com>

	* Version 22.1 released.

2007-05-07  Karl Berry  <karl@gnu.org>

	* emacs.texi (EMACSVER): Back to 22.

2007-05-06  Richard Stallman  <rms@gnu.org>

	* maintaining.texi (Create Tags Table): Clean up previous change.

2007-05-05  Francesco Potortì  <pot@gnu.org>

	* maintaining.texi (Create Tags Table): Add text about the dangers of
	making symbolic links to tags files.

2007-05-04  Karl Berry  <karl@gnu.org>

	* emacs.texi (EMACSVER) [smallbook]: 22.1 for printed version, not 22.

2007-05-03  Karl Berry  <karl@gnu.org>

	* emacs.texi (EMACSVER) [smallbook]: 22 for printed version.

	* .cvsignore (*.pdf): New entry.

	* emacs.texi (\urlcolor, \linkcolor) [smallbook]: \let to \Black
	for printing.

2007-05-01  Richard Stallman  <rms@gnu.org>

	* cmdargs.texi (Initial Options): Under --batch, mention --eval.

2007-04-28  Glenn Morris  <rgm@gnu.org>

	* ack.texi (Acknowledgments):
	* anti.texi (Antinews):
	* programs.texi (Program Modes): Restore mention of python.el pending
	consideration of legal status.

2007-04-28  Richard Stallman  <rms@gnu.org>

	* files.texi (File Names): Fixes to ~ description on MS systems.

2007-04-26  Glenn Morris  <rgm@gnu.org>

	* emacs.texi (EMACSVER): Increase to 22.1.50.

2007-04-25  Karl Berry  <karl@gnu.org>

	* emacs.texi: Improve line breaks on copyright page,
	similar layout to lispref, 8.5x11 by default.

	* dired.texi (Image-Dired): Improve line break, fix typo.

2007-04-24  Chong Yidong  <cyd@stupidchicken.com>

	* programs.texi (Program Modes):
	* anti.texi (Antinews):
	* ack.texi (Acknowledgments): python.el removed.

2007-04-23  Chong Yidong  <cyd@stupidchicken.com>

	* display.texi (Highlight Interactively): Correct description of
	hi-lock-file-patterns-policy.

	* files.texi (File Archives): Mention self-extracting executables.

2007-04-23  Eli Zaretskii  <eliz@gnu.org>

	* search.texi (Unconditional Replace, Query Replace): Add xref to
	"Replacement and Case".

2007-04-22  Chong Yidong  <cyd@stupidchicken.com>

	* dired.texi (Image-Dired): Move from Thumbnails node.
	* misc.texi (Thumbnails): Node deleted.
	* emacs.texi (Top): Update node listing.

	* files.texi (File Conveniences):
	* ack.texi (Acknowledgments): Rename "tumme" to "image-dired".

2007-04-21  Richard Stallman  <rms@gnu.org>

	* display.texi (Highlight Interactively): Correct previous change.
	Clarify doc of hi-lock-find-patterns, and move new features into it.

2007-04-20  David Koppelman  <koppel@ece.lsu.edu>

	* display.texi (Highlight Interactively):
	Document hi-lock-file-patterns-policy.

2007-04-20  Martin Rudalics  <rudalics@gmx.at>

	* display.texi (Scrolling): Fix typo.

2007-04-15  Chong Yidong  <cyd@stupidchicken.com>

	* doclicense.texi: Remove node heading, so that it can be included by
	other files.

	* emacs.texi: Insert node heading for GFDL.

2007-04-14  Eli Zaretskii  <eliz@gnu.org>

	* cmdargs.texi (Colors): Qualify "color of window" index entry by
	"command line".

	* display.texi (Faces): Refer to "Creating Frames" for face
	and other frame customizations in .emacs.

	* frames.texi (Creating Frames): Mention that face customizations can
	be put in .emacs.  Add index entries.

2007-04-12  Richard Stallman  <rms@gnu.org>

	* glossary.texi (Glossary): Explain `iff'.

2007-04-11  Karl Berry  <karl@gnu.org>

	* gnu.texi (Top),
	* macos.texi (Mac Font Specs),
	* anti.texi (Antinews),
	* xresources.texi (Resources),
	* misc.texi (Emulation),
	* calendar.texi (Daylight Saving),
	* dired.texi (Dired and Find),
	* rmail.texi (Remote Mailboxes),
	* sending.texi (Mail Headers),
	* programs.texi (Which Function),
	* files.texi (Recover),
	* buffers.texi (Uniquify),
	* frames.texi (Wheeled Mice),
	* killing.texi (Rectangles): Wording to improve breaks in
	8.5x11 format.
	* mule.texi (Language Environments): \hbadness=10000 since there's
	no way to reword.
	* emacs.texi (smallbook): New @set to more easily switch between
	smallbook and 8.5x11.

2007-04-11  Richard Stallman  <rms@gnu.org>

	* files.texi (File Conveniences): Add xref to Tumme.
	Delete text about Thumbnail mode.

2007-04-09  Alan Mackenzie  <acm@muc.de>

	* cmdargs.texi (Initial Options): Call "inhibit-splash-screen" by its
	new name.  Insert concept index entries.

2007-04-08  Chong Yidong  <cyd@stupidchicken.com>

	* display.texi (Standard Faces): Document prefix arg for
	list-faces-display.

	* rmail.texi (Rmail Scrolling): Document rmail-end-of-message.

2007-04-07  Chong Yidong  <cyd@stupidchicken.com>

	* killing.texi (Deletion): Rewrite description of M-\ prefix argument.

	* files.texi (Misc File Ops): Rewrite description of
	insert-file-literally.

2007-03-31  Eli Zaretskii  <eliz@gnu.org>

	* misc.texi (Printing): Postscript -> PostScript.

	* ack.texi (Acknowledgments): Postscript -> PostScript.

	* custom.texi (Init File, Init Non-ASCII): Fix last change.

	* emacs.texi (Top): Fix the menu due to the change in custom.texi
	below.

2007-03-30  Chong Yidong  <cyd@stupidchicken.com>

	* custom.texi (Non-ASCII Rebinding): Node deleted.  Material moved to
	Init Non-ASCII.
	(Init Rebinding, Init Syntax): Link to Init Non-ASCII instead.
	(Init Non-ASCII): New node.

2007-03-28  YAMAMOTO Mitsuharu  <mituharu@math.s.chiba-u.ac.jp>

	* macos.texi (Mac Font Specs): Mention AppleAntiAliasingThreshold.

2007-03-12  Glenn Morris  <rgm@gnu.org>

	* calendar.texi, emacs.texi (Daylight Saving): Rename node from
	"Daylight Savings".

	* calendar.texi: Replace "daylight savings" with "daylight
	saving" in text throughout.

2007-03-04  Richard Stallman  <rms@gnu.org>

	* custom.texi (Safe File Variables): Minor correction.

2007-02-28  Thien-Thi Nguyen  <ttn@gnu.org>

	* rmail.texi (Movemail): Add internal ref.
	Don't indent the intro for the PROTO table.
	Format PROTO table items with @code.

2007-02-26  Nick Roberts  <nickrob@snap.net.nz>

	* building.texi: Remove references to bashdb.

2007-02-19  Juanma Barranquero  <lekktu@gmail.com>

	* mule.texi (Language Environments): Update list of supported language
	environments.

2007-02-14  Kim F. Storm  <storm@cua.dk>

	* building.texi (Grep Searching): Fix lgrep doc.

2007-02-12  Chong Yidong  <cyd@stupidchicken.com>

	* back.texi: Remove unused file.

2007-02-05  Francesco Potortì  <pot@gnu.org>

	* maintaining.texi (Tag Syntax): Now --members is the default for
	etags, not for ctags yet.

2007-02-03  Eli Zaretskii  <eliz@gnu.org>

	* emacs.texi (Top): Update the top-level menus.  Make the detailed menu
	headers compliant with Texinfo guidelines and with what texnfo-upd.el
	expects.  Add comments to prevent people from inadvertently modifying
	the key parts needed by `texinfo-multiple-files-update'.

2007-01-29  Chong Yidong  <cyd@stupidchicken.com>

	* frames.texi (Secondary Selection): Window clicked does not matter
	when mouse-yank-at-point is non-nil.

2007-01-16  Glenn Morris  <rgm@gnu.org>

	* abbrevs.texi (Editing Abbrevs): Describe how to disable a
	system abbrev.

2007-01-11  Richard Stallman  <rms@gnu.org>

	* msdog.texi (Windows Keyboard): Another small cleanup.

2007-01-10  Richard Stallman  <rms@gnu.org>

	* msdog.texi (Windows Keyboard): Yet another try to make
	everyone happy with that passage.

2007-01-05  Richard Stallman  <rms@gnu.org>

	* anti.texi (Antinews): Mention M-x shell scrolling.

2007-01-05  Nick Roberts  <nickrob@snap.net.nz>

	* building.texi (Watch Expressions): Describe gdb-max-children.

2007-01-04  Richard Stallman  <rms@gnu.org>

	* msdog.texi (Windows Keyboard): Clarify previous change.

2007-01-02  Richard Stallman  <rms@gnu.org>

	* custom.texi (Changing a Variable): Minor clarification.
	(Specific Customization): customize-customized => customize-unsaved.

	* entering.texi (Entering Emacs): Clean up text about restarting
	Emacs for each file.

	* misc.texi (Shell Options): Minor cleanup.

	* msdog.texi (Windows Keyboard): Explain that Windows was incompatible
	with Emacs, not vice versa.

	* programs.texi (Symbol Completion): Recommend customizing
	window manager.

	* xresources.texi (Resources): Minor fix.

2007-01-01  Jan Djärv  <jan.h.d@swipnet.se>

	* xresources.texi (Table of Resources): Add scrollBarWidth resource.

2007-01-01  Richard Stallman  <rms@gnu.org>

	* commands.texi (User Input): Document keys stolen by window mangers.

2006-12-31  Richard Stallman  <rms@gnu.org>

	* custom.texi (Specific Customization): Document customize-option
	instead of customize-variable.

2006-12-31  Kim F. Storm  <storm@cua.dk>

	* major.texi (Choosing Modes): Document auto-mode-case-fold.

2006-12-30  Kim F. Storm  <storm@cua.dk>

	* killing.texi (CUA Bindings): Fix typo.

	* xresources.texi (Table of Resources): Mention grow-only value for
	auto-resize-tool-bars.

2006-12-27  Eli Zaretskii  <eliz@gnu.org>

	* msdog.texi (Windows Keyboard): Mention widespread Windows bindings,
	and how to get them back.

2006-12-26  Richard Stallman  <rms@gnu.org>

	* calendar.texi (Holidays): Holiday listing is based on current
	practice, but DST is not.

2006-12-25  Richard Stallman  <rms@gnu.org>

	* emacs.texi (Top): Update subnode menus.

	* mark.texi (Transient Mark): Fix xref.

	* killing.texi (Graphical Kill): Node deleted.
	(Killing): Add xref to Cut and Paste.
	(CUA Bindings): Update xref.

	* frames.texi (Cut and Paste): New section to hold other nodes.
	(Mouse Commands): Node demoted.
	(Cut/Paste Other App): Split out from Mouse Commands.
	(Word and Line Mouse): Likewise.
	(Secondary Selection, Clipboard): Nodes demoted.

2006-12-24  Kevin Ryde  <user42@zip.com.au>

	* calendar.texi (Holidays): US daylight saving begins second Sunday
	in March for 2007 onwards.
	(Daylight Savings): Show new US default daylight saving rules, 2nd
	Sun in Mar to 1st Sun in Nov, now in cal-dst.el.

2006-12-23  Chong Yidong  <cyd@stupidchicken.com>

	* calendar.texi (Scroll Calendar): < and > are switched.

2006-12-23  Kevin Rodgers  <ihs_4664@yahoo.com>

	* killing.texi (Deletion): Describe M-\ prefix argument.

2006-12-23  Richard Stallman  <rms@gnu.org>

	* search.texi (Regexp Search): Explain why forward and reverse regexp
	search are not mirror images.

2006-12-19  Kim F. Storm  <storm@cua.dk>

	* major.texi (Choosing Modes): Describe match-function elements for
	magic-mode-alist.

2006-12-18  Eli Zaretskii  <eliz@gnu.org>

	* msdog.texi (Windows Keyboard): Add a footnote about "Windows" keys
	peculiarities.

2006-12-18  Richard Stallman  <rms@gnu.org>

	* abbrevs.texi (Editing Abbrevs): Fix previous change.

2006-12-17  Alan Mackenzie  <acm@muc.de>

	* programs.texi (Left Margin Paren): Remove the bit which says
	that CC Mode sets open-paren-in-column-0-is-defun-start to nil.
	Discuss some of the issues of setting this option to nil.

2006-12-17  Glenn Morris  <rgm@gnu.org>

	* abbrevs.texi (Editing Abbrevs): Mention system abbrevs.

2006-12-16  Eli Zaretskii  <eliz@gnu.org>

	* msdog.texi (Windows Keyboard): Clarify `w32-recognize-altgr' effect.
	(Windows Files): `w32-get-true-file-attributes' is only relevant for
	NTFS volumes.
	(ls in Lisp): `links' in `ls-lisp-verbosity' is only relevant to NTFS
	volumes.

2006-12-15  Eli Zaretskii  <eliz@gnu.org>

	* text.texi (HTML Mode): Fix "C-c TAB".

2006-12-09  Richard Stallman  <rms@gnu.org>

	* misc.texi (Invoking emacsclient): Simplify TCP file text.

2006-12-08  Kevin Rodgers  <ihs_4664@yahoo.com>

	* files.texi (Misc File Ops): Document insert-file-literally.

2006-12-08  Eli Zaretskii  <eliz@gnu.org>

	* cmdargs.texi (Colors): Note that --color is intended for overriding
	the terminal defaults, not for normal invocation.

	* misc.texi (Emacs Server): Improve wording.  Don't mention the
	``server program''.  Add a cross-reference to "Init File" node.
	(Invoking emacsclient): Add index entries.  Document both short and
	long versions of command-line options.  Document the -f option.

2006-12-06  Richard Stallman  <rms@gnu.org>

	* text.texi (Outline Format): Say to set outline-regexp
	and outline-level with major modes and file local variables.

2006-12-05  Michaël Cadilhac  <michael.cadilhac@lrde.org>

	* anti.texi (Antinews): Mention the alternative to
	`~/.emacs_SHELLNAME', which is `~/.emacs.d/init_SHELLNAME.sh'.

	* misc.texi (Interactive Shell): Ditto.

2006-12-04  Eli Zaretskii  <eliz@gnu.org>

	* emacs.texi (Acknowledgments): Fix Arne J@o{}rgensen's name.

	* ack.texi (Acknowledgments): Fix Arne J@o{}rgensen's name.

2006-12-01  Eli Zaretskii  <eliz@gnu.org>

	* mule.texi (Enabling Multibyte): Rephrase the confusing reference to a
	colon in the mode line.

	* msdog.texi (Windows Processes) [@ifnottex]: Mention w32-shell-execute.

2006-11-26  Nick Roberts  <nickrob@snap.net.nz>

	* building.texi (Watch Expressions): Mention SPC for expanding/
	contracting watch expressions.

2006-11-26  Kim F. Storm  <storm@cua.dk>

	* kmacro.texi (Basic Keyboard Macro): Mention F3/F4 more.

2006-11-26  Nick Roberts  <nickrob@snap.net.nz>

	* building.texi (Debugger Operation): Define text command mode.
	Clarify how tooltips work.
	(GDB Graphical Interface): Explain how to run in text command mode
	more clearly.

2006-11-25  Juanma Barranquero  <lekktu@gmail.com>

	* mule.texi (Defining Fontsets): Fix use of `charset' and `font'.

2006-11-22  Juanma Barranquero  <lekktu@gmail.com>

	* anti.texi (Antinews): Mention --server-file and TCP sockets.

2006-11-18  Chong Yidong  <cyd@stupidchicken.com>

	* misc.texi (Interactive Shell): INSIDE_EMACS is set to t,
	and EMACS is deprecated.

2006-11-18  Juanma Barranquero  <lekktu@gmail.com>

	* makefile.w32-in (emacs.dvi): Remove xresmini.texi.

2006-11-18  Jan Djärv  <jan.h.d@swipnet.se>

	* Makefile.in (emacs.dvi): Remove xresmini.texi.

	* emacs.texi: Include xresources.texi both for info and dvi.

	* xresources.texi: Merge text from xresmini.texi.

2006-11-12  Roberto Rodríguez  <lanubeblanca@googlemail.com>  (tiny change)

	* glossary.texi: Fix typos.

2006-11-06  Richard Stallman  <rms@gnu.org>

	* emacs.texi (Acknowledgments): Fix name spelling, add Anna Bigatti.

	* ack.texi (Acknowledgments): Fix name spelling.

2006-11-01  Juri Linkov  <juri@jurta.org>

	* search.texi (Word Search): Document incremental word search.

2006-10-28  Glenn Morris  <rgm@gnu.org>

	* ack.texi (Acknowledgments): Add cal-html author.

	* calendar.texi (Writing Calendar Files): Rename section (was "LaTeX
	Calendar").  Describe new package cal-html.
	* emacs.texi (Top): Rename old node "LaTeX Calendar" to "Writing
	Calendar Files."

2006-10-23  Richard Stallman  <rms@gnu.org>

	* abbrevs.texi (Expanding Abbrevs): Expansion happens only when
	Abbrev mode is enabled.

2006-10-16  Richard Stallman  <rms@gnu.org>

	* emacs.texi: Update ISBN.

2006-10-11  Kim F. Storm  <storm@cua.dk>

	* emacs.texi (Acknowledgments): Use @dotless{i}.

2006-10-08  Nick Roberts  <nickrob@snap.net.nz>

	* building.texi (Breakpoints Buffer): Mention catchpoints.

2006-10-08  Kim F. Storm  <storm@cua.dk>

	* ack.texi (Acknowledgments): Update.

	* emacs.texi (Acknowledgments): Fix bad @/ form.

2006-10-05  Kim F. Storm  <storm@cua.dk>

	* emacs.texi (Acknowledgments): Add more contributors.

2006-10-03  Richard Stallman  <rms@gnu.org>

	* emacs.texi (Acknowledgments): Update version and edition.

2006-10-01  Karl Berry  <karl@gnu.org>

	* custom.texi (Customization Groups): Page break to keep example buffer
	on one page.

2006-09-30  Karl Berry  <karl@gnu.org>

	* programs.texi (Basic Indent): @need to improve page break.
	* text.texi: Rewording to improve page breaks, and use @LaTeX{}.

2006-09-29  Glenn Morris  <rgm@gnu.org>

	* calendar.texi (Date Formats): Doc fix for european-calendar-style.

2006-09-29  Karl Berry  <karl@gnu.org>

	* windows.texi (Basic Window): Remove forced @break, no longer
	desirable.
	* frames.texi (Frame Commands),
	* mark.texi (Marking Objects): Reword to avoid bad page break.
	* display.texi (Auto Scrolling): Use @tie{} to avoid bad line break.

2006-09-19  Richard Stallman  <rms@gnu.org>

	* frames.texi (Dialog Boxes): Clean up wording: avoid passive,
	stick to present tense.

2006-09-18  Jan Djärv  <jan.h.d@swipnet.se>

	* frames.texi (Dialog Boxes): Rename x-use-old-gtk-file-dialog
	to x-gtk-use-old-file-dialog.
	(Dialog Boxes): Document x-gtk-file-dialog-help-text.

2006-09-15  Jay Belanger  <belanger@truman.edu>

	* emacs.texi (GNU GENERAL PUBLIC LICENSE):
	Change "Library Public License" to "Lesser Public License"
	throughout.  Use "yyyy" to represent year.

2006-09-12  Reiner Steib  <Reiner.Steib@gmx.de>

	* files.texi (Visiting): Add index entry "open file".

2006-09-11  Richard Stallman  <rms@gnu.org>

	* building.texi (Compilation Mode): Clarification.
	(Grep Searching): Add xref to Compilation Mode.

2006-09-08  Richard Stallman  <rms@gnu.org>

	* search.texi (Search): Ref multi-file search commands here.
	(Other Repeating Search): Not here.

2006-08-28  Richard Stallman  <rms@gnu.org>

	* windows.texi (Split Window): Update xref.

	* basic.texi (Continuation Lines): Update xref.

	* indent.texi (Tab Stops): Update xref.

	* emacs.texi (Top): Update subnode menu.

	* display.texi (Line Truncation, Displaying Boundaries): New nodes,
	split out of Display Custom.

2006-08-25  Kim F. Storm  <storm@cua.dk>

	* display.texi (Display Custom): Add variables overline-margin
	and x-underline-at-descent-line.

2006-08-25  Richard Stallman  <rms@gnu.org>

	* entering.texi (Exiting): Rewrite to give graphical displays
	priority over text terminals.

	* search.texi (Incremental Search): Move index entries.

2006-08-23  Chong Yidong  <cyd@stupidchicken.com>

	* custom.texi (Init File): Reference Find Init to avoid "home
	directory" confusion.

2006-08-22  Nick Roberts  <nickrob@snap.net.nz>

	* building.texi (Other GDB-UI Buffers): Describe how to edit
	a value in the locals buffer.

2006-08-21  Richard Stallman  <rms@gnu.org>

	* search.texi (Basic Isearch): Add `isearch' index entry.

2006-08-16  Richard Stallman  <rms@gnu.org>

	* misc.texi (Saving Emacs Sessions): Clean up wording.

	* mark.texi (Marking Objects): Mention term "select all".

	* emacs.texi (Top): Update subnode menu.

	* help.texi (Help Mode): Move node up in file.

2006-08-15  Nick Roberts  <nickrob@snap.net.nz>

	* building.texi (Stack Buffer): Explain fringe arrow.

2006-08-12  Eli Zaretskii  <eliz@gnu.org>

	* misc.texi (Saving Emacs Sessions): Clarify when desktop is restored
	on startup.

2006-08-11  Romain Francoise  <romain@orebokech.com>

	* ack.texi (Acknowledgments): Delete mention to zone-mode.el.

2006-08-10  Sven Joachim  <svenjoac@gmx.de>  (tiny change)

	* mule.texi (Recognize Coding, Text Coding): Fix typos.

2006-08-10  Richard Stallman  <rms@gnu.org>

	* text.texi (Format Faces): Substantial rewrites to deal
	with face merging.  Empty regions don't count.
	Clarify face property inheritance.

2006-08-08  Romain Francoise  <romain@orebokech.com>

	* dired.texi (Marks vs Flags): Fix typo reported by Ari Roponen
	<arjuropo@cc.jyu.fi>.

2006-08-04  Eli Zaretskii  <eliz@gnu.org>

	* cmdargs.texi (Window Size X) <--geometry>: Only width and height
	apply to all frames.

2006-08-01  Richard Stallman  <rms@gnu.org>

	* help.texi (Name Help): Add index entries for describe-variable.

2006-08-01  Nick Roberts  <nickrob@snap.net.nz>

	* building.texi (GDB Graphical Interface): Shorten node names.
	(GDB-UI Layout): Use GDB-related.
	(Other GDB-UI Buffers): Simplify English.

2006-07-31  Richard Stallman  <rms@gnu.org>

	* search.texi (Query Replace): Add xref for Dired's Q command.

2006-07-31  Nick Roberts  <nickrob@snap.net.nz>

	* building.texi (GDB commands in Fringe): Rename to...
	(Source Buffers): ..this and move forward.  Describe hollow arrow and
	new option gdb-find-source-frame.

2006-07-29  Richard Stallman  <rms@gnu.org>

	* dired.texi (Operating on Files): Simplify previous change
	and fix Texinfo usage.

2006-07-29  Eli Zaretskii  <eliz@gnu.org>

	* dired.texi (Operating on Files): Add cross-references.  State the
	Unix commands that do similar things.

2006-07-28  Richard Stallman  <rms@gnu.org>

	* mark.texi (Transient Mark): Clarify that region never disappears
	when Transient Mark mode is off, and not when it is on.

2006-07-27  Richard Stallman  <rms@gnu.org>

	* search.texi (Non-ASCII Isearch): Clarify.  Mention C-q.

2006-07-24  Richard Stallman  <rms@gnu.org>

	* xresources.texi (GTK styles): Fix texinfo usage.

	* commands.texi (User Input): Explain why we teach keyboard cmds.

	* xresources.texi, xresmini.texi, search.texi, programs.texi:
	* misc.texi, kmacro.texi, killing.texi, glossary.texi:
	* fortran-xtra.texi, files.texi, emacs.texi, emacs-xtra.texi:
	* doclicense.texi, display.texi, dired.texi, basic.texi:
	* anti.texi, ack.texi: Move periods and commas inside quotes.

2006-07-22  Eli Zaretskii  <eliz@gnu.org>

	* cmdargs.texi (General Variables): Document EMAIL.

2006-07-21  Eli Zaretskii  <eliz@gnu.org>

	* frames.texi (Frame Commands): Mention that focus-follows-mouse
	doesn't have effect on MS-Windows.

2006-07-17  Richard Stallman  <rms@gnu.org>

	* building.texi (Grep Searching): Explain about chaining grep commands.

2006-07-10  Nick Roberts  <nickrob@snap.net.nz>

	* killing.texi, mini.texi: Fix typos.

2006-07-09  Chong Yidong  <cyd@stupidchicken.com>

	* misc.texi (Invoking emacsclient): Document behavior when emacsclient
	is invoked for multiple files.

2006-07-08  Eli Zaretskii  <eliz@gnu.org>

	* msdog.texi (Windows Keyboard) [@iftex]: Add an @inforef to the
	on-line manual for the rest of this node.
	(Windows Mouse) <w32-pass-extra-mouse-buttons-to-system>: Include
	unconditionally.
	(Windows Processes) <w32-quote-process-args>: Include unconditionally.
	Improve wording.
	(Windows Printing): Improve wording.
	(Windows Misc) [@iftex]: Add an @inforef to the on-line manual for the
	rest of this node.

2006-07-05  Thien-Thi Nguyen  <ttn@gnu.org>

	* building.texi (Lisp Eval): Throughout, replace eval-current-buffer
	with eval-buffer.

2006-07-05  Nick Roberts  <nickrob@snap.net.nz>

	* mule.texi (Coding Systems, Specify Coding): Link descriptions
	of character translation.

2006-07-04  Nick Roberts  <nickrob@snap.net.nz>

	* rmail.texi (Remote Mailboxes): Add missing @code keyword.

2006-07-03  Karl Berry  <karl@gnu.org>

	* emacs.texi (\hbadness): Set to 6000 so we aren't bothered by
	not-too-underfull hboxes in the TeX output.
	* abbrevs.texi, buffers.texi, building.texi, calendar.texi,
	* cmdargs.texi, custom.texi, dired.texi, macos.texi,
	* maintaining.texi, misc.texi, mule.texi, programs.texi, rmail.texi,
	* sending.texi, text.texi: Fix overfull/underfull boxes.

2006-07-03  Romain Francoise  <romain@orebokech.com>

	* m-x.texi (M-x): Fix.

2006-07-03  Richard Stallman  <rms@gnu.org>

	* search.texi (Other Repeating Search): filename -> file name.

	* misc.texi (Narrowing): Minor cleanups.

	* files.texi (Visiting): filename -> file name.

	* emacs.texi (Top): Update subnode menus.

	* mule.texi (Coding Systems): Move char translation stuff here.
	(Specify Coding, Output Coding): New nodes, out of Recognize Coding.
	(Recognize Coding): Substantial local rewrites.
	(International): Update menu.

	* display.texi (Auto Scrolling): New node, broken out of Scrolling.
	(Scrolling): Substantial local rewrites.
	(Display): Update menu and intro.

	* dired.texi: filename -> file name.

	* custom.texi (Safe File Variables): Texinfo usage fix.

2006-07-03  Teodor Zlatanov  <tzz@lifelogs.com>

	* help.texi, m-x.texi: Lots of cleanups.

2006-06-30  Eli Zaretskii  <eliz@gnu.org>

	* msdog.texi (ls in Lisp, Windows Keyboard, Windows Mouse)
	(Windows Processes, Windows Misc): Shorten the printed version by
	selectively conditioning less important portions by @ifnottex.

2006-06-27  Richard Stallman  <rms@gnu.org>

	* mini.texi (Minibuffer File): Minor cleanup.

2006-06-25  Nick Roberts  <nickrob@snap.net.nz>

	* frames.texi (XTerm Mouse): Rename to...
	(Text-Only Mouse): ...this.  Mention t-mouse-mode.

	* emacs.texi (Top): Use new node name.

2006-06-24  Eli Zaretskii  <eliz@gnu.org>

	* emacs.texi (Top): Update the detailed menu according to changes in
	msdog.texi.

	* msdog.texi (Windows Keyboard): New section.
	(Windows Mouse): New section.
	(Windows System Menu): Remove section (text merged with "Windows
	Keyboard").
	(Windows Misc): New section.

	* dired.texi (Dired Enter): Refer to msdog.texi for ls-lisp emulation.

	* msdog.texi (ls in Lisp): New section.

	* files.texi (Visiting): Document case-insensitive wildcard matching
	under find-file-wildcards.

2006-06-16  YAMAMOTO Mitsuharu  <mituharu@math.s.chiba-u.ac.jp>

	* macos.texi (Mac Input): Add description of mac-function-modifier.
	Now Unicode keyboard layouts work.

2006-06-10  Richard Stallman  <rms@gnu.org>

	* mule.texi (Recognize Coding): Clarify previous change.

2006-06-09  Kenichi Handa  <handa@m17n.org>

	* mule.texi (Recognize Coding): Describe the convention of "CODING!"
	notation.

2006-06-07  Kevin Ryde  <user42@zip.com.au>

	* mule.texi (Coding Systems): Footnote xref "MS-DOS and MULE" in main
	manual for @ifnottex, but in emacs-extra for @iftex.

	* cmdargs.texi (General Variables): Fix smtpmail xref.

2006-05-29  Stefan Monnier  <monnier@iro.umontreal.ca>

	* programs.texi (Comment Commands):
	* custom.texi (Specifying File Variables):
	Use ;; instead of ;;; to better follow coding conventions.

2006-06-07  Nick Roberts  <nickrob@snap.net.nz>

	* building.texi (Watch Expressions): Move node to end.
	(GDB Graphical Interface): Move description of clicks in fringe...
	(GDB commands in the Fringe): ...to here.  New node.

2006-06-05  Romain Francoise  <romain@orebokech.com>

	* xresmini.texi (GTK resources): Fix various typos.

2006-06-05  Nick Roberts  <nickrob@snap.net.nz>

	* building.texi (GDB Graphical Interface): Update bindings.
	(Commands of GUD): Add gud-print.  Remove gud-run.
	Restate availability more generally.

2006-06-03  Teodor Zlatanov  <tzz@lifelogs.com>

	* mini.texi: Lots of cleanups.

2006-06-01  Luc Teirlinck  <teirllm@auburn.edu>

	* misc.texi (Shell History Copying): Update descriptions of `C-c RET'
	and Mouse-2.

2006-06-01  Jan Djärv  <jan.h.d@swipnet.se>

	* screen.texi (Menu Bar): Change menu-bar-start to menu-bar-open.

2006-05-31  Richard Stallman  <rms@gnu.org>

	* basic.texi (Moving Point): Fix previous change.

2006-05-29  Jan Djärv  <jan.h.d@swipnet.se>

	* screen.texi (Menu Bar): F10 for Gtk+/Lesstif/Lucid menus.

2006-05-28  Teodor Zlatanov  <tzz@lifelogs.com>

	* basic.texi: Many simplifications and improvements in wording.

2006-05-26  Nick Roberts  <nickrob@snap.net.nz>

	* anti.texi (Antinews): Create a node for gdb-ui.

2006-05-22  Reiner Steib  <Reiner.Steib@gmx.de>

	* frames.texi (Menu Bars, Tool Bars): Add index entries.

2006-05-20  Richard Stallman  <rms@gnu.org>

	* dired.texi (Dired Navigation): dired-goto-file is now j.

2006-05-20  Eli Zaretskii  <eliz@gnu.org>

	* mule.texi (Coding Systems): Mention the undecided-* coding systems
	and their aliases.

	* msdog.texi (Windows Printing): Mention non-support of plain text
	printing with some el-cheapo printers, and suggest a workaround.

2006-05-20  Kevin Ryde  <user42@zip.com.au>

	* text.texi (TeX Print): tex-dvi-view-command has a default value,
	remove the bit saying you must set it.

2006-05-19  Luc Teirlinck  <teirllm@auburn.edu>

	* trouble.texi (Checklist):
	* text.texi (Text, Auto Fill, Text Mode):
	* search.texi (Nonincremental Search):
	* rmail.texi (Rmail Labels):
	* mule.texi (Input Methods, Multibyte Conversion):
	* misc.texi (Gnus, Where to Look, PostScript):
	* maintaining.texi (Create Tags Table):
	* indent.texi (Indentation Commands):
	* fixit.texi (Spelling):
	* emacs.texi (Copying):
	* custom.texi (Init File): ifinfo -> ifnottex.

2006-05-17  Richard Stallman  <rms@gnu.org>

	* files.texi (Diff Mode): Mention C-x `.

2006-05-08  Richard Stallman  <rms@gnu.org>

	* custom.texi (Disabling): Textual cleanups.

2006-05-12  Glenn Morris  <rgm@gnu.org>

	* calendar.texi (Displaying the Diary, Format of Diary File):
	Refer to diary-view-entries, diary-list-entries,
	diary-show-all-entries rather than obsolete aliases.

2006-05-12  Eli Zaretskii  <eliz@gnu.org>

	* calendar.texi (Calendar/Diary, Holidays, Displaying the Diary)
	(Displaying the Diary, Special Diary Entries, Importing Diary):
	* building.texi (Compilation Shell):
	* buffers.texi (Several Buffers) [iftex]: Replace @xref's to
	emacs-xtra with @inforef's.

	* files.texi (Visiting): Fix wording.

	* mule.texi (Coding Systems, Text Coding): More indexing.
	Mention that C-x RET f can set eol conversion.

2006-05-07  Jan Djärv  <jan.h.d@swipnet.se>

	* xresmini.texi (GTK resources): Insert GTK description.

	* xresources.texi (GTK resources): metafont should be menufont.

2006-05-06  Michael Albinus  <michael.albinus@gmx.de>

	* mini.texi (Completion Options): Completion of remote files'
	method, user name and host name is active only in partial
	completion mode.

2006-05-06  Eli Zaretskii  <eliz@gnu.org>

	* makefile.w32-in (emacs.dvi):
	* Makefile.in (emacs.dvi): Add xresmini.texi.

	* xresmini.texi (Table of Resources): Remove xref to non-existent
	node "LessTif Resources".

	* msdog.texi (Microsoft Windows):
	* calendar.texi (Calendar/Diary, Displaying the Diary)
	(Special Diary Entries, Importing Diary, Holidays):
	* programs.texi (Program Modes):
	* text.texi (Text):
	* buffers.texi (Several Buffers):
	* files.texi (Comparing Files): Fix cross-references to emacs-xtra.

2006-05-06  Eli Zaretskii  <eliz@gnu.org>

	The following changes merge the emacs-xtra manual into the main
	manual, but only for on-line version of the manual.

	* vc2-xtra.texi (Version Backups, Local Version Control)
	(Making Snapshots, Change Logs and VC, Version Headers)
	(Customizing VC, CVS Options) [ifnottex]: Conditional xref's for
	on-line manual.

	* vc1-xtra.texi (VC Dired Mode) [ifnottex]: Conditional xref's
	for on-line manual.

	* msdog-xtra.texi (MS-DOS, MS-DOS Keyboard, MS-DOS Mouse)
	(MS-DOS Display, MS-DOS File Names, MS-DOS Printing)
	(MS-DOS and MULE, MS-DOS Processes) [ifnottex]: Conditional xref's
	for on-line manual.

	* fortran-xtra.texi (Fortran, Fortran Autofill)
	(Fortran Autofill, Fortran Abbrev) [ifnottex]: Conditional xref's
	for on-line manual.

	* picture-xtra.texi (Basic Picture, Rectangles in Picture) [ifnottex]:
	Conditional xref's for on-line manual.

	* emerge-xtra.texi (Emerge, Overview of Emerge)
	(Fine Points of Emerge) [ifnottex]: Conditional xref's for on-line
	manual.

	* Makefile.in (INFO_TARGETS): Remove ../info/emacs-xtra.
	(EMACS_XTRA): New variable, lists the new *-xtra.texi files.
	(EMACSSOURCES): Use EMACS_XTRA.
	(../info/emacs-xtra): Remove.
	(emacs-xtra.dvi): Add EMACS_XTRA to prerequisites.

	* makefile.w32-in (INFO_TARGETS): Remove $(infodir)/emacs-xtra.
	(EMACS_XTRA): New variable, lists the new *-xtra.texi files.
	(EMACSSOURCES): Use EMACS_XTRA.
	($(infodir)/emacs-xtra): Remove.
	(emacs-xtra.dvi): Add EMACS_XTRA to prerequisites.

	* trouble.texi (Quitting):
	* text.texi (Text):
	* programs.texi (Program Modes):
	* msdog.texi (Microsoft Windows):
	* frames.texi (Frames):
	* files.texi (Backup, Version Control, VC Concepts)
	(Types of Log File, Advanced C-x v v, Log Buffer, Old Versions)
	(Registering, VC Status, VC Undo, Multi-User Branching)
	(Comparing Files):
	* calendar.texi (Calendar/Diary, Holidays, Displaying the Diary)
	(Displaying the Diary, Special Diary Entries, Importing Diary):
	* buffers.texi (Several Buffers): Replace inforef to emacs-xtra by
	conditional xref's, depending on @iftex/@ifnottex.

	* msdog.texi (Microsoft Windows) [ifnottex]: Add menu entry for
	"MS-DOS".  @include msdog-xtra.texi.

	* programs.texi (Programs) [ifnottex]: Add menu entry for "Fortran".
	<Top Level> [ifnottex]: @include fortran-xtra.texi.

	* files.texi (Secondary VC Commands) [ifnottex]: Add menu entries
	for vc-xtra.texi subsections.
	(VC Undo) [ifnottex]: @include vc1-xtra.texi and @lowersections it.
	(Multi-User Branching) [ifnottex]: @include vc2-xtra.texi.

	* sending.texi (Sending Mail): A @node line without explicit Prev,
	Next, and Up links.

	* abbrevs.texi (Abbrevs): A @node line without explicit Prev,
	Next, and Up links.

	* emacs.texi (Top) [ifnottex]: Add menu entries for "Picture Mode"
	and its sections.  @include picture-xtra.texi.

	* maintaining.texi (Maintaining) [ifnottex]: Add menu entry for
	"Emerge".
	(List Tags) [ifnottex]: @include emerge-xtra.texi.

	* cal-xtra.texi (Daylight Savings): Remove this node: it is an
	exact duplicate of its name-sake in calendar.texi.

	* calendar.texi (Calendar/Diary) [ifnottex]: Add menu item for
	"Advanced Calendar/Diary Usage".
	(Time Intervals) [ifnottex]: @include cal-xtra.texi.

	* dired.texi (Subdirectories in Dired) [ifnottex]: @include
	dired-xtra.texi.
	(Dired) [ifnottex]: Add menu entry for "Subdir Switches".

	* files.texi (Reverting) [ifnottex]: @include arevert-xtra.texi.
	(Files) [ifnottex]: Add menu entry for Autorevert.

	* emacs-xtra.texi (Introduction): Reword to make consistent with
	printed version only.
	<Top level>: Remove the body of all chapters and move them to the
	new *-xtra.texi files.  Use @raisesections and @lowersections to
	convert sections to chapters etc.

	* msdog-xtra.texi:
	* fortran-xtra.texi:
	* vc-xtra.texi:
	* vc1-xtra.texi:
	* vc2-xtra.texi:
	* emerge-xtra.texi:
	* cal-xtra.texi:
	* dired-xtra.texi:
	* arevert-xtra.texi: New files, with text from respective chapters
	of emacs-xtra.texi.  Convert each @chapter into @section, @section
	into @subsection, etc.

	* emacs-xtra.texi (MS-DOS): Rename from "MS-DOG".  All references
	updated.

	* msdog.texi (Microsoft Windows): Rename from "Emacs and Microsoft
	Windows".  All references updated.

2006-05-06  YAMAMOTO Mitsuharu  <mituharu@math.s.chiba-u.ac.jp>

	* macos.texi (Mac Input): Mention input from Character Palette.
	(Mac Font Specs): Fix typo.

2006-05-05  Richard Stallman  <rms@gnu.org>

	* files.texi (Diff Mode): Minor cleanup.

2006-05-05  Karl Berry  <karl@gnu.org>

	* emacs.texi: Call @fonttextsize 10, inside @tex to avoid
	errors from the current release of makeinfo (4.8).
	* help.texi (Library Keywords): Change widest word in multitable
	template from `emulations' to `convenience'.  (Not sure if this is
	related to the font change.)

2006-05-05  Eli Zaretskii  <eliz@gnu.org>

	* files.texi (File Names): Add a footnote about limited support of
	~USER on MS-Windows.

	* cmdargs.texi (Initial Options): Add a footnote about limited
	support of ~USER on MS-Windows.

2006-05-03  Richard Stallman  <rms@gnu.org>

	* files.texi (Diff Mode): Node moved here.
	(Comparing Files): Delete what duplicates new node.
	(Files): Put Diff Mode in menu.

	* misc.texi (Diff Mode): Move to files.texi.

	* emacs.texi (Top): Update menu for Diff Mode.

	* trouble.texi (Emergency Escape): Simplify.

	* emacs.texi (Top): Minor clarification.

2006-05-03  Teodor Zlatanov  <tzz@lifelogs.com>

	* commands.texi, entering.texi, screen.texi: Many simplifications.

2006-05-03  Richard Stallman  <rms@gnu.org>

	* commands.texi (Text Characters): Delete paragraph about unibyte
	non-ASCII printing chars.

	* killing.texi (Killing): Say "graphical displays".
	* display.texi: Say "graphical displays".

	* cmdargs.texi (Misc X): Say "graphical displays".

2006-05-01  Richard Stallman  <rms@gnu.org>

	* emacs.texi (Top): Add Diff Mode to menu.

2006-05-01  Aaron S. Hawley  <Aaron.Hawley@uvm.edu>

	* misc.texi (Diff Mode): New node.

2006-05-01  YAMAMOTO Mitsuharu  <mituharu@math.s.chiba-u.ac.jp>

	* macos.texi (Mac International): Now Carbon Emacs has ATSUI support.
	(Mac Environment Variables): Shorten example line.
	(Mac Font Specs): Shorten lisp lines.  Add descriptions for ATSUI.

2006-05-01  Nick Roberts  <nickrob@snap.net.nz>

	* building.texi (GUD Customization): Describe cases %d and %c.
	Update description for %e.

2006-04-30  Glenn Morris  <rgm@gnu.org>

	* calendar.texi (LaTeX Calendar): Mention cal-tex-preamble-extra.

2006-04-29  Dan Nicolaescu  <dann@ics.uci.edu>

	* custom.texi (Examining): Update C-h v output example.

2006-04-29  Kim F. Storm  <storm@cua.dk>

	* building.texi (Grep Searching): Add lgrep and rgrep.

2006-04-23  Richard Stallman  <rms@gnu.org>

	* emacs.texi [TeX]: Use xresmini.texi instead of xresources.texi.

	* xresmini.texi: New file.

	* xresources.texi (Face Resources): Split table into font resources
	and the rest.  Combine similar attributes for brevity.

2006-04-21  Eli Zaretskii  <eliz@gnu.org>

	* emacs-xtra.texi (MS-DOS File Names): Remove section about
	backslashes and case-insensitivity in file names (moved to the
	main manual).
	(MS-DOS Printing): Move most of the text to the main manual.

	* msdog.texi (Windows Files, Windows HOME, MS-Windows Printing):
	New nodes.
	(Windows Processes, Windows System Menu): Add index entries and
	fix wording.

2006-04-18  J.D. Smith  <jdsmith@as.arizona.edu>

	* misc.texi (Shell Ring): Add notes on saved input when
	navigating off the end of the history list.

2006-04-18  Chong Yidong  <cyd@mit.edu>

	* misc.texi (Shell Options): Correct default value of
	comint-scroll-show-maximum-output.

2006-04-18  Nick Roberts  <nickrob@snap.net.nz>

	* building.texi (Watch Expressions): Update.

2006-04-12  Richard Stallman  <rms@gnu.org>

	* search.texi: Clean up previous change.

2006-04-12  Eli Zaretskii  <eliz@gnu.org>

	* search.texi (Regexp Backslash, Regexp Replace): Add index
	entries for ``back reference'' and mention the term itself in the
	text.

2006-04-11  Richard Stallman  <rms@gnu.org>

	* custom.texi (Safe File Variables):
	Document enable-local-variables = :safe.

2006-04-11  Karl Berry  <karl@gnu.org>

	* emacs-xtra.texi, emacs.texi (Dired under VC, VC Dired Commands)
	(Remote Repositories, Version Backups, Local Version Control)
	(Snapshots, Making and Using Snapshots, Snapshot Caveats)
	(Miscellaneous Commands and Features of VC, Change Logs and VC)
	(Renaming VC Work Files and Master Files)
	(Inserting Version Control Headers, Customizing VC, General Options)
	(Options for RCS and SCCS, Options specific for CVS): Move all
	these nodes to emacs-xtra.texi, for brevity.
	* cmdargs.texi, files.texi: Change cross-references.

2006-04-11  J.D. Smith  <jdsmith@as.arizona.edu>

	* files.texi (Old Versions): Update description of vc-annotate's
	use of color to indicate date ranges.

2006-04-09  Kevin Ryde  <user42@zip.com.au>

	* sending.texi (Mail Sending): In send-mail-function @pxref smtpmail,
	put info and printed manual names the right way around.

2006-04-09  Karl Berry  <karl@gnu.org>

	* msdog.texi, emacs-xtra.texi: Move all the MS-DOS material to
	emacs-xtra.texi, leaving only MS Windows information.
	* building.texi, emacs.texi, frames.texi, gnu.texi, macos.texi,
	* msdog.texi, mule.texi, trouble.texi: Change cross-references and
	node names.

	* emacs.texi: Move @summarycontents and @contents to the beginning
	of the file.

2006-04-08  Kevin Ryde  <user42@zip.com.au>

	* text.texi (Fill Commands): fill-nobreak-predicate is now a hook.

2006-04-07  Richard Stallman  <rms@gnu.org>

	* programs.texi (Comments, Comment Commands, Options for Comments)
	(Multi-Line Comments): "Align", not "indent".
	(Basic Indent): C-j deletes trailing whitespace before the newline.

2006-04-06  Richard Stallman  <rms@gnu.org>

	* programs.texi (Basic Indent): Clarify relationship of C-j to TAB.

2006-04-06  Eli Zaretskii  <eliz@gnu.org>

	* killing.texi (Rectangles): Add index entry for marking a rectangle.

2006-04-05  Richard Stallman  <rms@gnu.org>

	* emacs.texi (Top): Update subnode menu.

	* trouble.texi (Unasked-for Search): Node deleted.
	(Lossage): Delete from menu.

2006-04-04  Richard Stallman  <rms@gnu.org>

	* trouble.texi: Various cleanups.
	(Checklist): Don't bother saying how to snail a bug report.
	(Emergency Escape): Much rewriting.
	(After a Crash): Rename the core dump immediately.
	(Total Frustration): Call it a psychotherapist.
	(Bug Criteria): Avoid "illegal instruction".
	(Sending Patches): We always put the contributor's name in.

	* misc.texi (Thumbnails): Minor correction.

2006-04-03  Richard Stallman  <rms@gnu.org>

	* misc.texi (Thumbnails): Minor cleanup.

2006-04-02  Karl Berry  <karl@gnu.org>

	* sending.texi (Mail Sending): pxref to Top needs five args.

	* texinfo.tex: Update to current version (2006-03-21.13).

2006-03-31  Richard Stallman  <rms@gnu.org>

	* emacs.texi (Top): Update subnode menu.

	* help.texi (Help Mode): Cleanup.

	* dired.texi: Many cleanups.
	(Dired Deletion): Describe dired-recursive-deletes.
	(Operating on Files): dired-create-directory moved.
	(Misc Dired Features): Move to here.
	(Tumme): Node moved to misc.texi.

	* custom.texi: Many cleanups.
	(Minor Modes): Don't mention ISO Accents Mode.
	(Examining): Update C-h v output example.
	(Hooks): Add index and xref for add-hook.
	(Locals): Delete list of vars that are always per-buffer.  Rearrange.
	(Local Keymaps): Don't mention lisp-mode-map, c-mode-map.

	* misc.texi: Many cleanups.
	(beginning): Add to summary of topics.
	(Shell): Put eshell xref at the end.  Remove eshell from table.
	(Thumbnails): New node.

2006-03-28  Eli Zaretskii  <eliz@gnu.org>

	* files.texi (File Name Cache): Make it clear that the cache is
	not persistent.

2006-03-25  Karl Berry  <karl@gnu.org>

	* emacs-xtra.texi, emacs.texi, gnu.texi:
	(1) use @copyright{} instead of (C) in typeset text;
	(2) do not indent copyright year list (or anything else).

2006-03-21  Juanma Barranquero  <lekktu@gmail.com>

	* files.texi (VC Dired Mode): Remove misplaced brackets.

2006-03-21  Andre Spiegel  <spiegel@gnu.org>

	* files.texi: Various updates and clarifications in the VC chapter.

2006-03-19  Luc Teirlinck  <teirllm@auburn.edu>

	* help.texi (Help Mode): Document "C-c C-c".

2006-03-16  Luc Teirlinck  <teirllm@auburn.edu>

	* emacs-xtra.texi (Top): Avoid ugly continuation line in
	menu in the standalone Info reader.

2006-03-15  Chong Yidong  <cyd@stupidchicken.com>

	* emacs-xtra.texi (Emerge, Picture Mode, Fortran): New chapters,
	moved here from Emacs manual.

	* programs.texi (Fortran): Section moved to emacs-xtra.
	(Program Modes): Xref to Fortran in emacs-xtra.

	* maintaining.texi (Emerge): Move to emacs-xtra.
	* files.texi (Comparing Files): Xref to Emerge in emacs-xtra.

	* picture.texi: File deleted.
	* Makefile.in:
	* makefile.w32-in: Remove picture.texi.

	* text.texi (Text): Xref to Picture Mode in emacs-xtra.
	* abbrevs.texi (Abbrevs):
	* sending.texi (Sending Mail): Picture node removed.

	* emacs.texi (Top): Update node listings.

2006-03-12  Richard Stallman  <rms@gnu.org>

	* calendar.texi: Various cleanups.

2006-03-11  Luc Teirlinck  <teirllm@auburn.edu>

	* search.texi (Regexps): Use @samp for regexp that is not in Lisp
	syntax.

2006-03-08  Luc Teirlinck  <teirllm@auburn.edu>

	* search.texi (Regexps): More accurately describe which characters
	are special in which situations.  Recommend _not_ to quote `]' or
	`-' when they are not special.

2006-02-28  Andre Spiegel  <spiegel@gnu.org>

	* files.texi (Old Versions): Clarify operation of C-x v =.

2006-02-21  Nick Roberts  <nickrob@snap.net.nz>

	* building.texi (Watch Expressions): Update and describe
	gdb-speedbar-auto-raise.

2006-02-19  Richard M. Stallman  <rms@gnu.org>

	* emacs.texi: Use @smallbook.
	(Top): Update ref to Emacs paper, delete ref to Cookbook.
	Update subnode menu.

	* building.texi (Lisp Interaction): Minor addition.

2006-02-18  Nick Roberts  <nickrob@snap.net.nz>

	* building.texi (Watch Expressions): Update and be more precise.

2006-02-15  Francesco Potortì  <pot@gnu.org>

	* maintaining.texi (Create Tags Table): Explain why the
	exception when etags writes to files under the /dev tree.

2006-02-14  Richard M. Stallman  <rms@gnu.org>

	* custom.texi (Safe File Variables): Lots of clarification.
	Renamed from Unsafe File Variables.

2006-02-14  Chong Yidong  <cyd@stupidchicken.com>

	* custom.texi (Unsafe File Variables): File variable confirmation
	assumed denied in batch mode.

2006-02-14  Richard M. Stallman  <rms@gnu.org>

	* building.texi (GDB User Interface Layout): Don't say `inferior'
	for program being debugged.

2006-02-15  Nick Roberts  <nickrob@snap.net.nz>

	* building.texi (GDB Graphical Interface):
	Replace gdb-use-inferior-io-buffer with gdb-use-separate-io-buffer.

2006-02-13  Chong Yidong  <cyd@stupidchicken.com>

	* custom.texi (Specifying File Variables, Unsafe File Variables):
	New nodes, split from File Variables.  Document new file local
	variable behavior.

2006-02-13  YAMAMOTO Mitsuharu  <mituharu@math.s.chiba-u.ac.jp>

	* display.texi (Standard Faces):
	* files.texi (Visiting):
	* frames.texi (Clipboard):
	* glossary.texi (Glossary) <Clipboard>:
	* xresources.texi (X Resources): Mention Mac OS port.

2006-02-12  Richard M. Stallman  <rms@gnu.org>

	* building.texi (Building): Clarify topic in intro.

	* maintaining.texi (Maintaining): Change title; clarify topic.
	Delete duplicate index entries.

	* building.texi (Other GDB User Interface Buffers): Clarifications.

	* text.texi (Cell Commands): Clarifications.

	* programs.texi (Defuns): Delete duplicate explanation of
	left-margin paren convention.
	(Hungry Delete): Minor cleanup.

2006-02-11  Mathias Dahl  <mathias.dahl@gmail.com>

	* dired.texi (Tumme): More tumme documentation.

2006-02-11  Alan Mackenzie  <acm@muc.de>

	* programs.texi ("Hungry Delete"): Correct the appellation of the
	backspace and delete keys to @kbd{DEL} and @kbd{DELETE}.

2006-02-11  Mathias Dahl  <mathias.dahl@gmail.com>

	* dired.texi (Tumme): Fix small bug.

2006-02-10  YAMAMOTO Mitsuharu  <mituharu@math.s.chiba-u.ac.jp>

	* macos.texi (Mac International): Rename "fontset-mac" to
	"fontset-standard".

2006-02-09  Mathias Dahl  <mathias.dah@gmail.com>

	* dired.texi (Tumme): Basic documentation for Tumme added.

2006-02-07  Luc Teirlinck  <teirllm@auburn.edu>

	* mule.texi (International):
	* programs.texi (Basic Indent): Fix typos.

	* custom.texi (Minor Modes):
	* display.texi (Text Display):
	* commands.texi (Text Characters): Update xrefs.

2006-02-07  Richard M. Stallman  <rms@gnu.org>

	* emacs.texi (Top): Update subnode menu.
	Update info on old Emacs papers.
	(Intro): "Graphical display", not window system.

	* xresources.texi (GTK styles): Minor clarifications.

	* trouble.texi: "Graphical display", not window system.
	(Stuck Recursive): Minor clarification.

	* text.texi: Minor clarifications.
	(Sentences): Explain why two-space convention is better.
	Explain sentence-end-without-period here.
	(Fill Commands): Not here.
	(Refill): Node moved down.
	(Filling): Update menu.
	(Table Creation, Cell Justification, Column Commands): Clarify.

	* sending.texi: Minor clarifications.

	* search.texi (Regexp Backslash): Clarification.

	* rmail.texi: Minor cleanups.
	(Rmail): Delete digression about `rmail-mode'.
	(Rmail Inbox): Delete false advice wrt rmail-primary-inbox-list.
	(Rmail Files): Mention C-u M-x rmail.
	(Rmail Reply): Mention References.
	(Rmail Display): Mention rmail-nonignored-headers.

	* programs.texi: Minor cleanups.
	(Comment Commands): Mention momentary Transient Mark mode.
	(Matching): Be more specific about customizing show-paren-mode.
	(Info Lookup): Don't list the modes that support C-h S.
	Just say what it does in an unsupported mode.
	(Man Page): Delete excessive info on customizing woman.
	(Motion in C): Don't mention c-for/backward-into-nomenclature.

	* abbrevs.texi: Minor clarifications.
	(Dabbrev Customization): Talk about "dynamic abbrev expansion",
	not "dynamic abbrevs" as if they were a kind of abbrev.

	* picture.texi (Picture): Minor cleanup.

	* mule.texi (Communication Coding): Say "other applications".
	(Fontsets): Not specific to X.  Add xref to X Resources.
	(Unibyte Mode): Rename from Single-Byte Character Support.
	"Graphical display", not window system.
	(International): Update menu.

	* maintaining.texi (Format of ChangeLog):
	New node, split out from ChangeLog.
	(ChangeLog): Clarifications in the remaining text.
	(Create Tags Table, Etags Regexps, Select Tags Table): Cleanups.
	(Find Tag): Add @w.
	(Tags Search): Explain tag table order here.  Simplify grep ref.
	(List Tags): tags-tag-face is a variable, not a face.
	(Emerge): Cleanups.

	* kmacro.texi (Keyboard Macro Counter): Rewrite for clarity.
	(Keyboard Macros): Avoid "the user".

	* killing.texi: "Graphical display", not window system.

	* help.texi (Help Echo): "Graphical display", not window system.

	* glossary.texi: Say "you", not "the user".  Say "graphical display".

	* frames.texi: Minor cleanups.  "Graphical display", not window system.

	* files.texi (Visiting): Make drag-and-drop not X-specific.

	* custom.texi: Minor cleanups.  "Graphical display", not window system.

	* cmdargs.texi: Minor cleanups.

	* building.texi (Compilation): Move and split kill-compilation para.
	Add para about multiple compilers.
	(Compilation Mode): Commands also available in grep mode and others.
	Mention C-u C-x ` more tutorially.  Clarify C-x `.
	(Compilation Shell): Clarify.  Put Bash example first.
	(Grep Searching): Minor cleanups; add @w.
	(Debuggers): Minor cleanups.
	(Starting GUD): Make GDB xgraphical mode issue clearer.
	(Debugger Operation): Lots of clarifications including
	GDB tooltip side-effect issue.
	(Commands of GUD): Clarify.
	(GUD Customization): Add bashdb-mode-hook.
	(GDB Graphical Interface): Rewrite for clarity.
	(GDB User Interface Layout): Rewrite for clarity.
	(Stack Buffer, Watch Expressions): Likewise.
	(Other GDB User Interface Buffers): Cleanups.
	(Lisp Libraries, External Lisp): Cleanup.

	* basic.texi (Position Info): "Graphical displays", rather than
	window systems.

	* anti.texi: Minor cleanup.

2006-02-03  Eli Zaretskii  <eliz@gnu.org>

	* custom.texi (Init File, Find Init): Add cross-references to
	where $HOME is described.

2006-02-01  Luc Teirlinck  <teirllm@auburn.edu>

	* frames.texi (Frame Parameters): Remove @item for S-Mouse-1; it
	is not inside the @table.

	* emacs.texi (Top): Correct node name.

	* files.texi (File Names): Fix @xref.
	(Reverting): Fix typo.

	* mule.texi (International): Correct node name.

	* kmacro.texi (Save Keyboard Macro): Add missing @kbd to @table.

2006-02-01  Richard M. Stallman  <rms@gnu.org>

	* emacs.texi (Top): Update subnode menu.

	* mule.texi: Minor clarifications.
	Reduce the specific references to X Windows.
	Refer to "graphical" terminals, rather than window systems.
	(Text Coding): Rename from Specify Coding.
	(Communication Coding, File Name Coding, Terminal Coding):
	New nodes split out from Text Coding.

	* kmacro.texi: Minor clarifications.
	(Keyboard Macro Ring): Comment out some excessive commands.
	(Basic Keyboard Macro): Split up the table, putting part in each node.

	* major.texi: Minor clarifications.

	* misc.texi (Single Shell, Interactive Shell): Fix xrefs.

	* windows.texi: Minor clarifications.
	(Change Window): Don't describe mode-line mouse cmds here.
	Add xref to Mode Line Mouse.

	* msdog.texi (Text and Binary, MS-DOS and MULE): Fix xrefs.

	* macos.texi (Mac International): Fix xref.

	* indent.texi: Minor clarifications.

	* frames.texi: Minor clarifications.
	Reduce the specific references to X Windows.
	Refer to "graphical" terminals, rather than window systems.
	(Frame Parameters): Don't mention commands like
	set-foreground-color.  Just say to customize a face.
	(Drag and Drop): Lisp-level stuff moved to Emacs Lisp manual.

	* files.texi: Minor clarifications.
	(Numbered Backups): New node, split out from Backup Names.

	* display.texi (Font Lock): C mode no longer depends on (-in-col-0.

	* cmdargs.texi (General Variables): Fix xref.

	* buffers.texi: Minor clarifications.

2006-01-31  Richard M. Stallman  <rms@gnu.org>

	* display.texi (Scrolling, Horizontal Scrolling, Follow Mode):
	Nodes moved to top.

	* display.texi: Minor clarifications.
	(Display): Rearrange menu.
	(Standard Faces): Mention query-replace face.
	(Faces): Simplify.
	(Font Lock): Simplify face customization info.
	(Highlight Changes): Node merged into Highlight Interactively.
	(Highlight Interactively): Much rewriting and cleanup.
	(Optional Mode Line): Narrowed line number not good for goto-line.
	Simplify face customization advice.
	(Text Display): Mention use of escape-glyph face.
	Move ctl-arrow and tab-width here.
	(Display Custom): Move no-redraw-on-reenter to end of node.

	* search.texi: Minor clarifications.
	(Isearch Scroll): Simplify.
	(Other Repeating Search): Document multi-occur-in-matching-buffers.

	* regs.texi (Registers): Mention bookmarks here.

	* mark.texi: Minor clarifications.
	(Selective Undo): Node deleted.

	* m-x.texi: Minor clarifications.

	* killing.texi: Minor clarifications.
	Refer to "graphical" terminals, rather than window systems.

	* help.texi: Clarifications.
	(Help): Don't describe C-h F and C-h K here.
	(Key Help): Describe C-h K here.
	(Name Help): Mention Emacs Lisp Intro.
	Describe C-h F here.
	(Misc Help): Mention C-h F and C-h K only briefly.

	* fixit.texi (Undo): New node, mostly copied from basic.texi.
	Selective undo text merged in.
	(Spelling): Mention Aspell along with Ispell.

	* emacs.texi (Top): Update subnode menus.

	* basic.texi (Basic Undo): Rename from Undo.  Most of text
	moved to new Undo node.

2006-01-29  Chong Yidong  <cyd@stupidchicken.com>

	* basic.texi (Continuation Lines, Inserting Text):
	Mention longlines mode.

2006-01-29  Richard M. Stallman  <rms@gnu.org>

	* screen.texi: Minor cleanups.
	(Screen): Clean up the intro paragraphs.
	(Mode Line): Lots of rewriting.  Handle frame-name better.
	eol-mnemonic-... vars moved out.

	* emacs.texi (Top): Change menu item for MS-DOS node.
	Update subnode menu.

	* msdog.texi (MS-DOS): Rewrite intro to explain how this
	chapter relates to Windows.  Title changed.

	* mini.texi: Minor cleanups.

	* mark.texi (Selective Undo): New node, text moved from basic.texi.
	(Mark): Put it in the menu.

	* entering.texi: Minor cleanups.

	* emacs.texi (Top): Add xref to Mac chapter; explain Windows better.
	(Intro): Refer to "graphical" terminals, rather than X.

	* display.texi (Display Custom): Add xref to Variables.
	(Optional Mode Line): eol-mnemonic-... vars moved here.

	* commands.texi: Minor cleanups.  Refer to "graphical" terminals,
	rather than X.

	* basic.texi: Minor cleanups.
	(Undo): selective-undo moved.

2006-01-25  Luc Teirlinck  <teirllm@auburn.edu>

	* anti.texi (Antinews): Various corrections and additions.

2006-01-23  Juri Linkov  <juri@jurta.org>

	* custom.texi (Easy Customization, Customization Groups)
	(Browsing Custom): Mention links along with buttons.

2006-01-21  Eli Zaretskii  <eliz@gnu.org>

	* text.texi (TeX Print): Use @key for TAB.

	* kmacro.texi (Keyboard Macro Step-Edit): Use @key for TAB.

2006-01-15  Sven Joachim  <svenjoac@gmx.de>  (tiny change)

	* files.texi (File Aliases): Don't claim that usually separate
	buffers are created for two file names that name the same data.
	Mention additional situations where different names mean the same
	file on disk.

2006-01-19  Richard M. Stallman  <rms@gnu.org>

	* killing.texi (Deletion): Upcase @key argument.

	* custom.texi (Custom Themes): Minor cleanup.

	* programs.texi (Hungry Delete): Upcase @key argument.

2006-01-16  Juri Linkov  <juri@jurta.org>

	* display.texi (Standard Faces): Add `mode-line-buffer-id'.
	Move `mode-line-highlight' before `mode-line-buffer-id'.

2006-01-14  Richard M. Stallman  <rms@gnu.org>

	* basic.texi (Inserting Text): Minor cleanup.

2006-01-11  Luc Teirlinck  <teirllm@auburn.edu>

	* custom.texi (Changing a Variable, Face Customization):
	Update for changes in Custom menus.

2006-01-05  YAMAMOTO Mitsuharu  <mituharu@math.s.chiba-u.ac.jp>

	* macos.texi (Mac International): Undo last change.

2006-01-02  Chong Yidong  <cyd@stupidchicken.com>

	* custom.texi (Custom Themes): Describe the new
	customize-create-theme interface.

2005-12-30  Juri Linkov  <juri@jurta.org>

	* basic.texi (Position Info): Update example.

2005-12-27  Jan Djärv  <jan.h.d@swipnet.se>

	* frames.texi (Dialog Boxes): Add x-gtk-show-hidden-files.

2005-12-24  Chong Yidong  <cyd@stupidchicken.com>

	* custom.texi (Custom Themes): `load-theme' always loads.

2005-12-23  Juri Linkov  <juri@jurta.org>

	* display.texi (Highlight Interactively): Use double space to
	separate sentences.  Replace C-p with M-p, and C-n with M-n.

2005-12-22  Richard M. Stallman  <rms@gnu.org>

	* custom.texi (Easy Customization and subnodes):
	Replace "active field" with "button".
	Use "user option" only for variables.
	Use "setting" for variable-or-face.

2005-12-22  Luc Teirlinck  <teirllm@auburn.edu>

	* buffers.texi (Select Buffer): Change order in table to make
	"Similar" refer to the correct item.
	(Indirect Buffers): Minor rewording.

2005-12-20  Juri Linkov  <juri@jurta.org>

	* files.texi (VC Status): Put P and N near p and n.

2005-12-19  Richard M. Stallman  <rms@gnu.org>

	* programs.texi (Electric C): Delete the info about newline control.
	(Other C Commands): Minor cleanup.
	(Left Margin Paren): Minor cleanup.

2005-12-19  Luc Teirlinck  <teirllm@auburn.edu>

	* custom.texi (Easy Customization): Add "Browsing Custom" to menu.
	(Customization Groups): Delete text moved to "Browsing Custom".
	(Browsing Custom): New node.
	(Specific Customization): Clarify which commands only work for
	loaded options.

2005-12-18  Bill Wohler  <wohler@newt.com>

	* frames.texi (Tool Bars): Shorten text of previous change.

2005-12-18  Aaron S. Hawley  <Aaron.Hawley@uvm.edu>

	* files.texi (VC Status): Document log-view mode.

2005-12-18  Bill Wohler  <wohler@newt.com>

	* frames.texi (Tool Bars): Mention that you can turn off tool bars
	permanently via the customize interface.

2005-12-16  Ralf Angeli  <angeli@iwi.uni-sb.de>

	* killing.texi (Killing by Lines): Document `kill-whole-line'
	function.

2005-12-16  Lőrentey Károly  <lorentey@elte.hu>

	* buffers.texi (Select Buffer): Change `prev-buffer' to
	`previous-buffer'.  Indicate that these functions use a frame
	local buffer list.

2005-12-12  Richard M. Stallman  <rms@gnu.org>

	* custom.texi (Easy Customization): Change menu comment.
	(Prefix Keymaps): Fix spelling of Control-X-prefix.

	* help.texi (Apropos): Rewrite.  Talk about "apropos patterns".
	(Help): Among the Apropos commands, describe only C-h a here.

2005-12-11  Richard M. Stallman  <rms@gnu.org>

	* programs.texi (Options for Comments): Comment-end starts with space.

	* glossary.texi (Glossary): Minor cleanup.

	* files.texi (Old Versions): Use @table.

2005-12-10  David Koppelman  <koppel@ece.lsu.edu>

	* display.texi (Highlight Interactively): Include
	global-hi-lock-mode.  Add miscellaneous details and elaborations.

2005-12-09  Richard M. Stallman  <rms@gnu.org>

	* display.texi (Font Lock): Delete the Global FL menu item.

2005-12-09  Luc Teirlinck  <teirllm@auburn.edu>

	* custom.texi (Minibuffer Maps): Mention the maps for file name
	completion.

2005-12-09  Kim F. Storm  <storm@cua.dk>

	* killing.texi (CUA Bindings): Describe how to use C-x and C-c as
	prefix keys even when mark is active.  Describe that RET moves
	cursor to next corner in rectangle; clarify insert around rectangle.

2005-12-08  Luc Teirlinck  <teirllm@auburn.edu>

	* custom.texi (Customization): Use xref to elisp manual for
	non-TeX output.
	(Minor Modes): Update.
	(Customization Groups, Changing a Variable, Face Customization):
	Update for new appearance of Custom buffers.
	(Changing a Variable): `custom-buffer-done-function' has been
	replaced by `custom-buffer-done-kill'.
	(Specific Customization): In the `customize-group' buffer, a
	subgroup's contents are not "hidden".  They are not included at
	all.  They have no [Show] button.
	(Mouse Buttons): Add pxref to description of mouse event lists in
	Elisp manual.  Add `menu-bar' and `header-line' dummy prefix keys.
	(Find Init): Emacs now looks for ~/.emacs.d/init.el instead of
	~/.emacs.d/.emacs, if it can not find ~/.emacs(.el).

2005-12-08  Richard M. Stallman  <rms@gnu.org>

	* mini.texi (Completion Commands, Completion):
	In file name input, SPC does not do completion.

2005-12-08  Nick Roberts  <nickrob@snap.net.nz>

	* building.texi (GDB Graphical Interface): Explain screen size
	setting.
	(Other GDB User Interface Buffers): Describe features specific to
	GDB 6.4.

2005-12-01  Nick Roberts  <nickrob@snap.net.nz>

	* building.texi (GDB User Interface Layout): Describe how to
	kill associated buffers.
	(Breakpoints Buffer): Use D instead of d for gdb-delete-breakpoint.
	(Watch Expressions): Be more precise.
	(Other GDB User Interface Buffers): Describe how to change a
	register value.

2005-11-24  YAMAMOTO Mitsuharu  <mituharu@math.s.chiba-u.ac.jp>

	* macos.texi (Mac Input): Remove description of
	mac-command-key-is-meta.  Add descriptions of
	mac-control-modifier, mac-command-modifier, and
	mac-option-modifier.
	(Mac International): Fix description of conversion of clipboard data.
	(Mac Font Specs): Add example of font customization by face attributes.

2005-11-22  Nick Roberts  <nickrob@snap.net.nz>

	* building.texi (Watch Expressions): Expand description.
	(Other GDB User Interface Buffers): Describe local map for
	gud-watch.

2005-11-21  Chong Yidong  <cyd@stupidchicken.com>

	* display.texi (Font Lock): Font lock is enabled by default now.

2005-11-20  Juri Linkov  <juri@jurta.org>

	* basic.texi (Position Info): Update examples of the output.
	Remove the fact that examples are produced in the TeXinfo buffer,
	because in the Info reader users will get a different output from
	`C-x ='.

	* building.texi (Compilation Mode): Remove paragraph duplicated
	from the node `Compilation'.  Add `compilation-skip-threshold'.

	* display.texi (Font Lock): Suggest more user-friendly method of
	finding all Font Lock faces (M-x customize-group RET font-lock-faces).

2005-11-18  Richard M. Stallman  <rms@gnu.org>

	* files.texi (Registering): Mention @@ in mode line.

	* mini.texi (Minibuffer File): Clarify previous change.  Add @findex.

2005-11-08  Aaron S. Hawley  <Aaron.Hawley@uvm.edu>

	* files.texi (Renaming and VC): Some back-ends don't
	handle renaming.

2005-11-17  Juri Linkov  <juri@jurta.org>

	* emacs.texi (Top):
	* display.texi (Highlight Interactively): Put this font-lock based
	mode near Font Lock node.

2005-11-16  Chong Yidong  <cyd@stupidchicken.com>

	* ack.texi (Acknowledgments): Acknowledge Andrew Zhilin for Emacs
	icons.

2005-11-12  Kim F. Storm  <storm@cua.dk>

	* help.texi (Help): Fix C-h a entry.  Add C-h d entry.
	(Help Summary): Add C-h d and C-h e.
	(Apropos): Clarify that all apropos commands may search for either
	list of words or a regexp.  Add C-h d for apropos-documentation.
	Describe apropos-documentation-sort-by-scores user option.

2005-11-09  Luc Teirlinck  <teirllm@auburn.edu>

	* killing.texi (CUA Bindings): Add @section.

2005-11-10  Kim F. Storm  <storm@cua.dk>

	* emacs.texi (Top): Add CUA Bindings entry to menu.

	* killing.texi (CUA Bindings): New node.  Moved here from
	misc.texi and extended with info on rectangle commands and
	rectangle highlighting, interface to registers, and the global
	mark feature.

	* misc.texi (Emulation): Move CUA bindings item to killing.texi.

	* regs.texi: Prev link points to CUA Bindings node.

2005-11-07  Luc Teirlinck  <teirllm@auburn.edu>

	* help.texi (Help Echo): By default, help echos are only shown on
	mouse-over, not on point-over.

2005-11-04  Jérôme Marant  <jerome@marant.org>

	* misc.texi (Shell Mode): Describe how to activate password echoing.

2005-11-04  Romain Francoise  <romain@orebokech.com>

	* mark.texi (Mark Ring): Fix typo.

2005-11-03  Richard M. Stallman  <rms@gnu.org>

	* mark.texi (Mark Ring): Mention set-mark-command-repeat-pop.

2005-11-01  Bill Wohler  <wohler@newt.com>

	* help.texi (Help Mode): Fix typo.

2005-11-01  Nick Roberts  <nickrob@snap.net.nz>

	* building.texi (Other GDB User Interface Buffers):
	Describe the command gdb-use-inferior-io-buffer.

2005-10-31  Romain Francoise  <romain@orebokech.com>

	* files.texi (Compressed Files): Fix typo.

	* buffers.texi (Misc Buffer): Downcase `*shell*'.

	* windows.texi (Force Same Window): Likewise.

2005-10-30  Bill Wohler  <wohler@newt.com>

	* help.texi (Help Mode): URLs viewed with browse-url.

2005-10-31  Nick Roberts  <nickrob@snap.net.nz>

	* building.texi (GDB Graphical Interface): Don't reference
	gdb-mouse-set-clear-breakpoint.  Explain gdb-mouse-until
	must stay in same frame.

2005-10-29  Chong Yidong  <cyd@stupidchicken.com>

	* custom.texi (Init File): Document ~/.emacs.d/init.el.

	* anti.texi (Antinews): Likewise.

2005-10-28  Bill Wohler  <wohler@newt.com>

	* help.texi (Help): Help mode now creates hyperlinks for URLs.

2005-10-28  Richard M. Stallman  <rms@gnu.org>

	* files.texi (Visiting): Explain how to enter ? in a file name.

	* trouble.texi (Memory Full): Mention !MEM FULL! in mode line.

2005-10-25  Nick Roberts  <nickrob@snap.net.nz>

	* building.texi (GDB Graphical Interface):
	Describe gdb-mouse-until.

2005-10-23  Richard M. Stallman  <rms@gnu.org>

	* custom.texi (Init File): Recommend when to use site-start.el.

2005-10-21  Juri Linkov  <juri@jurta.org>

	* custom.texi (Examining): Mention accessing the old variable
	value via M-n in set-variable.

2005-10-18  Romain Francoise  <romain@orebokech.com>

	* files.texi (Version Systems): Capitalize GNU.

2005-10-18  Nick Roberts  <nickrob@snap.net.nz>

	* building.texi (Compilation Mode): Remove redundant paragraph.
	(Watch Expressions): Remove paragraph to reflect code change.

2005-10-16  Richard M. Stallman  <rms@gnu.org>

	* building.texi (Compilation Mode, Compilation): Clarified.

2005-10-15  Richard M. Stallman  <rms@gnu.org>

	* misc.texi (Saving Emacs Sessions): Mention savehist library.

2005-10-13  Kenichi Handa  <handa@m17n.org>

	* basic.texi (Position Info): Fix previous change.

2005-10-12  Jan Djärv  <jan.h.d@swipnet.se>

	* cmdargs.texi (Icons X): Fix typo.

2005-10-12  Kenichi Handa  <handa@m17n.org>

	* basic.texi (Position Info): Describe the case that Emacs shows
	"part of display ...".

2005-10-10  Jan Djärv  <jan.h.d@swipnet.se>

	* cmdargs.texi (Icons X): -nb => -nbi.

2005-10-10  Chong Yidong  <cyd@stupidchicken.com>

	* frames.texi (Speedbar): A couple more clarifications.

2005-10-11  Nick Roberts  <nickrob@snap.net.nz>

	* building.texi (GDB User Interface Layout): Improve diagram.
	(Watch Expressions): Explain how to make speedbar global.
	(Other GDB User Interface Buffers): Make references more precise.

2005-10-09  Richard M. Stallman  <rms@gnu.org>

	* frames.texi (Speedbar): Clarify the text.

2005-10-09  Chong Yidong  <cyd@stupidchicken.com>

	* frames.texi (Speedbar): Add information on keybindings,
	dismissing the speedbar, and buffer display mode.  Link to
	speedbar manual.

2005-10-09  Jan Djärv  <jan.h.d@swipnet.se>

	* cmdargs.texi (Icons X): Remove options -i, -itype, --icon-type,
	added -nb, --no-bitmap-icon.

2005-10-07  Nick Roberts  <nickrob@snap.net.nz>

	* building.texi (GDB Graphical Interface): Add variables and
	functions to indices.  Be more precise.

2005-10-03  Jan Djärv  <jan.h.d@swipnet.se>

	* frames.texi (Drag and Drop): Remove the x- from
	x-dnd-open-file-other-window and xdnd-protocol-alist.

2005-09-30  Romain Francoise  <romain@orebokech.com>

	* mini.texi (Minibuffer): The default value now appears before the
	colon in minibuffer prompts.

2005-09-25  Richard M. Stallman  <rms@gnu.org>

	* search.texi (Regexp Search): Doc search-whitespace-regexp.

2005-09-20  Emanuele Giaquinta  <emanuele.giaquinta@gmail.com>  (tiny change)

	* text.texi (Paragraphs): Correction about Paragraph-Indent Text mode.

2005-09-21  YAMAMOTO Mitsuharu  <mituharu@math.s.chiba-u.ac.jp>

	* emacs.texi (Top): Update submenus from macos.texi.

	* macos.texi: Change `Mac OS 8 or 9' to `Mac OS Classic'.
	(Mac OS): Update feature support status.
	(Mac Input): List supported input scripts.  Remove description
	about `mac-keyboard-text-encoding'.  Mention mouse button
	emulation and related variables.
	(Mac International): Mention Central European and Cyrillic
	support.  Now `keyboard-coding-system' is dynamically changed.
	Add description about coding system for selection.
	Add description about language environment.
	(Mac Environment Variables):
	Mention `~/.MacOSX/environment.plist'.  Give example of command line
	arguments.  Add Preferences support.
	(Mac Directories): Explicitly state that this node is for Mac OS
	Classic only.
	(Mac Font Specs): Mention specification for scalable fonts.
	List supported charsets.  Add preferred way of creating fontsets.
	Add description about `mac-allow-anti-aliasing'.
	(Mac Functions): Add descriptions about `mac-set-file-creator',
	`mac-get-file-creator', `mac-set-file-type', `mac-get-file-type',
	and `mac-get-preference'.

2005-09-16  Romain Francoise  <romain@orebokech.com>

	Update all files to specify GFDL version 1.2.

	* doclicense.texi (GNU Free Documentation License): Update to
	version 1.2.

2005-09-15  Richard M. Stallman  <rms@gnu.org>

	* buffers.texi (List Buffers): Fix xref.

	* rmail.texi (Rmail Basics): Fix xref.

	* emacs.texi (Top): Update subnode menus.

	* files.texi (Saving Commands): New node, broken out of Saving.
	(Customize Save): New node, broken out of Saving.
	Clarify effect of write-region-inhibit-fsync.
	(Misc File Ops): Say write-region-inhibit-fsync affects write-region.

2005-09-14  Romain Francoise  <romain@orebokech.com>

	* files.texi (Saving): Mention write-region-inhibit-fsync.

2005-09-05  Chong Yidong  <cyd@stupidchicken.com>

	* custom.texi (Custom Themes): New node.

2005-09-03  Richard M. Stallman  <rms@gnu.org>

	* search.texi (Search Case): Mention vars that control
	case-fold-search for various operations.

2005-08-22  Juri Linkov  <juri@jurta.org>

	* display.texi (Standard Faces): Merge the text from
	`(elisp)Standard Faces' into this node.

2005-08-18  Luc Teirlinck  <teirllm@auburn.edu>

	* emacs.texi (Top): Delete menu item for deleted node
	Keyboard Translations.

2005-08-18  Richard M. Stallman  <rms@gnu.org>

	* trouble.texi (Unasked-for Search):
	Delete xref to Keyboard Translations.

	* glossary.texi (Glossary): Delete xref.

	* custom.texi (Minor Modes): Say that the list here is not complete.
	(Keyboard Translations): Node deleted.
	(Disabling): Delete xref to it.
	(Customization Groups): Fix Custom buffer example.
	(Hooks): Mention remove-hooks.

2005-08-17  Luc Teirlinck  <teirllm@auburn.edu>

	* building.texi (GDB Graphical Interface): Improve filling of menu
	item.

2005-08-18  Nick Roberts  <nickrob@snap.net.nz>

	* building.texi (GDB Graphical Interface): Use better node names.

2005-08-14  Richard M. Stallman  <rms@gnu.org>

	* text.texi (Sentences): Fix xref.

2005-08-14  Juri Linkov  <juri@jurta.org>

	* building.texi (Compilation, Grep Searching): Move grep command
	headings from `Compilation' to `Grep Searching'.

	* dired.texi (Dired and Find):
	* maintaining.texi (Tags Search): Replace grep xref to
	`Compilation' node with `Grep Searching'.

	* files.texi (Comparing Files): Replace xref to `Compilation' with
	`Compilation Mode'.

2005-08-13  Alan Mackenzie  <acm@muc.de>

	* search.texi (Non-ASCII Isearch): Correct a typo.
	(Replacement Commands): Mention query-replace key binding.

2005-08-11  Richard M. Stallman  <rms@gnu.org>

	* programs.texi (Options for Comments): Fix xref.

	* search.texi (Regexp Backslash, Regexp Example): New nodes split
	out of Regexps.

2005-08-09  Juri Linkov  <juri@jurta.org>

	* building.texi (Compilation): Use `itemx' instead of `item'.
	(Grep Searching): Simplify phrase.

	* display.texi (Standard Faces): Describe vertical-border on
	window systems.

	* windows.texi (Split Window): Simplify phrase and mention
	vertical-border face.

2005-08-09  Richard M. Stallman  <rms@gnu.org>

	* files.texi (Comparing Files): Clarify compare-windows.

	* calendar.texi (Scroll Calendar): Document < and > in calendar.

2005-08-06  Eli Zaretskii  <eliz@gnu.org>

	* mule.texi (Coding Systems): Rephrase the paragraph about
	codepages: no need for "M-x codepage-setup" anymore, except on
	MS-DOS.

	* msdog.texi (MS-DOS and MULE): Clarify that this section is for
	the MS-DOS port only.

2005-07-30  Eli Zaretskii  <eliz@gnu.org>

	* makefile.w32-in (info): Don't run multi-install-info.bat.
	($(infodir)/dir): New target, produced by running
	multi-install-info.bat.

2005-07-22  Eli Zaretskii  <eliz@gnu.org>

	* files.texi (Quoted File Names): Add index entry.

2005-07-19  Juri Linkov  <juri@jurta.org>

	* files.texi (Comparing Files): Mention resync for `compare-windows'.

2005-07-18  Juri Linkov  <juri@jurta.org>

	* custom.texi (Easy Customization):
	* files.texi (Old Versions):
	* frames.texi (Wheeled Mice):
	* mule.texi (Specify Coding):
	* text.texi (Cell Justification):
	* trouble.texi (After a Crash):
	* xresources.texi (GTK styles):
	Delete duplicate duplicate words.

2005-07-17  Richard M. Stallman  <rms@gnu.org>

	* frames.texi (Creating Frames): Fix foreground color example.

	* custom.texi (Init Examples): Clean up text about conditionals.

2005-07-16  Richard M. Stallman  <rms@gnu.org>

	* mini.texi (Completion Commands): Fix command name for ?.

2005-07-16  Eli Zaretskii  <eliz@gnu.org>

	* display.texi (Standard Faces): Explain that customization of
	`menu' face has no effect on w32 and with GTK.
	Add cross-references.

	* cmdargs.texi (General Variables): Clarify the default location
	of $HOME on w32 systems.

2005-07-15  Jason Rumney  <jasonr@gnu.org>

	* cmdargs.texi (General Variables): Default HOME on MS Windows has
	changed.

2005-07-08  Kenichi Handa  <handa@m17n.org>

	* mule.texi (Recognize Coding):
	Recommend revert-buffer-with-coding-system instead of revert-buffer.

2005-07-07  Richard M. Stallman  <rms@gnu.org>

	* anti.texi (Antinews): Mention mode-line-inverse-video.

	* files.texi (Saving): Minor correction about C-x C-w.

	* display.texi (Display Custom): Don't mention mode-line-inverse-video.

2005-07-07  Luc Teirlinck  <teirllm@auburn.edu>

	* search.texi (Isearch Scroll): Add example of using the
	`isearch-scroll' property.
	(Slow Isearch): Reference anchor for `baud-rate' instead of entire
	`Display Custom' node.
	(Regexp Replace): Put text that requires Emacs Lisp knowledge last
	and de-emphasize it.
	(Other Repeating Search): `occur' currently can not correctly
	handle multiline matches.  Correct, clarify and update description
	of `flush-lines' and `keep-lines'.

	* display.texi (Display Custom): Add anchor for `baud-rate'.

2005-07-07  Richard M. Stallman  <rms@gnu.org>

	* gnu.texi: Update where to get GNU status; add refs for how to help.
	Add footnotes 6 and 7.

2005-07-04  Lute Kamstra  <lute@gnu.org>

	Update FSF's address in GPL notices.

	* doclicense.texi (GNU Free Documentation License):
	* trouble.texi (Checklist): Update FSF's address.

2005-06-24  Richard M. Stallman  <rms@gnu.org>

	* display.texi (Text Display): Change index entries.

2005-06-24  Eli Zaretskii  <eliz@gnu.org>

	* makefile.w32-in (MAKEINFO): Use --force.
	(INFO_TARGETS, DVI_TARGETS): Make identical to the lists in
	Makefile.in.

2005-06-23  Richard M. Stallman  <rms@gnu.org>

	* anti.texi (Antinews): Rename show-nonbreak-escape to
	nobreak-char-display.

	* emacs.texi (Top): Update detailed node listing.

	* display.texi (Text Display): Rename show-nonbreak-escape
	to nobreak-char-display and no-break-space to nobreak-space.
	(Standard Faces): Split up the list of standard faces
	and put it in a separate node.  Add nobreak-space and
	escape-glyph.

2005-06-23  Lute Kamstra  <lute@gnu.org>

	* mule.texi (Select Input Method): Fix typo.

2005-06-23  Kenichi Handa  <handa@m17n.org>

	* mule.texi (International): List all supported scripts.
	Adjust text for that leim is now included in the normal Emacs
	distribution.
	(Language Environments): List all language environments.
	Intlfonts contains fonts for most supported scripts, not all..
	(Select Input Method): Refer to C-u C-x = to see how to type to
	input a specific character.
	(Recognize Coding): Fix typo, china-iso-8bit -> chinese-iso-8bit.

2005-06-23  Juanma Barranquero  <lekktu@gmail.com>

	* building.texi (Grep Searching): Texinfo usage fix.

2005-06-22  Miles Bader  <miles@gnu.org>

	* display.texi (Faces): Change `vertical-divider' to `vertical-border'.

2005-06-20  Miles Bader  <miles@gnu.org>

	* display.texi (Faces): Add `vertical-divider'.

2005-06-17  Richard M. Stallman  <rms@gnu.org>

	* text.texi (Adaptive Fill): Minor clarification.

2005-06-10  Lute Kamstra  <lute@gnu.org>

	* emacs.texi (Top): Correct version number.
	* anti.texi (Antinews): Correct version number.  Use EMACSVER to
	refer to the current version of Emacs.

2005-06-08  Luc Teirlinck  <teirllm@auburn.edu>

	* files.texi (Log Buffer): Document when there can be more than
	one file to be committed.

2005-06-08  Juri Linkov  <juri@jurta.org>

	* display.texi (Faces): Add `shadow' face.

2005-06-07  Masatake YAMATO  <jet@gyve.org>

	* display.texi (Faces): Write about mode-line-highlight.

2005-06-06  Richard M. Stallman  <rms@gnu.org>

	* misc.texi (Printing Package): Explain how to initialize
	printing package.

	* cmdargs.texi (Action Arguments): Clarify directory default for -l.

2005-06-05  Chong Yidong  <cyd@stupidchicken.com>

	* emacs.texi: Rename Hardcopy to Printing.
	Make PostScript and PostScript Variables subnodes of it.

	* misc.texi (Printing): Rename node from Hardcopy.
	Mention menu bar options.
	Move PostScript and PostScript Variables to submenu.
	(Printing package): New node.

	* mark.texi (Using Region): Change Hardcopy xref to Printing.

	* dired.texi (Operating on Files): Likewise.

	* calendar.texi (Displaying the Diary): Likewise.

	* msdog.texi (MS-DOS Printing, MS-DOS Processes): Likewise.

	* glossary.texi (Glossary): Likewise.

	* frames.texi (Mode Line Mouse): Mention mode-line-highlight
	effect.

2005-06-04  Richard M. Stallman  <rms@gnu.org>

	* trouble.texi (After a Crash): Polish previous change.

2005-05-30  Noah Friedman  <friedman@splode.com>

	* trouble.texi (After a Crash): Mention emacs-buffer.gdb as a
	recovery mechanism.

2005-05-28  Nick Roberts  <nickrob@snap.net.nz>

	* building.texi (Other Buffers): SPC toggles display of
	floating point registers.

2005-05-27  Nick Roberts  <nickrob@snap.net.nz>

	* files.texi (Log Buffer): Merge in description of Log Edit
	mode from pcl-cvs.texi.

2005-05-26  Richard M. Stallman  <rms@gnu.org>

	* building.texi (Lisp Eval): C-M-x with arg runs Edebug.

2005-05-24  Luc Teirlinck  <teirllm@auburn.edu>

	* fixit.texi (Spelling): Delete confusing sentence; flyspell is
	not enabled by default.
	When not on a word, `ispell-word' by default checks the word
	before point.

2005-05-24  Nick Roberts  <nickrob@snap.net.nz>

	* building.texi (Debugger Operation): Simplify last sentence.

2005-05-23  Lute Kamstra  <lute@gnu.org>

	* emacs.texi: Update FSF's address throughout.
	(Preface): Use @cite.
	(Distrib): Add cross reference to the node "Copying".  Mention the
	FDL.  Don't refer to etc/{FTP,ORDERS}.  Mention the sale of
	printed manuals.
	(Intro): Use @xref for the Emacs Lisp Intro.

2005-05-18  Luc Teirlinck  <teirllm@auburn.edu>

	* buffers.texi (Select Buffer): Document `C-u M-g M-g'.

	* basic.texi (Moving Point): Mention default for `goto-line'.

	* programs.texi (Lisp Doc): Eldoc mode shows only the first line
	of a variable's docstring.

2005-05-18  Lute Kamstra  <lute@gnu.org>

	* maintaining.texi (Overview of Emerge): Add cross reference.
	Remove duplication.

	* emacs.texi (Top): Update to the current structure of the manual.
	* misc.texi (Emacs Server): Add menu description.
	* files.texi (Saving): Fix menu.
	* custom.texi (Customization): Fix menu.
	* mule.texi (International): Fix menu.
	* kmacro.texi (Keyboard Macros): Fix menu.

2005-05-16  Luc Teirlinck  <teirllm@auburn.edu>

	* display.texi: Various minor changes.
	(Faces): Delete text that is repeated in the next section.

2005-05-16  Nick Roberts  <nickrob@snap.net.nz>

	* building.texi (Debugger Operation): Mention GUD tooltips are
	disabled with GDB in text command mode.

2005-05-16  Nick Roberts  <nickrob@snap.net.nz>

	* building.texi: Replace toolbar with "tool bar" for consistency.
	(Compilation Mode): Describe compilation-context-lines
	and use of arrow in compilation buffer.
	(Debugger Operation): Replace help text with variable's value.

	* frames.texi (Tooltips): Replace toolbar with "tool bar" for
	consistency.

2005-05-15  Luc Teirlinck  <teirllm@auburn.edu>

	* major.texi (Choosing Modes): normal-mode processes the -*- line.
	Add xref.

2005-05-14  Luc Teirlinck  <teirllm@auburn.edu>

	* basic.texi (Moving Point): Mention `M-g g' binding for `goto-line'.
	(Position Info): Delete discussion of `goto-line'.  It is already
	described in `Moving point'.

	* mini.texi (Completion Commands): Correct reference.
	(Completion Options): Fix typo.

	* killing.texi (Deletion): Complete description of `C-x C-o'.

2005-05-10  Richard M. Stallman  <rms@gnu.org>

	* building.texi (Compilation): Clarify recompile's directory choice.

	* frames.texi (Tooltips): Cleanups.

	* basic.texi (Arguments): Fix punctuation.

2005-05-09  Luc Teirlinck  <teirllm@auburn.edu>

	* screen.texi (Menu Bar): The up and down (not left and right)
	arrow keys move through a keyboard menu.

2005-05-08  Luc Teirlinck  <teirllm@auburn.edu>

	* basic.texi: Various typo and grammar fixes.
	(Moving Point): C-a now runs move-beginning-of-line.

2005-05-08  Nick Roberts  <nickrob@snap.net.nz>

	* building.texi (Debugger Operation): Describe gud-tooltip-echo-area.

	* frames.texi (Tooltips): Describe help tooltips and GUD tooltips
	as different animals.

2005-05-07  Luc Teirlinck  <teirllm@auburn.edu>

	* frames.texi (Mouse References): Clarify `mouse-1-click-follows-link'.
	Correct index entry.

2005-05-07  Nick Roberts  <nickrob@snap.net.nz>

	* building.texi (Debugger Operation): Update to reflect changes
	in GUD tooltips.

2005-04-30  Richard M. Stallman  <rms@gnu.org>

	* files.texi (Compressed Files): Auto Compression normally enabled.

	* building.texi (Debugger Operation): Clarify previous change.

2005-04-28  Nick Roberts  <nickrob@snap.net.nz>

	* building.texi (Debugger Operation): Add description for
	GUD tooltips when program is not running.

2005-04-26  Luc Teirlinck  <teirllm@auburn.edu>

	* misc.texi (Shell): Add `Shell Prompts' to menu.
	(Shell Mode): Add xref to `Shell Prompts'.  Clarify `C-c C-u'
	description.  Delete remarks moved to new node.
	(Shell Prompts): New node.
	(History References): Replace remarks moved to `Shell Prompts'
	with xref to that node.
	(Remote Host): Clarify how to specify the terminal type when
	logging in to a different machine.

2005-04-26  Richard M. Stallman  <rms@gnu.org>

	* emacs.texi (Top): Update submenus from files.texi.

	* files.texi (Filesets): Clarify previous change.

	* dired.texi (Misc Dired Features): Clarify previous change.

2005-04-25  Chong Yidong  <cyd@stupidchicken.com>

	* ack.texi (Acknowledgments): Delete info about iso-acc.el.

	* dired.texi (Misc Dired Features):
	Document dired-compare-directories.

	* files.texi (Filesets): New node.
	(File Conveniences): Document Image mode.

	* text.texi (TeX Print): Document tex-compile.

2005-04-25  Luc Teirlinck  <teirllm@auburn.edu>

	* frames.texi (Tooltips): Tooltip mode is enabled by default.
	Delete redundant reference to tooltip Custom group.  It is
	referred too again in the next paragraph.

2005-04-24  Richard M. Stallman  <rms@gnu.org>

	* ack.texi: Delete info about lazy-lock.el and fast-lock.el.

2005-04-19  Kim F. Storm  <storm@cua.dk>

	* building.texi (Compilation Mode): Add M-g M-n and M-g M-p bindings.

2005-04-18  Lars Hansen  <larsh@math.ku.dk>

	* misc.texi (Saving Emacs Sessions): Add that "--no-desktop" now
	turns off desktop-save-mode.

2005-04-17  Luc Teirlinck  <teirllm@auburn.edu>

	* frames.texi (XTerm Mouse): Xterm Mouse mode is no longer enabled
	by default in terminals compatible with xterm.  Mention that
	xterm-mouse-mode is a minor mode and put in pxref to Minor Modes
	node.

2005-04-12  Luc Teirlinck  <teirllm@auburn.edu>

	* frames.texi (XTerm Mouse): Xterm Mouse mode is now enabled by default.

2005-04-12  Jan Djärv  <jan.h.d@swipnet.se>

	* xresources.texi (Table of Resources): Add cursorBlink.

2005-04-11  Luc Teirlinck  <teirllm@auburn.edu>

	* rmail.texi (Rmail Summary Edit): Explain numeric arguments to
	`d', `C-d' and `u'.

2005-04-11  Richard M. Stallman  <rms@gnu.org>

	* cmdargs.texi (Initial Options): -Q is now --quick, and does less.
	(Misc X): Add -D, --basic-display.

	* maintaining.texi (Change Log): Correct the description of
	the example.

	* major.texi (Choosing Modes): Document magic-mode-alist.

2005-04-10  Luc Teirlinck  <teirllm@auburn.edu>

	* rmail.texi (Rmail Basics): Clarify description of `q' and `b'.
	(Rmail Deletion): `C-d' in RMAIL buffer does not accept a numeric arg.
	(Rmail Inbox): Give full name of `rmail-primary-inbox-list'.
	(Rmail Output): Clarify which statements apply to `o', `C-o' and
	`w', respectively.
	(Rmail Labels): Mention `l'.
	(Rmail Attributes): Correct pxref.  Mention `stored' attribute.
	(Rmail Summary Edit): Describe `j' and RET.

2005-04-10  Jan Djärv  <jan.h.d@swipnet.se>

	* xresources.texi (Lucid Resources): Add fontSet resource.

2005-04-09  Luc Teirlinck  <teirllm@auburn.edu>

	* display.texi (Useless Whitespace): `indicate-unused-lines' is
	now called `indicate-empty-lines'.

2005-04-06  Kim F. Storm  <storm@cua.dk>

	* cmdargs.texi (Initial Options): Add --bare-bones alias for -Q.

2005-04-04  Luc Teirlinck  <teirllm@auburn.edu>

	* dired.texi (Dired Visiting): `dired-view-command-alist' has been
	deleted.
	(Marks vs Flags): Add some convenient key bindings.
	(Hiding Subdirectories): Delete redundant and inaccurate sentence.
	(Misc Dired Features): Correct and expand description of `w' command.

	* frames.texi (XTerm Mouse): Delete apparently false info.
	The GNU/Linux console currently does not appear to support
	`xterm-mouse-mode'.

2005-04-03  Glenn Morris  <gmorris@ast.cam.ac.uk>

	* calendar.texi (Diary): Mention shell utility `calendar'.

2005-04-01  Richard M. Stallman  <rms@gnu.org>

	* cmdargs.texi (Misc X): Explain horizontal scroll bars don't exist.

2005-04-01  Lute Kamstra  <lute@gnu.org>

	* maintaining.texi (Change Log): add-change-log-entry uses
	add-log-mailing-address.

2005-03-31  Luc Teirlinck  <teirllm@auburn.edu>

	* files.texi (Reverting): Move `auto-revert-check-vc-info' to
	`VC Mode Line' and put in an xref to that node.
	(VC Mode Line): Move `auto-revert-check-vc-info' here and clarify
	its description.

2005-03-31  Paul Eggert  <eggert@cs.ucla.edu>

	* calendar.texi (Calendar Systems): Say that the Persian calendar
	implemented here is the arithmetical one championed by Birashk.

2005-03-30  Glenn Morris  <gmorris@ast.cam.ac.uk>

	* programs.texi (Fortran Motion): Fix previous change.

2005-03-29  Richard M. Stallman  <rms@gnu.org>

	* mule.texi (Single-Byte Character Support): Reinstall the C-x 8 info.

2005-03-29  Chong Yidong  <cyd@stupidchicken.com>

	* text.texi (Refill): Refer to Long Lines Mode.
	(Longlines): New node.
	(Auto Fill): Don't index "word wrap" here.
	(Filling): Add Longlines to menu.

2005-03-29  Richard M. Stallman  <rms@gnu.org>

	* xresources.texi: Minor fixes.

	* misc.texi (Emacs Server): Fix Texinfo usage.

	* emacs.texi (Top): Don't use a real section heading for
	"Detailed Node Listing".  Fake it instead.

	* basic.texi (Position Info): Minor cleanup.

	* mule.texi (Input Methods): Minor cleanup.

2005-03-29  Glenn Morris  <gmorris@ast.cam.ac.uk>

	* programs.texi (ForIndent Vars): `fortran-if-indent' does other
	constructs as well.
	(Fortran Motion): Add fortran-end-of-block, fortran-beginning-of-block.

2005-03-29  Kenichi Handa  <handa@m17n.org>

	* mule.texi (Input Methods): Refer to the command C-u C-x =.

	* basic.texi (Position Info): Update the description about the
	command C-u C-x =.

2005-03-28  Richard M. Stallman  <rms@gnu.org>

	* emacs.texi (Top): Use @section for the detailed node listing.

	* calendar.texi: Minor fixes to previous change.

	* programs.texi (Fortran): Small fixes to previous changes.

	* emacs.texi (Top): Update list of subnodes of Dired.
	Likewise for building.texi.

	* files.texi (File Conveniences): Delete Auto Image File mode.

2005-03-28  Chong Yidong  <cyd@stupidchicken.com>

	* building.texi (Flymake): New node.

	* custom.texi (Function Keys): Document kp- event types and
	keypad-setup package.

	* dired.texi (Wdired): New node.

	* files.texi (File Conveniences): Reorder entries.
	Explain how to turn on Auto-image-file mode.
	Document Thumbs mode.

	* mule.texi (Specify Coding): Document recode-region and
	recode-file-name.

	* programs.texi (Program Modes): Add Conf mode and DNS mode.

2005-03-27  Luc Teirlinck  <teirllm@auburn.edu>

	* commands.texi (Keys): M-o is now a prefix key.

2005-03-27  Glenn Morris  <gmorris@ast.cam.ac.uk>

	* programs.texi: Reformat and update copyright years.
	(Fortran): Update section.

2005-03-26  Luc Teirlinck  <teirllm@auburn.edu>

	* files.texi: Several small changes in addition to:
	(Visiting): Change xref for Dialog Boxes to ref.
	(Version Headers): Replace references to obsolete var
	`vc-header-alist' with `vc-BACKEND-header'.
	(Customizing VC): Update value of `vc-handled-backends'.

2005-03-26  Glenn Morris  <gmorris@ast.cam.ac.uk>

	* emacs-xtra.texi (Advanced Calendar/Diary Usage): New section;
	move here from Emacs Lisp Reference Manual.
	* calendar.texi (Calendar/Diary, Diary Commands)
	(Special Diary Entries, Importing Diary): Change some xrefs to
	point to emacs-xtra rather than elisp.

	* emacs-xtra.texi (Calendar Customizing):
	Move view-diary-entries-initially, view-calendar-holidays-initially,
	mark-diary-entries-in-calendar, mark-holidays-in-calendar to main
	Emacs Manual.
	(Appt Customizing): Merge entire section into main Emacs Manual.
	* calendar.texi (Holidays): Move view-calendar-holidays-initially,
	mark-holidays-in-calendar here from emacs-xtra.
	(Displaying the Diary): Move view-diary-entries-initially,
	mark-diary-entries-in-calendar here from emacs-xtra.
	(Appointments): Move appt-display-mode-line,
	appt-display-duration, appt-disp-window-function,
	appt-delete-window-function here from emacs-xtra.

	* calendar.texi: Update and reformat copyright.
	Change all @xrefs to the non-printing emacs-xtra to @inforefs.
	(Calendar/Diary): Menu now only on Mouse-3, not C-Mouse-3.
	(Diary): Refer to `diary-file' rather than ~/diary.
	(Diary Commands): Rename node to "Displaying the Diary".
	* emacs.texi (Top): Rename "Diary Commands" section.
	* misc.texi (Hardcopy): Rename "Diary Commands" xref.

2005-03-26  Eli Zaretskii  <eliz@gnu.org>

	* misc.texi (Emacs Server): Fix the command for setting
	server-name.  Add an xref to Invoking emacsclient.

	* help.texi (Help Summary): Clarify when "C-h ." will do something
	nontrivial.
	(Apropos): Add cindex entry for apropos-sort-by-scores.

	* display.texi (Text Display): Add index entries for how no-break
	characters are displayed.

2005-03-26  Eli Zaretskii  <eliz@gnu.org>

	* files.texi (Visiting): Fix cross-references introduced with the
	last change.

	* xresources.texi (GTK resources): Fix last change.

2005-03-25  Chong Yidong  <cyd@stupidchicken.com>

	* xresources.texi (X Resources): GTK options documented too.
	(Resources): Clarify meaning of program name.
	(Table of Resources): Add visualClass.
	(GTK resources): Rewrite.
	(GTK widget names, GTK Names in Emacs, GTK styles): Cleanups.

	* display.texi (Text Display): Mention non-breaking spaces.

	* files.texi (Reverting): Document auto-revert-check-vc-info.

	* frames.texi (Mouse Commands): Document
	x-mouse-click-focus-ignore-position and mouse-drag-copy-region.

	* help.texi (Help Summary): Add `C-h .'.
	(Apropos): Apropos accepts a list of search terms.
	Document apropos-sort-by-scores.
	(Help Echo): Document display-local-help.

	* misc.texi (Emacs Server): Document server-name.
	(Invoking emacsclient): Document -s option for server names.

	* text.texi (Outline Visibility): Introduce "current heading
	line" (commands can be called with point on a body line).
	Re-order table to follow the sequence of discussion.
	hide-body won't hide lines before first header line.
	(TeX Mode): Add DocTeX mode.

2005-03-24  Richard M. Stallman  <rms@gnu.org>

	* mule.texi (Single-Byte Character Support): Delete mention
	of iso-acc.el and iso-transl.el.

2005-03-23  Lute Kamstra  <lute@gnu.org>

	* search.texi (Non-ASCII Isearch): Rename from Non-Ascii Isearch.

2005-03-23  Richard M. Stallman  <rms@gnu.org>

	* search.texi: Delete explicit node pointers.
	(Incremental Search): New menu.
	(Basic Isearch, Repeat Isearch, Error in Isearch)
	(Non-Ascii Isearch, Isearch Yank, Highlight Isearch, Isearch Scroll)
	(Slow Isearch): New subnodes.
	(Configuring Scrolling): Node deleted.
	(Search Case): Doc default-case-fold-search.
	(Regexp Replace): Move replace-regexp doc here.

	* rmail.texi (Movemail): Put commas inside closequotes.

	* picture.texi (Insert in Picture): Document C-c arrow combos.
	(Basic Picture): Clarify erasure.

	* display.texi (Font Lock): Put commas inside closequotes.

	* cmdargs.texi (General Variables): Put commas inside closequotes.

2005-03-23  Nick Roberts  <nickrob@snap.net.nz>

	* building.texi (Stack Buffer): Mention reverse contrast for
	*selected* frame (might not be current frame).

2005-03-21  Richard M. Stallman  <rms@gnu.org>

	* building.texi (Starting GUD): Add bashdb.

2005-03-20  Chong Yidong  <cyd@stupidchicken.com>

	* basic.texi (Moving Point): Add M-g M-g binding.
	(Undo): Document undo-only.
	(Position Info): Document M-g M-g and C-u M-g M-g.

	* building.texi (Building): Put Grep Searching after Compilation
	Shell.
	(Compilation Mode): Document M-n, M-p, M-}, M-{, and C-c C-f bindings.
	Document next-error-highlight.
	(Grep Searching): Document grep-highlight-matches.
	(Lisp Eval): Typing C-x C-e twice prints integers specially.

	* calendar.texi (Importing Diary): Rename node from iCalendar.
	Document diary-from-outlook.

	* dired.texi (Misc Dired Features): Rename node from Misc Dired
	Commands.
	Mention effect of X drag and drop on Dired buffers.

	* files.texi (Visiting): Document large-file-warning-threshold.
	Move paragraph on file-selection dialog.
	Mention visiting files using X drag and drop.
	(Reverting): Mention using Auto-Revert mode to tail files.
	Document auto-revert-tail-mode.
	(Version Systems): Minor correction.
	(Comparing Files): Diff-mode is no longer based on Compilation
	mode.
	Document compare-ignore-whitespace.
	(Misc File Ops): Explain passing a directory to rename-file.
	Likewise for copy-file and make-symbolic-link.

	* frames.texi (Wheeled Mice): Mouse wheel support on by default.
	Document mouse-wheel-progressive speed.

	* help.texi (Misc Help): Document numeric argument for C-h i.
	Correctly explain the effect of just C-u as argument.

	* killing.texi (Deletion): Document numeric argument for
	just-one-space.

	* mini.texi (Completion): Completion acts on text before point.

	* misc.texi (Saving Emacs Sessions): Document desktop-restore-eager.
	(Emulation): CUA mode replaces pc-bindings-mode,
	pc-selection-mode, and s-region.

	* mule.texi (Input Methods): Leim is now built-in.
	(Select Input Method): Document quail-show-key.
	(Specify Coding): Document revert-buffer-with-coding-system.

	* programs.texi (Fortran Motion): Document f90-next-statement,
	f90-previous-statement, f90-next-block, f90-previous-block,
	f90-end-of-block, and f90-beginning-of-block.

	* text.texi (Format Faces): Replace old M-g key prefix with M-o.

	* emacs.texi (Acknowledgments): Updated.

	* anti.texi: Total rewrite.

2005-03-19  Chong Yidong  <cyd@stupidchicken.com>

	* ack.texi (Acknowledgments): Update.

2005-03-19  Eli Zaretskii  <eliz@gnu.org>

	* anti.texi (Antinews): Refer to Emacs 21.4, not 21.3.
	Update copyright years.

2005-03-14  Nick Roberts  <nickrob@snap.net.nz>

	* building.texi (Commands of GUD): Move paragraph on setting
	breakpoints with mouse to the GDB Graphical Interface node.

2005-03-07  Richard M. Stallman  <rms@gnu.org>

	* misc.texi (Single Shell, Shell Options): Fix previous change.

	* building.texi (Debugger Operation): Update GUD tooltip enable info.

2005-03-06  Richard M. Stallman  <rms@gnu.org>

	* building.texi (Starting GUD): Don't explain text vs graphical
	GDB here.  Just mention it and xref.
	Delete "just one debugger process".
	(Debugger Operation): Move GUD tooltip info here.
	(GUD Tooltips): Node deleted.
	(GDB Graphical Interface): Explain the two GDB modes here.

	* sending.texi (Sending Mail): Minor cleanup.
	(Mail Aliases): Explain quoting conventions.
	Update key rebinding example.
	(Header Editing): C-M-i is like M-TAB.
	(Mail Mode Misc): mail-attach-file does not do MIME.

	* rmail.texi (Rmail Inbox): Move text from Remote Mailboxes
	that really belongs here.
	(Remote Mailboxes): Text moved to Rmail Inbox.
	(Rmail Display): Mention Mouse-1.
	(Movemail): Clarify two movemail versions.
	Clarify rmail-movemail-program.

	* misc.texi (Single Shell): Replace uudecode example with gpg example.
	Document async shell commands.
	(Shell History): Clarify.
	(Shell Ring): Mention C-UP an C-DOWN.
	(Shell Options): Add comint-prompt-read-only.
	(Invoking emacsclient): Set EDITOR to run Emacs.
	(Sorting): No need to explain what region is.
	(Saving Emacs Sessions): Fix typo.
	(Recursive Edit): Fix punctuation.
	(Emulation): Don't mention "PC bindings" which are standard.
	(Hyperlinking): Explain Mouse-1 convention here.
	(Find Func): Node deleted.

	* help.texi (Name Help): Xref to Hyperlinking.

	* glossary.texi (Glossary):
	Rename "Balance Parentheses" to "Balancing...".
	Add "Byte Compilation".  Correct "Copyleft".
	New xref in "Customization".
	Clarify "Current Line", "Echoing", "Fringe", "Frame", "Speedbar".
	Add "Graphical Terminal" "Keybinding", "Margin", "Window System".
	Rename "Registers" to "Register".
	Replace "Selecting" with "Selected Frame",
	"Selected Window", and "Selecting a Buffer".

	* files.texi (Types of Log File): Explain how projects'
	methods can vary.

	* display.texi (Faces): Delete "Emacs 21".

	* custom.texi (Changing a Variable): C-M-i like M-TAB.
	* fixit.texi (Spelling): C-M-i like M-TAB.
	* mini.texi (Completion Options): C-M-i like M-TAB.
	* programs.texi (Symbol Completion): C-M-i like M-TAB.
	* text.texi (Text Mode): C-M-i like M-TAB.

	* commands.texi (Keys): Mention F1 and F2 in list of prefixes.

	* calendar.texi (Specified Dates): Mention `g w'.
	(Appointments): appt-activate toggles with no arg.

2005-03-05  Juri Linkov  <juri@jurta.org>

	* cmdargs.texi (Emacs Invocation): Add cindex
	"invocation (command line arguments)".
	(Misc X): Add -nbc, --no-blinking-cursor.

2005-03-04  Ulf Jasper  <ulf.jasper@web.de>

	* calendar.texi (iCalendar): No need to require it now.

2005-03-03  Nick Roberts  <nickrob@snap.net.nz>

	* trouble.texi (Contributing): Mention Savannah.  Direct users to
	emacs-devel.

2005-03-01  Glenn Morris  <gmorris@ast.cam.ac.uk>

	* calendar.texi (Adding to Diary): Mention redrawing of calendar
	window.

2005-02-27  Richard M. Stallman  <rms@gnu.org>

	* building.texi (Compilation): Update mode line status info.

2005-02-27  Matt Hodges  <MPHodges@member.fsf.org>

	* calendar.texi (General Calendar): Document binding of
	scroll-other-window-down.
	(Mayan Calendar): Fix earliest date.
	(Time Intervals): Document timeclock-change.
	Fix timeclock-ask-before-exiting documentation.

2005-02-26  Kim F. Storm  <storm@cua.dk>

	* frames.texi (Mouse References):
	Add mouse-1-click-in-non-selected-windows.

2005-02-25  Richard M. Stallman  <rms@gnu.org>

	* screen.texi (Screen): Explain better about cursors and mode lines;
	don't presuppose text terminals.
	(Point): Don't assume just one cursor.
	Clarify explanation of cursors.
	(Echo Area, Menu Bar): Cleanups.

	* mini.texi (Minibuffer): Prompts are highlighted.
	(Minibuffer Edit): Newline = C-j only on text terminals.
	Clarify resize-mini-windows values.
	Mention M-PAGEUP and M-PAGEDOWN.
	(Completion Commands): Mouse-1 like Mouse-2.
	(Minibuffer History): Explain history commands better.
	(Repetition): Add xref to Incremental Search.

	* mark.texi (Setting Mark): Clarify info about displaying mark.
	Clarify explanation of C-@ and C-SPC.
	(Transient Mark): Mention Delete Selection mode.
	(Marking Objects): Clean up text about extending the region.

	* m-x.texi (M-x): One C-g doesn't always go to top level.
	No delay before suggest-key-bindings output.

	* fixit.texi (Fixit): Mention C-/ for undo.
	(Spelling): Mention ESC TAB like M-TAB.
	Replacement words with r and R are rechecked.
	Say where C-g leaves point.  Mention ? as input.

2005-02-23  Lute Kamstra  <lute@gnu.org>

	* cmdargs.texi (Initial Options): Add cross reference.

2005-02-16  Luc Teirlinck  <teirllm@auburn.edu>

	* emacs.texi (Top): Update menu for splitting of node in
	msdog.texi.
	* frames.texi (Frames): Update xref for splitting of node in
	msdog.texi.
	* trouble.texi (Quitting): Ditto.

2005-02-16  Richard M. Stallman  <rms@gnu.org>

	* windows.texi (Split Window): Simplify line truncation info
	and xref to Display Custom.

	* trouble.texi (Quitting): Emergency escape only for text terminal.
	(Screen Garbled): C-l for ungarbling is only for text terminal.

	* text.texi (Text Mode): ESC TAB alternative for M-TAB.

	* sending.texi (Header Editing): ESC TAB alternative for M-TAB.

	* programs.texi (Program Modes): Mention Python mode.
	(Moving by Defuns): Repeating C-M-h extends region.
	(Basic Indent): Clarify.
	(Custom C Indent): Clarify.
	(Expressions): Repeating C-M-@ extends region.
	(Info Lookup): Clarify for C-h S.
	(Symbol Completion): ESC TAB alternative for M-TAB.
	(Electric C): Clarify.

	* emacs.texi (Top): Update display.texi and frames.texi submenu data.

	* msdog.texi (MS-DOS Keyboard, MS-DOS Mouse): Split from
	MS-DOS Input node.
	(MS-DOS Keyboard): Start with explaining DEL and BREAK.
	(MS-DOS and MULE): Clarify.
	(MS-DOS Processes, Windows Processes): Fix typos.

	* major.texi (Choosing Modes): Clarify.

	* kmacro.texi (Basic Keyboard Macro): Doc F3, F4.
	(Keyboard Macro Step-Edit): Clarify.

	* indent.texi (Indentation): Clarifications.

	* help.texi (Help): Correct error about C-h in query-replace.
	Clarify apropos vs C-h a.  Fix how to search in FAQ.
	(Key Help): Describe C-h w here.
	(Name Help): Minor cleanup.  C-h w moved to Key Help.
	Clarify the "object" joke.
	(Apropos): Clarify.  Mouse-1 like Mouse-2.
	(Help Mode): Mouse-1 like Mouse-2.

	* fixit.texi (Spelling): Mention ESC TAB as alt. for M-TAB.

	* display.texi (Display): Reorder menu.
	(Faces): Cleanup.
	(Font Lock): Cleanup.  Mention Options menu.
	Delete obsolete text.
	(Scrolling): For C-l, don't presume text terminal.
	(Horizontal Scrolling): Simplify intro.
	(Follow Mode): Clarify.
	(Cursor Display): Move before Display Custom.
	(Display Custom): Explain no-redraw-on-reenter is for text terminals.
	Doc default-tab-width.  Doc line truncation more thoroughly.

	* dired.texi (Dired Enter): C-x C-f can run Dired.
	(Dired Visiting): Comment out `a' command.
	Mouse-1 is like Mouse-2.
	(Shell Commands in Dired): ? can be used more than once.

	* basic.texi (Continuation Lines): Simplify description of truncation,
	and refer to Display Custom for the rest of it.

2005-02-06  Lute Kamstra  <lute@gnu.org>

	* basic.texi (Undo): Fix typo.

	* cmdargs.texi (Emacs Invocation): Fix typo.

	* custom.texi (Init Examples): Fix typo.

	* abbrevs.texi (Expanding Abbrevs): Fix typo.

2005-02-06  Richard M. Stallman  <rms@gnu.org>

	* regs.texi (Registers): Registers can hold numbers, too.

	* killing.texi (Other Kill Commands): Cleanup.
	Delete redundant explanation of kill in read-only buffer.
	(Yanking): Mention term "copying".
	(Accumulating Text): Fix typo.

	* entering.texi (Entering Emacs): Update rationale at start.
	(Exiting): Treat iconifying on a par with suspension.

	* custom.texi (Minor Modes): Fix typo.
	(Easy Customization): Fix menu style.
	(Variables): Add xref.
	(Examining): Setting for future sessions works through .emacs.
	(Keymaps): "Text terminals", not "Many".
	(Init Rebinding): Explain \C-.  Show example of \M-.
	Fix minor wording errors.
	(Function Keys): Explain vector syntax just once.
	(Named ASCII Chars): Clarify history of TAB/C-i connection.
	(Init File): Mention .emacs.d directory.
	(Init Examples): Add xref.
	(Find Init): Mention .emacs.d directory.

	* cmdargs.texi (Emacs Invocation): +LINENUM is also an option.
	(Action Arguments): Explain which kinds of -l args are found how.
	(Initial Options): --batch does not inhibit site-start.
	Add xrefs.
	(Command Example): Use --batch, not -batch.

	* basic.texi (Inserting Text): Cleanup wording.
	(Moving Point): Doc PRIOR, PAGEUP, NEXT, PAGEDOWN more systematically.
	C-n is not error at end of buffer.
	(Undo): Doc C-/ like C-_.  Add xrefs.
	(Arguments): META key may be labeled ALT.
	Peculiar arg meanings are explained in doc strings.

	* abbrevs.texi (Expanding Abbrevs): Clarify.

2005-02-05  Eli Zaretskii  <eliz@gnu.org>

	* frames.texi (Frame Parameters): Add an xref to the description
	of list-colors-display.  Add a pointer to the X docs about colors.

	* cmdargs.texi (Colors): Mention 16-, 88- and 256-color modes.
	Improve docs of list-colors-display.

2005-02-03  Lute Kamstra  <lute@gnu.org>

	* frames.texi (Frames, Drag and Drop): Fix typos.

2005-02-03  Richard M. Stallman  <rms@gnu.org>

	* windows.texi (Basic Window): Mention color-change in mode line.
	(Change Window): Explain dragging vertical boundaries.

	* text.texi (Sentences): Clarify.
	(Paragraphs): Explain M-a and blank lines.
	(Outline Mode): Clarify text and menu.
	(Hard and Soft Newlines): Mention use-hard-newlines.

	* frames.texi (Frames): Delete unnecessary mention of Windows.
	(Mouse Commands): Likewise.  Mention xterm mouse support.
	(Clipboard): Clarify.
	(Mouse References): Mention use of Mouse-1 for following links.
	(Menu Mouse Clicks): Clarify.
	(Mode Line Mouse): Clarify.
	(Drag and Drop): Rewrite.

	* fixit.texi (Spelling): Fix typo.

	* files.texi (File Names): Clarify.
	(Visiting): Update conditions for use of file dialog.  Clarify.
	(Saving): Doc d as answer in save-some-buffers.
	(Remote Files): Clean up the text.

	* dired.texi (Misc Dired Commands): Delete dired-marked-files.

	* buffers.texi (Select Buffer): Doc next-buffer and prev-buffer.
	(List Buffers): Clarify.
	(Several Buffers): Doc T command.
	(Buffer Convenience): Clarify menu.

	* basic.texi (Undo): Clarify last change.

2005-02-02  Matt Hodges  <MPHodges@member.fsf.org>

	* fixit.texi (Spelling): Fix typo.

2005-02-01  Luc Teirlinck  <teirllm@auburn.edu>

	* basic.texi (Undo): Update description of `undo-outer-limit'.

2005-02-01  Nick Roberts  <nickrob@snap.net.nz>

	* building.texi: Update documentation relating to GDB Graphical
	Interface.

2005-01-30  Luc Teirlinck  <teirllm@auburn.edu>

	* custom.texi (Easy Customization): Adapt menu to node name change.

2005-01-30  Richard M. Stallman  <rms@gnu.org>

	* custom.texi (Easy Customization): Defn of "User Option" now
	includes faces.  Don't say just "option" when talking about variables.
	Do say just "options" to mean "anything customizable".
	(Specific Customization): Describe `customize-variable',
	not `customize-option'.

	* glossary.texi (Glossary) <Faces>: Add xref.
	<User Option>: Change definition--include faces.  Change xref.

	* picture.texi (Picture): Mention artist.el.

	* sending.texi, screen.texi, programs.texi, misc.texi:
	* mini.texi, major.texi, maintaining.texi, macos.texi:
	* help.texi, frames.texi, files.texi:
	Don't say just "option" when talking about variables.

	* display.texi, mule.texi: Don't say just "option" when talking
	about variables.  Other minor cleanups.

2005-01-26  Lute Kamstra  <lute@gnu.org>

	* cmdargs.texi (Initial Options): Add a cross reference to `Init
	File'.  Mention the `-Q' option at the `--no-site-file' option.

2005-01-22  David Kastrup  <dak@gnu.org>

	* building.texi (Grep Searching): Mention alias `find-grep' for
	`grep-find'.

2005-01-20  Richard M. Stallman  <rms@gnu.org>

	* calendar.texi (Time Intervals): Delete special stuff for MS-DOS.

2005-01-15  Sergey Poznyakoff  <gray@Mirddin.farlep.net>

	* rmail.texi (Movemail): Explain differences
	between standard and mailutils versions of movemail.
	Describe command line and configuration options introduced
	with the latter.
	Explain the notion of mailbox URL, provide examples and
	cross-references to mailutils documentation.
	Describe various methods of specifying mailbox names,
	user names and user passwords for rmail.
	(Remote Mailboxes): New section.
	Describe how movemail handles remote mailboxes.  Describe configuration
	options used to control its behavior.
	(Other Mailbox Formats): Explain handling of various mailbox
	formats.

2005-01-13  Richard M. Stallman  <rms@gnu.org>

	* commands.texi (Commands): Clarification.

2005-01-11  Richard M. Stallman  <rms@gnu.org>

	* programs.texi (Multi-line Indent): Fix previous change.
	(Fortran Autofill): Simplify description of fortran-auto-fill-mode.

2005-01-08  Richard M. Stallman  <rms@gnu.org>

	* display.texi (Faces): isearch-lazy-highlight-face renamed to
	lazy-highlight.

	* search.texi (Query Replace): Mention faces query-replace
	and lazy-highlight.
	(Incremental Search): Update isearch highlighting info.

2005-01-04  Richard M. Stallman  <rms@gnu.org>

	* custom.texi (Saving Customizations): Minor improvement.

2005-01-03  Luc Teirlinck  <teirllm@auburn.edu>

	* custom.texi (Saving Customizations): Emacs no longer loads
	`custom-file' after .emacs.  No longer mention customizing through
	Custom.

2005-01-01  Andreas Schwab  <schwab@suse.de>

	* killing.texi (Graphical Kill): Move up under node Killing,
	change @section to @subsection.

2005-01-01  Richard M. Stallman  <rms@gnu.org>

	* custom.texi (Face Customization): Mention hex color specs.

	* emacs.texi (Top): Update Killing submenu.

	* killing.texi (Killing): Reorganize section.
	No more TeX-only text; put the node command at start of chapter.
	But the first section heading is used only in TeX.
	Rewrite the text to read better in this mode.
	(Graphical Kill): New subnode gets some of the text that
	used to be in the first section.

2004-12-31  Richard M. Stallman  <rms@gnu.org>

	* dired.texi (Shell Commands in Dired): Delete the ? example.

	* display.texi (Scrolling): Correct scroll-preserve-screen-position.

	* files.texi (Saving): Describe new require-final-newline features
	and mode-require-final-newline.

2004-12-29  Richard M. Stallman  <rms@gnu.org>

	* custom.texi (File Variables): Clarify previous change.

2004-12-27  Jan Djärv  <jan.h.d@swipnet.se>

	* frames.texi (Dialog Boxes): Mention Gtk+ 2.6 also, as that version is
	out now.

2004-12-27  Richard M. Stallman  <rms@gnu.org>

	* Makefile.in (MAKEINFO): Specify --force.

	* basic.texi (Moving Point): C-e now runs move-end-of-line.
	(Undo): Doc undo-outer-limit.

2004-12-15  Juri Linkov  <juri@jurta.org>

	* mark.texi (Transient Mark, Mark Ring): M-< and other
	movement commands don't set mark in Transient Mark mode
	if mark is active.

2004-12-12  Juri Linkov  <juri@jurta.org>

	* misc.texi (FFAP): Add C-x C-r, C-x C-v, C-x C-d,
	C-x 4 r, C-x 4 d, C-x 5 r, C-x 5 d.

	* dired.texi (Dired Navigation): Add @r{(Dired)} to M-g.
	(Misc Dired Commands): Add @r{(Dired)} to w.

2004-12-12  Juri Linkov  <juri@jurta.org>

	* mark.texi (Marking Objects): Marking commands also extend the
	region when mark is active in Transient Mark mode.

2004-12-08  Luc Teirlinck  <teirllm@auburn.edu>

	* custom.texi (Saving Customizations): Emacs only loads the custom
	file automatically after the init file in version 22.1 or later.
	Adapt text and examples to this fact.

2004-12-07  Luc Teirlinck  <teirllm@auburn.edu>

	* frames.texi (Scroll Bars): The option `scroll-bar-mode' has to
	be set through Custom.  Otherwise, it has no effect.

2004-12-05  Richard M. Stallman  <rms@gnu.org>

	* cmdargs.texi, doclicense.texi, xresources.texi, emacs.texi:
	* entering.texi: Rename Command Line to Emacs Invocation.

	* misc.texi (Term Mode): Correctly describe C-c.

	* custom.texi (Easy Customization): Move up to section level,
	before Variables.  Avoid using the term "variable"; say "option".
	New initial explanation.
	(Variables): In initial explanation, connect "variable" to the
	already-explained "user option".

	* emacs.texi (Top): Fix ref to Command Line.
	Move reference to Easy Customization.

	* xresources.texi (X Resources): Fix From link.

	* doclicense.texi (GNU Free Documentation License): Fix To link.

	* entering.texi (Entering Emacs): Fix xref, now to Command Line.

	* cmdargs.texi (Command Line): Node renamed from Command Arguments.

2004-12-03  Richard M. Stallman  <rms@gnu.org>

	* cmdargs.texi (Initial Options): Clarify batch mode i/o.

2004-12-01  Luc Teirlinck  <teirllm@auburn.edu>

	* kmacro.texi: Several small changes in addition to the following.
	(Keyboard Macro Ring): Describe behavior of `C-x C-k C-k' when
	defining a keyboard macro.
	Mention `kmacro-ring-max'.
	(Keyboard Macro Counter): Clarify description of
	`kmacro-insert-counter', `kmacro-set-counter',
	`kmacro-add-counter' and `kmacro-set-format'.

2004-11-29  Reiner Steib  <Reiner.Steib@gmx.de>

	* custom.texi (File Variables): Add `unibyte' and make it more
	clear that `unibyte' and `coding' are special.  Suggested by Simon
	Krahnke <overlord@gmx.li>.

	* mule.texi (Enabling Multibyte): Refer to File Variables.
	Suggested by Simon Krahnke <overlord@gmx.li>.

2004-11-26  Jan Djärv  <jan.h.d@swipnet.se>

	* frames.texi (Dialog Boxes): Rename use-old-gtk-file-dialog to
	x-use-old-gtk-file-dialog.

2004-11-20  Richard M. Stallman  <rms@gnu.org>

	* text.texi (Fill Prefix): M-q doesn't apply fill prefix to first line.

2004-11-09  Lars Brinkhoff  <lars@nocrew.org>

	* building.texi (Lisp Eval): Delete hyphen in section name.

2004-11-19  Thien-Thi Nguyen  <ttn@gnu.org>

	* files.texi (Old Versions):
	No longer document annotation as "CVS only".

2004-11-10  Andre Spiegel  <spiegel@gnu.org>

	* files.texi (Version Control): Rewrite the introduction about
	version systems, mentioning the new ones that we support.
	Thanks to Alex Ott, Karl Fogel, Stefan Monnier, and David Kastrup for
	suggestions.

2004-11-03  Jan Djärv  <jan.h.d@swipnet.se>

	* frames.texi (Dialog Boxes): Replace non-nil with non-@code{nil}.

2004-11-02  Jan Djärv  <jan.h.d@swipnet.se>

	* frames.texi (Dialog Boxes): Document use-old-gtk-file-dialog.

2004-10-23  Eli Zaretskii  <eliz@gnu.org>

	* text.texi (Text Based Tables, Table Definition)
	(Table Creation, Table Recognition, Cell Commands)
	(Cell Justification, Row Commands, Column Commands)
	(Fixed Width Mode, Table Conversion, Measuring Tables)
	(Table Misc): New nodes, documenting the Table Mode.

2004-10-19  Jason Rumney  <jasonr@gnu.org>

	* makefile.w32-in (info): Change order of arguments to makeinfo.

2004-10-19  Ulf Jasper  <ulf.jasper@web.de>

	* calendar.texi (iCalendar): Update for package changes.

2004-10-09  Luc Teirlinck  <teirllm@auburn.edu>

	* files.texi (Misc File Ops): View mode is a minor mode.

2004-10-08  Glenn Morris  <gmorris@ast.cam.ac.uk>

	* calendar.texi (iCalendar): Style changes.

2004-10-07  Luc Teirlinck  <teirllm@auburn.edu>

	* search.texi (Regexps): The regexp described in the example is no
	longer stored in the variable `sentence-end'.

2004-10-06  Nick Roberts  <nickrob@snap.net.nz>

	* building.texi (Starting GUD): Note that multiple debugging
	sessions requires `gdb --fullname'.

2004-10-05  Ulf Jasper  <ulf.jasper@web.de>

	* calendar.texi (iCalendar): New section for a new package.

2004-10-05  Luc Teirlinck  <teirllm@auburn.edu>

	* text.texi: Various small changes in addition to the following.
	(Text): Replace xref for autotype with inforef.
	(Sentences): Explain nil value for `sentence-end'.
	(Paragraphs): Update default values for `paragraph-start' and
	`paragraph-separate'.
	(Text Mode): Correct description of Text mode's effect on the
	syntax table.
	(Outline Visibility): `hide-other' does not hide top level headings.
	`selective-display-ellipses' no longer has an effect on Outline mode.
	(TeX Misc): Add missing @cindex.
	Replace xref for RefTeX with inforef.
	(Requesting Formatted Text): The variable
	`enriched-fill-after-visiting' no longer exists.
	(Editing Format Info): Update names of menu items and commands.
	(Format Faces): Mention special effect of specifying the default face.
	Describe inheritance of text properties.
	Correct description of `fixed' face.
	(Format Indentation): Correct description of effect of setting
	margins.  Mention `set-left-margin' and `set-right-margin'.
	(Format Justification): Update names of menu items.
	`set-justification-full' is now bound to `M-j b'.
	Mention that `default-justification' is a per buffer variable.
	(Format Properties): Update name of menu item.
	(Forcing Enriched Mode): `format-decode-buffer' automatically
	turns on Enriched mode if the buffer is in text/enriched format.

2004-10-05  Emilio C. Lopes  <eclig@gmx.net>

	* calendar.texi (From Other Calendar): Add calendar-goto-iso-week.

2004-09-28  Kim F. Storm  <storm@cua.dk>

	* display.texi (Display Custom) <indicate-buffer-boundaries>:
	Align with new functionality.

2004-09-22  Luc Teirlinck  <teirllm@auburn.edu>

	* display.texi (Display Custom): Remove stray `@end defvar'.

2004-09-23  Kim F. Storm  <storm@cua.dk>

	* display.texi (Display Custom): Add `overflow-newline-into-fringe',
	`indicate-buffer-boundaries' and `default-indicate-buffer-boundaries'.

2004-09-20  Richard M. Stallman  <rms@gnu.org>

	* custom.texi (Hooks): Explain using setq to clear out a hook.
	(File Variables): Explain multiline string constants.
	(Non-ASCII Rebinding): Explain when you need to update
	non-ASCII char codes in .emacs.

	* building.texi (Compilation): Explain how to make a silent
	subprocess that won't be terminated.  Explain compilation-environment.

2004-09-13  Kim F. Storm  <storm@cua.dk>

	* mini.texi (Repetition): Rename isearch-resume-enabled to
	isearch-resume-in-command-history and change default to disabled.

2004-09-09  Kim F. Storm  <storm@cua.dk>

	* kmacro.texi (Save Keyboard Macro): Replace `name-last-kbd-macro'
	with new `kmacro-name-last-macro'.

2004-09-08  Juri Linkov  <juri@jurta.org>

	* mini.texi (Minibuffer History): Add `history-delete-duplicates'.

2004-09-03  Juri Linkov  <juri@jurta.org>

	* search.texi (Incremental Search): Update wording for M-%.

2004-09-02  Luc Teirlinck  <teirllm@auburn.edu>

	* killing.texi (Killing): Correct description of kill commands in
	read-only buffer.

2004-09-02  Teodor Zlatanov  <tzz@lifelogs.com>

	* building.texi (Compilation Mode): Add a paragraph about rules
	for finding the compilation buffer for `next-error'.

	* search.texi (Other Repeating Search): Mention that Occur mode
	supports the next-error functionality.

2004-09-02  Juri Linkov  <juri@jurta.org>

	* search.texi (Regexp Replace): Add missing backslash to \footnote.

2004-08-31  Luc Teirlinck  <teirllm@auburn.edu>

	* kmacro.texi (Basic Keyboard Macro):
	`apply-macro-to-region-lines' now operates on all lines that begin
	in the region, rather than on all complete lines in the region.

2004-08-31  Jan Djärv  <jan.h.d@swipnet.se>

	* frames.texi (Drag and drop): Add documentation about
	x-dnd-test-function and x-dnd-known-types.

2004-08-30  Luc Teirlinck  <teirllm@auburn.edu>

	* indent.texi: Various minor changes in addition to:
	(Indentation Commands): Correct description of `indent-relative'.
	(Tab Stops): <TAB> is no longer bound to `tab-to-tab-stop' in Text
	mode.  The *Tab Stops* buffer uses Overwrite Mode.
	(Just Spaces): `tabify' converts sequences of at least two spaces
	to tabs.

2004-08-27  Luc Teirlinck  <teirllm@auburn.edu>

	* frames.texi (Secondary Selection): Setting the secondary
	selection with M-Drag-Mouse-1 does not alter the kill ring,
	setting it with M-Mouse-1 and M-Mouse-3 does.
	(Mode Line Mouse): C-Mouse-2 on scroll bar now also works for
	toolkit scroll bars.
	(Scroll Bars): Ditto.

	* windows.texi (Basic Window): When using a window system, the value
	of point in a non-selected window is indicated by a hollow box.
	(Split Window): Side by side windows are separated by a scroll bar,
	if scroll bars are used.
	C-Mouse-2 on scroll bar now also works for toolkit scroll bars.
	(Change Window): Correct Mouse-2 vs Mouse-3 mess-up.
	(Window Convenience): Update bindings for `winner-undo' and
	`winner-redo'.

	* ack.texi (Acknowledgments): Use `@unnumbered'.
	* misc.texi: Adapt sectioning in Info to the node structure.
	(Invoking emacsclient): Make "Invoking emacsclient" a subsection
	of "Using Emacs as a Server".
	* building.texi (Building): Interchange nodes (for correct numbering).
	* programs.texi (Programs): Interchange nodes (for correct numbering).
	* killing.texi, entering.texi, commands.texi: Adapt sectioning in
	Info to the node structure.
	* emacs.texi: Make "GNU GENERAL PUBLIC LICENSE" an appendix.
	Rearrange order of nodes and sections such that both "GNU GENERAL
	PUBLIC LICENSE" and "GNU Free Documentation License" appear at the
	end, as appropriate for appendices.
	(Acknowledgments): Put inside @iftex instead of @ifnotinfo.
	Use `@unnumberedsec'.
	* trouble.texi: Adapt sectioning in Info to the node structure.
	Adapt node pointers to change in emacs.texi.
	* cmdargs.texi, doclicense.texi: Adapt node pointers.

2004-08-25  Kenichi Handa  <handa@m17n.org>

	* custom.texi (Non-ASCII Rebinding): Fix and simplify the
	description for unibyte mode.

2004-08-23  Luc Teirlinck  <teirllm@auburn.edu>

	* display.texi (Font Lock): Correct invalid (for hardcopy) @xref.

	* search.texi (Regexps): Correct cryptic (in hardcopy) @ref.
	(Configuring Scrolling): Correct invalid (for hardcopy) @xref.
	(Regexp Replace): Standardize reference to hardcopy Elisp Manual
	in @pxref.

2004-08-22  Luc Teirlinck  <teirllm@auburn.edu>

	* kmacro.texi (Keyboard Macro Counter, Keyboard Macro Step-Edit):
	Change section names.

2004-08-21  Luc Teirlinck  <teirllm@auburn.edu>

	* kmacro.texi (Keyboard Macro Ring): Rename section.
	Emacs treats the head of the macro ring as the `last keyboard macro'.
	(Keyboard Macro Counter): Minor change.
	(Save Keyboard Macro): Some clarifications.
	(Edit Keyboard Macro): Rename section.

	* buffers.texi (Buffers): Maximum buffer size is now 256M on
	32-bit machines.
	(Several Buffers): Clarify which buffer is selected if `2' is
	pressed in the Buffer Menu.
	Auto Revert mode can be used to update the Buffer Menu
	automatically.

2004-08-21  Eli Zaretskii  <eliz@gnu.org>

	* help.texi (Misc Help): Add an index entry for finding an Info
	manual by its file name.

2004-08-20  Luc Teirlinck  <teirllm@auburn.edu>

	* files.texi (Backup Deletion): Correct description of
	`delete-old-versions'.
	(Time Stamps): `time-stamp' needs to be added to `before-save-hook'.
	(Auto Save Files): Recommend `auto-save-mode' to reenable
	auto-saving, rather than the abbreviation `auto-save'.

2004-08-17  Luc Teirlinck  <teirllm@auburn.edu>

	* emacs.texi (Top): Mention "cutting" and "pasting" as synonyms
	for "killing" and "yanking" in main menu.

2004-08-16  Richard M. Stallman  <rms@gnu.org>

	* killing.texi (Yanking, Killing): Minor cleanups.

	* mark.texi (Momentary Mark): Minor cleanups.

2004-08-15  Kenichi Handa  <handa@etl.go.jp>

	* custom.texi (Non-ASCII Rebinding):
	C-q always inserts the right code to pass to global-set-key.

2004-08-13  Luc Teirlinck  <teirllm@auburn.edu>

	* regs.texi (RegNumbers): Mention `C-x r i' binding for
	`insert-register', instead of `C-x r g' binding, for consistency.

2004-08-12  Luc Teirlinck  <teirllm@auburn.edu>

	* fixit.texi (Spelling): Fix typo.

2004-08-11  Luc Teirlinck  <teirllm@auburn.edu>

	* help.texi (Help): Fix Texinfo usage.

2004-07-24  Richard M. Stallman  <rms@gnu.org>

	* text.texi (Paragraphs): Update how paragraphs are separated
	and the default for paragraph-separate.

	* search.texi (Regexp Replace): Further update text for new
	replacement operators.

2004-07-18  Luc Teirlinck  <teirllm@auburn.edu>

	* emacs-xtra.texi (Subdir switches): Dired does not remember the
	`R' switch.

	* dired.texi (Dired Updating): `k' only deletes inserted
	subdirectories from the Dired buffer if a prefix argument was given.

	* search.texi (Regexps): Delete redundant definition of `symbol' in
	description of `\_>'.  It already occurs in the description of `\_<'.

2004-07-01  Juri Linkov  <juri@jurta.org>

	* search.texi (Incremental Search): Add C-M-w, C-M-y, M-%, C-M-%, M-e.
	(Regexp Search): Add M-r.

2004-06-30  Luc Teirlinck  <teirllm@auburn.edu>

	* makefile.w32-in (EMACSSOURCES): Remove emacs-xtra.

2004-06-29  Jesper Harder  <harder@ifa.au.dk>

	* search.texi, calendar.texi: Markup fixes.

2004-06-25  Richard M. Stallman  <rms@gnu.org>

	* search.texi (Regexp Replace): Rewrite description of \# \, and \?.

2004-06-25  David Kastrup  <dak@gnu.org>

	* search.texi (Regexp Replace): Some typo corrections and
	rearrangement.

2004-06-24  David Kastrup  <dak@gnu.org>

	* search.texi (Unconditional Replace): Use replace-string instead
	of query-replace in example.
	(Regexp Replace): Add explanations for `\,', `\#' and `\?'
	sequences.
	(Query Replace): Correct explanation of `^' which does not use
	the mark stack.

2004-06-21  Nick Roberts  <nickrob@gnu.org>

	* misc.texi (Shell History Copying): Document comint-insert-input.
	(Shell Ring): Describe comint-dynamic-list-input-ring here.

2004-06-20  Jesper Harder  <harder@ifa.au.dk>

	* msdog.texi (Text and Binary, MS-DOS Printing): Use m-dash.
	* custom.texi (Customization): Do.
	* anti.texi (Antinews): Do.
	* abbrevs.texi (Defining Abbrevs): Do.

	* programs.texi (Info Lookup): Fix keybinding for
	info-lookup-symbol.

2004-06-16  Juanma Barranquero  <lektu@terra.es>

	* makefile.w32-in (INFO_TARGETS, DVI_TARGETS, EMACSSOURCES):
	Add emacs-xtra.
	($(infodir)/emacs-xtra, emacs-xtra.dvi): New dependencies.
	(clean): Add emacs-xtra and flymake.  Remove redundancies.

2004-06-15  Luc Teirlinck  <teirllm@auburn.edu>

	* Makefile.in (INFO_TARGETS, DVI_TARGETS, ../info/emacs-xtra):
	Add emacs-xtra.
	* emacs-xtra.texi: New file.

2004-06-14  Luc Teirlinck  <teirllm@auburn.edu>

	* dired.texi (Dired Enter): Mention conditions on `ls' switches.
	(Dired and Find): Mention differences with ordinary Dired buffers.

2004-06-13  Richard M. Stallman  <rms@gnu.org>

	* custom.texi (Init Syntax): Explain about vars that do special
	things when set with setq or with Custom.
	(Init Examples): Add line-number-mode example.

2004-06-12  Juri Linkov  <juri@jurta.org>

	* dired.texi (Operating on Files): Add dired-do-touch.

2004-06-10  Juri Linkov  <juri@jurta.org>

	* building.texi (Lisp Eval): Add C-M-x on defface.

2004-06-08  Luc Teirlinck  <teirllm@auburn.edu>

	* files.texi (Reverting): Auto-Revert mode and
	Global Auto-Revert mode no longer revert remote files.

2004-05-29  Richard M. Stallman  <rms@gnu.org>

	* custom.texi (Init File): Two dashes start --no-site-file.

2004-05-29  Alan Mackenzie  <acm@muc.de>

	* programs.texi: Update for CC Mode 5.30 and incidental amendments.
	("AWK"): Is consistently thus spelled throughout.
	(AWK, Pike): Document as "C-like modes".
	(@kbd{M-j}): Document as alternative to @kbd{C-M-j}.
	(M-x man): Supersedes M-x manual-entry.
	Add numerous index entries.  Correct "ESC a/e" to "M-a/e".

	("Comments in C"): Delete node; the info is in CC Mode manual.
	(c-comment-only-line-offset): Remove description.

	(C-c ., C-c C-c): Describe new C Mode bindings.

	(C-u TAB, indent-code-rigidly, c-indent-exp, c-tab-always-indent)
	(@dfn{Style}, c-default-style, comment-column, comment-padding)
	(c-up-conditional, c-beginning-of-statement, c-end-of-statement):
	Amend definitions.

	(c-beginning-of-defun, c-end-of-defun, c-context-line-break):
	Describe functions.

	(c-comment-start-regexp, c-hanging-comment-ender-p)
	(c-hanging-comment-starter-p): Remove obsolete definitions.

	* emacs.texi: Remove the menu entry "Comments in C".

2004-05-27  Luc Teirlinck  <teirllm@auburn.edu>

	* dired.texi (Dired and Find): `find-ls-option' does not apply to
	`M-x locate'.

2004-05-16  Karl Berry  <karl@gnu.org>

	* emacs.texi (ack.texi) [@ifnottex]: Change condition; with @ifinfo,
	makeinfo --html fails.
	* help.texi (Help Summary) [@ifnottex]: Likewise.

2004-05-13  Nick Roberts  <nickrob@gnu.org>

	* building.texi (GDB Graphical Interface): Update and describe
	layout first.

2004-05-04  Jason Rumney  <jasonr@gnu.org>

	* makefile.w32-in: Revert last change.

2004-05-03  Jason Rumney  <jasonr@gnu.org>

	* makefile.w32-in (MULTI_INSTALL_INFO, ENVADD): Use forward slashes.

2004-04-23  Juanma Barranquero  <lektu@terra.es>

	* makefile.w32-in: Add "-*- makefile -*-" mode tag.

2004-04-18  Juri Linkov  <juri@jurta.org>

	* fixit.texi (Spelling): Remove file extension from ispell xref.

2004-04-15  Kim F. Storm  <storm@cua.dk>

	* cmdargs.texi (Initial Options): Add -Q.

2004-04-05  Kim F. Storm  <storm@cua.dk>

	* custom.texi (File Variables): Add safe-local-eval-forms.

2004-04-02  Luc Teirlinck  <teirllm@auburn.edu>

	* files.texi (Reverting): Correct description of revert-buffer's
	handling of point.

2004-03-22  Juri Linkov  <juri@jurta.org>

	* emacs.texi (Top): Add `Misc X'.

	* trouble.texi: Fix help key bindings.

	* glossary.texi: Improve references.

	* help.texi: Sync keywords with finder.el.

	* mini.texi (Completion): Add description for menu items.

	* misc.texi (Browse-URL, FFAP): Add information about keywords.

	* sending.texi (Mail Methods): Fix xref to Message manual.

2004-03-12  Richard M. Stallman  <rms@gnu.org>

	* buffers.texi (Misc Buffer): Add index entry for rename-uniquely.

2004-03-04  Richard M. Stallman  <rms@gnu.org>

	* search.texi (Regexps): Explain that ^ and $ have their
	special meanings only in certain contexts.

	* programs.texi (Expressions): Doc C-M-SPC as alias for C-M-@.

	* mule.texi (Specify Coding): Doc C-x RET F.

	* buffers.texi (Misc Buffer): Explain use of M-x rename-uniquely
	for multiple compile and grep buffers.
	(Indirect Buffers): Don't recommand clone-indirect-buffer
	for multiple compile and grep buffers.

2004-02-29  Juanma Barranquero  <lektu@terra.es>

	* makefile.w32-in (mostlyclean, clean, maintainer-clean):
	Use $(DEL) instead of rm, and ignore exit code.

2004-02-23  Nick Roberts  <nick@nick.uklinux.net>

	* building.texi (Watch Expressions): Update.

2004-02-21  Juri Linkov  <juri@jurta.org>

	* cmdargs.texi (Action Arguments): Add alias --find-file.
	Add --directory, --help, --version.  Move text about command-line-args
	to Command Arguments.
	(Initial Options): Add @cindex for --script.  Fix @cindex for -q.
	Add --no-desktop.  Add alias --no-multibyte, --no-unibyte.
	(Window Size X): Join -g and --geometry.  Add @cindex.
	(Borders X): Fix @cindex for -ib.  Add @cindex for -bw.
	(Title X): Remove alias -title.
	(Misc X): New node.

2004-02-15  Jan Djärv  <jan.h.d@swipnet.se>

	* frames.texi (Drag and drop): Add Motif to list of supported
	protocols.

2004-02-03  Jan Djärv  <jan.h.d@swipnet.se>

	* frames.texi (Drag and drop): New section.

2004-01-24  Richard M. Stallman  <rms@gnu.org>

	* emacs.texi (Acknowledgments): Rename from Acknowledgements.
	Include it only @ifnotinfo.  Patch the preceding and following
	node headers to point to each other.

2004-01-11  Glenn Morris  <gmorris@ast.cam.ac.uk>

	* calendar.texi (Appointments): Update section.

2003-12-29  Kevin Ryde  <user42@zip.com.au>

	* programs.texi (C Modes): Fix the xref.

2003-12-23  Nick Roberts  <nick@nick.uklinux.net>

	* building.texi (Watch Expressions): Update.
	(Commands of GUD): Include use of toolbar + breakpoints set from
	fringe/margin.

2003-12-03  Andre Spiegel  <spiegel@gnu.org>

	* files.texi: Say how to disable VC.  Suggested by Alan Mackenzie
	<acm@muc.de>.

2003-11-29  Jan Djärv  <jan.h.d@swipnet.se>

	* frames.texi (Dialog Boxes): Add use-file-dialog.

2003-11-22  Martin Stjernholm  <bug-cc-mode@gnu.org>

	* ack.texi: Note that Alan Mackenzie contributed the AWK support
	in CC Mode.

2003-11-02  Jesper Harder  <harder@ifa.au.dk>  (tiny change)

	* man/ack.texi, man/basic.texi, man/cmdargs.texi:
	* man/commands.texi, man/custom.texi, man/display.texi:
	* man/emacs.texi, man/files.texi:
	* man/frames.texi, man/glossary.texi, man/killing.texi:
	* man/macos.texi, man/mark.texi, man/misc.texi, man/msdog.texi:
	* man/mule.texi, man/rmail.texi, man/search.texi:
	* man/sending.texi, man/text.texi, man/trouble.texi:
	Replace @sc{ascii} and ASCII with @acronym{ASCII}.

2003-11-01  Alan Mackenzie  <acm@muc.de>

	* search.texi (Scrolling During Incremental Search): Document a
	new scrolling facility in isearch mode.

2003-10-22  Miles Bader  <miles@gnu.org>

	* Makefile.in (info): Move before $(top_srcdir)/info.

2003-10-22  Nick Roberts  <nick@nick.uklinux.net>

	* building.texi (Watch Expressions): Update section on data display
	to reflect code changes (GDB Graphical Interface).

2003-10-13  Richard M. Stallman  <rms@gnu.org>

	* xresources.texi (GTK resources): Clean up previous change.

2003-10-12  Jan Djärv  <jan.h.d@swipnet.se>

	* xresources.texi (GTK resources): Add a note that some themes
	disallow customizations.  Add scroll theme example.

2003-09-30  Richard M. Stallman  <rms@gnu.org>

	* cmdargs.texi (General Variables): Remove MAILRC envvar.

	* misc.texi (Saving Emacs Sessions): Shorten the section,
	collapsing back into one node.

2003-09-30  Lars Hansen  <larsh@math.ku.dk>

	* misc.texi: Section "Saving Emacs Sessions" rewritten.

2003-09-29  Jan Djärv  <jan.h.d@swipnet.se>

	* xresources.texi (GTK names in Emacs): Correct typo.

2003-09-24  Luc Teirlinck  <teirllm@mail.auburn.edu>

	* cmdargs.texi (Font X): Mention new default font.
	More fully describe long font names, wildcard patterns and the
	problems involved.  (Result of discussion on emacs-devel.)

2003-09-22  Luc Teirlinck  <teirllm@mail.auburn.edu>

	* emacs.texi (Acknowledgements): Correct typo.

2003-09-22  Richard M. Stallman  <rms@gnu.org>

	* dired.texi (Misc Dired Commands): New node.
	(Dired Navigation): Add dired-goto-file.

	* files.texi (File Aliases, Misc File Ops): Add @cindex entries.

	* emacs.texi (Acknowledgements): New node, split from Distribution.

	* cmdargs.texi (Action Arguments): -f reads interactive args.

2003-09-08  Lute Kamstra  <lute@gnu.org>

	* screen.texi (Mode Line): Say that POS comes before LINE.
	Mention `size-indication-mode'.
	* display.texi (Optional Mode Line):
	Document `size-indication-mode'.
	* basic.texi (Position Info): Mention `size-indication-mode'.

2003-09-07  Luc Teirlinck  <teirllm@mail.auburn.edu>

	* xresources.texi (Resources): Refer to `editres' man page.
	(Lucid Resources): Update defaults.  Expand description of
	`shadowThickness'.

2003-09-04  Miles Bader  <miles@gnu.org>

	* Makefile.in (top_srcdir): New variable.
	($(top_srcdir)/info): New rule.
	(info): Depend on it.

2003-09-03  Peter Runestig  <peter@runestig.com>

	* makefile.w32-in: New file.

2003-08-29  Richard M. Stallman  <rms@gnu.org>

	* misc.texi (Saving Emacs Sessions): Correct previous change.

2003-08-19  Luc Teirlinck  <teirllm@mail.auburn.edu>

	* emacs.texi (Top): Update menu to reflect new Keyboard Macros chapter.
	(Intro): Include kmacro.texi after fixit.texi instead of after
	custom.texi.  (As suggested by Kim Storm.)

2003-08-18  Luc Teirlinck  <teirllm@mail.auburn.edu>

	* fixit.texi (Fixit): Update `Next' pointer.
	* files.texi (Files): Update `Previous' pointer.
	* kmacro.texi (Keyboard Macros): Remove redundant node and section.
	* emacs.texi (Intro): Include kmacro.texi after custom.texi.
	(Suggested by Kim Storm.)
	* Makefile (EMACSSOURCES): Add kmacro.texi.  (Suggested by Kim Storm.)

2003-08-18  Kim F. Storm  <storm@cua.dk>

	* kmacro.texi: New file describing enhanced keyboard macro
	functionality.  Replaces old description in custom.texi.

	* custom.texi (Customization): Add xref to Keyboard Macros chapter.
	(Keyboard Macros): Move to new kmacro.texi file.

	* emacs.texi (Keyboard Macros): Reference new keyboard macro topics.

2003-08-17  Edward M. Reingold  <reingold@emr.cs.iit.edu>

	* calendar.texi (Specified Dates): Add `calendar-goto-day-of-year'.

2003-08-17  Alex Schroeder  <alex@gnu.org>

	* misc.texi (Saving Emacs Sessions): Manual M-x desktop-save not
	required.

2003-08-05  Richard M. Stallman  <rms@gnu.org>

	* programs.texi (Lisp Indent): Don't describe
	lisp-indent-function property here.  Use xref to Lisp Manual.

2003-08-03  Glenn Morris  <gmorris@ast.cam.ac.uk>

	* calendar.texi (Date Formats): Document changed behavior of
	abbreviations.

2003-07-24  Markus Rost  <rost@math.ohio-state.edu>

	* buffers.texi (List Buffers): Fix previous change.

2003-07-13  Markus Rost  <rost@math.ohio-state.edu>

	* buffers.texi (List Buffers): Adjust to new format of *Buffer
	List*.

2003-07-07  Luc Teirlinck  <teirllm@mail.auburn.edu>

	* display.texi (Font Lock): Fix typo.

2003-07-07  Richard M. Stallman  <rms@gnu.org>

	* display.texi (Font Lock): Add xref for format info on
	font-lock-remove-keywords.

	* building.texi (Compilation): Document what happens with asynch
	children of compiler process.

	* help.texi (Library Keywords): Use @multitable.

2003-06-04  Richard M. Stallman  <rms@gnu.org>

	* programs.texi (Expressions): Delete C-M-DEL.

	* misc.texi (Shell Options): Clarify comint-scroll-show-maximum-output.
	comint-move-point-for-output renamed from
	comint-scroll-to-bottom-on-output.

	* custom.texi (Init Rebinding): Replace previous change with xref.
	(Non-ASCII Rebinding): Explain that issue more briefly here.

2003-05-28  Richard M. Stallman  <rms@gnu.org>

	* indent.texi (Indentation): Condense, simplify, clarify prev change.

2003-05-28  Nick Roberts  <nick@nick.uklinux.net>

	* building.texi (GDB Graphical Interface): New node.
	(Rewritten somewhat by RMS.)

2003-05-28  Kai Großjohann  <kai.grossjohann@gmx.net>

	* custom.texi (Init Rebinding): Xref Non-ASCII Rebinding, for
	non-English letters.  Explain how to set coding systems correctly
	and how to include the right coding cookie in the file.

2003-05-22  Kai Großjohann  <kai.grossjohann@gmx.net>

	* indent.texi (Indentation): Explain the concepts.
	(Just Spaces): Explain why preventing tabs for indentation might
	be useful.

2003-04-16  Richard M. Stallman  <rms@gnu.org>

	* search.texi (Regexps): Ref to Lisp manual for more regexp features.

2003-02-22  Alex Schroeder  <alex@emacswiki.org>

	* cmdargs.texi (General Variables): Document SMTPSERVER.

	* sending.texi: Remove SMTP node.
	(Mail Sending): Describe `send-mail-function'.  Link to SMTP
	library.

2003-02-22  Alex Schroeder  <alex@emacswiki.org>

	* sending.texi (Sending via SMTP): Explain MTA/MUA.

2003-02-22  Simon Josefsson  <jas@extundo.com>

	* sending.texi (Mail Methods): Add node about SMTP.

2003-02-17  Jan Djärv  <jan.h.d@swipnet.se>

	* xresources.texi (GTK names in Emacs): Add emacs-toolbar - GtkToolbar.

2003-02-01  Kevin Ryde  <user42@zip.com.au>

	* glossary.texi (Glossary): Correction to cl cross reference.

2003-01-20  Richard M. Stallman  <rms@gnu.org>

	* killing.texi (Rectangles): Document C-x c r.

2003-01-19  Jan Djärv  <jan.h.d@swipnet.se>

	* xresources.texi (GTK resources): New node.
	(GTK widget names): New node.
	(GTK names in Emacs): New node.
	(GTK styles): New node.

2003-01-09  Francesco Potortì  <pot@gnu.org>

	* maintaining.texi (Create Tags Table): Add reference to the new
	`etags --help --lang=LANG' option.

2002-10-02  Karl Berry  <karl@gnu.org>

	* emacs.texi: Per rms, update all manuals to use @copying instead of
	@ifinfo.  Also use @ifnottex instead of @ifinfo around the top node,
	where needed for the sake of the HTML output.

2001-12-20  Eli Zaretskii  <eliz@is.elta.co.il>

	* Makefile.in (EMACSSOURCES): Update the list of Emacs manual
	source files.

2001-11-16  Eli Zaretskii  <eliz@is.elta.co.il>

	* Makefile.in (emacsman): New target.

2001-10-20  Gerd Moellmann  <gerd@gnu.org>

	* (Version 21.1 released.)

2001-10-05  Gerd Moellmann  <gerd@gnu.org>

	* Branch for 21.1.

2001-03-05  Gerd Moellmann  <gerd@gnu.org>

	* Makefile.in (mostlyclean, maintainer-clean): Delete more files.

2000-05-31  Stefan Monnier  <monnier@cs.yale.edu>

	* .cvsignore (*.tmp): New entry.  Seems to be used for @macro.

1999-07-12  Richard Stallman  <rms@gnu.org>

	* Version 20.4 released.

1998-12-04  Markus Rost  <rost@delysid.gnu.org>

	* Makefile.in (INFO_TARGETS): Delete customize.info.
	(DVI_TARGETS): Delete customize.dvi.
	(../info/customize, customize.dvi): Targets deleted.

1998-08-19  Richard Stallman  <rms@psilocin.ai.mit.edu>

	* Version 20.3 released.

1998-05-06  Richard Stallman  <rms@psilocin.gnu.org>

	* Makefile.in (EMACSSOURCES): Add mule.texi.
	Add msdog.texi, ack.texi.  Remove gnu1.texi.

1998-04-06  Andreas Schwab  <schwab@gnu.org>

	* Makefile.in (ENVADD): Environment vars to pass to texi2dvi.
	Use it in dvi targets.

1997-09-23  Paul Eggert  <eggert@twinsun.com>

	* Makefile.in: Merge changes mistakenly made to `Makefile'.
	(INFO_TARGETS): Change ../info/custom to ../info/customize.
	(../info/customize): Rename from ../info/custom.

1997-09-19  Richard Stallman  <rms@psilocin.gnu.ai.mit.edu>

	* Version 20.2 released.

1997-09-15  Richard Stallman  <rms@psilocin.gnu.ai.mit.edu>

	* Version 20.1 released.

1997-08-24  Richard Stallman  <rms@psilocin.gnu.ai.mit.edu>

	* Makefile (../info/customize, customize.dvi): New targets.
	(INFO_TARGETS): Add ../info/customize.
	(DVI_TARGETS): Add customize.dvi.

1996-08-11  Richard Stallman  <rms@psilocin.gnu.ai.mit.edu>

	* Version 19.33 released.

1996-07-31  Richard Stallman  <rms@psilocin.gnu.ai.mit.edu>

	* Version 19.32 released.

1996-06-20  Richard Stallman  <rms@psilocin.gnu.ai.mit.edu>

	* Makefile.in (All info targets): cd $(srcdir) to do the work.

1996-06-19  Richard Stallman  <rms@psilocin.gnu.ai.mit.edu>

	* Makefile.in (All info targets): Specify $(srcdir) in input files.
	Specify -I option.
	(All dvi targets): Set the TEXINPUTS variable.

1996-05-25  Karl Heuer  <kwzh@gnu.ai.mit.edu>

	* Version 19.31 released.

1995-11-24  Richard Stallman  <rms@mole.gnu.ai.mit.edu>

	* Version 19.30 released.

1995-02-07  Richard Stallman  <rms@pogo.gnu.ai.mit.edu>

	* Makefile.in (maintainer-clean): Rename from realclean.

1994-11-23  Richard Stallman  <rms@mole.gnu.ai.mit.edu>

	* Makefile.in: New file.
	* Makefile: File deleted.

1994-11-19  Richard Stallman  <rms@mole.gnu.ai.mit.edu>

	* Makefile (TEXINDEX_OBJS): Variable deleted.
	(texindex, texindex.o, getopt.o): Rules deleted.
	All deps on texindex deleted.
	(distclean): Don't delete texindex.
	(mostlyclean): Don't delete *.o.
	* texindex.c, getopt.c: Files deleted.

1994-09-07  Richard Stallman  <rms@mole.gnu.ai.mit.edu>

	* Version 19.26 released.

1994-07-02  Richard Stallman  (rms@gnu.ai.mit.edu)

	* Makefile (EMACSSOURCES): Exclude undo.texi.

1994-05-30  Richard Stallman  (rms@mole.gnu.ai.mit.edu)

	* Version 19.25 released.

1994-05-23  Richard Stallman  (rms@mole.gnu.ai.mit.edu)

	* Version 19.24 released.

1994-05-16  Richard Stallman  (rms@mole.gnu.ai.mit.edu)

	* Version 19.23 released.

1994-04-17  Richard Stallman  (rms@mole.gnu.ai.mit.edu)

	* Makefile: Delete spurious tab.

1994-02-16  Richard Stallman  (rms@mole.gnu.ai.mit.edu)

	* Makefile (.SUFFIXES): New rule.

1993-12-04  Richard Stallman  (rms@srarc2)

	* getopt.c: New file.
	* Makefile (TEXINDEX_OBJS): Use getopt.o in this dir, not ../lib-src.
	(getopt.o): New rule.
	(dvi): Don't depend on texindex.
	(emacs.dvi): Depend on texindex.

1993-12-03  Richard Stallman  (rms@srarc2)

	* Makefile (TEXI2DVI): New variable.
	(emacs.dvi): Add explicit command.
	(TEXINDEX_OBJS): Delete duplicate getopt.o.

1993-11-27  Richard Stallman  (rms@mole.gnu.ai.mit.edu)

	* Version 19.22 released.

1993-11-18  Richard Stallman  (rms@mole.gnu.ai.mit.edu)

	* Makefile (TEXINDEX_OBJS): Delete spurious period.

1993-11-16  Richard Stallman  (rms@mole.gnu.ai.mit.edu)

	* Version 19.21 released.

1993-11-14  Richard Stallman  (rms@mole.gnu.ai.mit.edu)

	* Makefile (realclean): Don't delete the Info files.

1993-10-25  Brian J. Fox  (bfox@albert.gnu.ai.mit.edu)

	* frames.texi (Creating Frames): Mention `C-x 5' instead of `C-x
	4' where appropriate.

1993-10-20  Brian J. Fox  (bfox@ai.mit.edu)

	* Makefile: Fix targets for texindex.

	* texindex.c: Include "../src/config.h" if building in emacs.

	* Makefile: Change all files to FILENAME.texi, force all targets
	to be FILENAME, not FILENAME.info.
	Add target to build texindex.c, defining `emacs'.

1993-08-14  Richard Stallman  (rms@mole.gnu.ai.mit.edu)

	* Version 19.19 released.

1993-08-08  Richard Stallman  (rms@mole.gnu.ai.mit.edu)

	* Version 19.18 released.

1993-07-20  Richard Stallman  (rms@mole.gnu.ai.mit.edu)

	* Makefile: Fix source file names of the separate manuals.

1993-07-18  Richard Stallman  (rms@mole.gnu.ai.mit.edu)

	* Version 19.17 released.

1993-07-10  Richard Stallman  (rms@mole.gnu.ai.mit.edu)

	* split-man: Fix typos in last change.

1993-07-06  Jim Blandy  (jimb@geech.gnu.ai.mit.edu)

	* Version 19.16 released.

1993-06-19  Jim Blandy  (jimb@wookumz.gnu.ai.mit.edu)

	* version 19.15 released.

1993-06-18  Jim Blandy  (jimb@geech.gnu.ai.mit.edu)

	* Makefile (distclean): It's rm, not rf.

1993-06-17  Jim Blandy  (jimb@wookumz.gnu.ai.mit.edu)

	* Version 19.14 released.

1993-06-16  Jim Blandy  (jimb@wookumz.gnu.ai.mit.edu)

	* Makefile: New file.

1993-06-08  Jim Blandy  (jimb@wookumz.gnu.ai.mit.edu)

	* Version 19.13 released.

1993-05-27  Jim Blandy  (jimb@geech.gnu.ai.mit.edu)

	* Version 19.9 released.

1993-05-25  Jim Blandy  (jimb@wookumz.gnu.ai.mit.edu)

	* Version 19.8 released.

1993-05-25  Jim Blandy  (jimb@wookumz.gnu.ai.mit.edu)

	* cmdargs.texi: Document the -i, -itype, and -iconic options.

	* trouble.texi: It's `enable-flow-control-on', not
	`evade-flow-control-on'.

1993-05-24  Jim Blandy  (jimb@wookumz.gnu.ai.mit.edu)

	* display.texi: Document standard-display-european.

1993-05-22  Jim Blandy  (jimb@geech.gnu.ai.mit.edu)

	* Version 19.7 released.

	* emacs.texi: Add a sentence to the top menu mentioning the
	specific version of Emacs this manual applies to.

1993-04-25  Eric S. Raymond  (eric@mole.gnu.ai.mit.edu)

	* basic.texi: Document next-line-add-lines variable used to
	implement down-arrow.

	* killing.texi: Document kill-whole-line.

1993-04-18  Noah Friedman  (friedman@nutrimat.gnu.ai.mit.edu)

	* text.texi: Update unix TeX ordering information.

1993-03-26  Eric S. Raymond  (eric@geech.gnu.ai.mit.edu)

	* news.texi: Mention fill-rectangle in keybinding list.

	* killing.texi: Document fill-rectangle.

1993-03-17  Eric S. Raymond  (eric@mole.gnu.ai.mit.edu)

	* vc.texi: Bring the docs up to date with VC 5.2.

1992-01-10  Eric S. Raymond  (eric@mole.gnu.ai.mit.edu)

	* emacs.tex: Mention blackbox and gomoku under Amusements.
	Assembler mode is now mentioned and appropriately indexed
	under Programming Modes.

1991-02-15  Robert J. Chassell  (bob@wookumz.ai.mit.edu)

	* emacs.tex: Update TeX ordering information.

1990-06-26  David Lawrence  (tale@geech)

	* emacs.tex: Note that completion-ignored-extensions is not used
	to filter out names when all completions are displayed in
	*Completions*.

1990-05-25  Richard Stallman  (rms@sugar-bombs.ai.mit.edu)

	* texindex.tex: If USG, include sys/types.h and sys/fcntl.h.

1990-03-21  Jim Kingdon  (kingdon@pogo.ai.mit.edu)

	* emacs.tex: Add @findex grep.

1988-08-16  Robert J. Chassell  (bob@frosted-flakes.ai.mit.edu)

	* emacs.tex: Correct two typos.  No other changes before
	Version 19 will be made.

1988-05-23  Robert J. Chassell  (bob@frosted-flakes.ai.mit.edu)

	* emacs.tex: Update information for obtaining TeX distribution from the
	University of Washington.

;; Local Variables:
;; coding: utf-8
;; End:

  Copyright (C) 1993-1999, 2001-2012 Free Software Foundation, Inc.

  This file is part of GNU Emacs.

  GNU Emacs is free software: you can redistribute it and/or modify
  it under the terms of the GNU General Public License as published by
  the Free Software Foundation, either version 3 of the License, or
  (at your option) any later version.

  GNU Emacs is distributed in the hope that it will be useful,
  but WITHOUT ANY WARRANTY; without even the implied warranty of
  MERCHANTABILITY or FITNESS FOR A PARTICULAR PURPOSE.  See the
  GNU General Public License for more details.

  You should have received a copy of the GNU General Public License
  along with GNU Emacs.  If not, see <http://www.gnu.org/licenses/>.<|MERGE_RESOLUTION|>--- conflicted
+++ resolved
@@ -1,13 +1,10 @@
-2012-11-18  Dani Moncayo  <dmoncayo@gmail.com>
-<<<<<<< HEAD
-=======
+2012-11-21  Dani Moncayo  <dmoncayo@gmail.com>
 
 	* display.texi (Auto Scrolling): Fix some inaccuracies, plus
 	clarifications (Bug#12865).
 	(Horizontal Scrolling): Clarifications.
 
-2012-11-17  Dani Moncayo  <dmoncayo@gmail.com>
->>>>>>> b6729a18
+2012-11-18  Dani Moncayo  <dmoncayo@gmail.com>
 
 	* mark.texi (Disabled Transient Mark): Doc fixes (Bug#12746).
 
