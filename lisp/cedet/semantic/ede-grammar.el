;;; semantic/ede-grammar.el --- EDE support for Semantic Grammar Files

<<<<<<< HEAD
;; Copyright (C) 2003, 2004, 2007, 2008, 2009, 2010
;;   Free Software Foundation, Inc.
=======
;;;  Copyright (C) 2003, 2004, 2007, 2008, 2009, 2010, 2011 Free Software Foundation, Inc.
>>>>>>> fb724e55

;; Author: Eric M. Ludlam <zappo@gnu.org>
;; Keywords: project, make

;; This file is part of GNU Emacs.

;; GNU Emacs is free software: you can redistribute it and/or modify
;; it under the terms of the GNU General Public License as published by
;; the Free Software Foundation, either version 3 of the License, or
;; (at your option) any later version.

;; GNU Emacs is distributed in the hope that it will be useful,
;; but WITHOUT ANY WARRANTY; without even the implied warranty of
;; MERCHANTABILITY or FITNESS FOR A PARTICULAR PURPOSE.  See the
;; GNU General Public License for more details.

;; You should have received a copy of the GNU General Public License
;; along with GNU Emacs.  If not, see <http://www.gnu.org/licenses/>.

;;; Commentary:
;;
;; Handle .by or .wy files.

(require 'semantic)
(require 'ede/proj)
(require 'ede/pmake)
(require 'ede/pconf)
(require 'ede/proj-elisp)
(require 'semantic/grammar)

;;; Code:
(defclass semantic-ede-proj-target-grammar (ede-proj-target-makefile)
  ((menu :initform nil)
   (keybindings :initform nil)
   (phony :initform t)
   (sourcetype :initform
	       (semantic-ede-source-grammar-wisent
		semantic-ede-source-grammar-bovine
		))
   (availablecompilers :initform
		       (semantic-ede-grammar-compiler-wisent
			semantic-ede-grammar-compiler-bovine
			))
   )
  "This target consists of a group of grammar files.
A grammar target consists of grammar files that build Emacs Lisp programs for
parsing different languages.")

(defvar semantic-ede-source-grammar-wisent
  (ede-sourcecode "semantic-ede-grammar-source-wisent"
		  :name "Wisent Grammar"
		  :sourcepattern "\\.wy$"
		  )
  "Semantic Grammar source code definition for wisent.")

(defclass semantic-ede-grammar-compiler-class (ede-compiler)
  nil
  "Specialized compiler for semantic grammars.")

(defvar semantic-ede-grammar-compiler-wisent
  (semantic-ede-grammar-compiler-class
   "ede-emacs-wisent-compiler"
   :name "emacs"
   :variables '(("EMACS" . "emacs"))
   :commands
   '(
     "@echo \"(add-to-list 'load-path nil)\" > grammar-make-script"
     "@for loadpath in . ${LOADPATH}; do \\"
     "   echo \"(add-to-list 'load-path \\\"$$loadpath\\\")\" >> grammar-make-script; \\"
     "done;"
     "@echo \"(require 'semantic-load)\" >> grammar-make-script"
     "@echo \"(require 'semantic-grammar)\" >> grammar-make-script"
     ;; "@echo \"(setq debug-on-error t)\" >> grammar-make-script"
     "\"$(EMACS)\" -batch --no-site-file -l grammar-make-script -f semantic-grammar-batch-build-packages $^"
     )
   ;; :autoconf '("AM_PATH_LISPDIR")
   :sourcetype '(semantic-ede-source-grammar-wisent)
   :objectextention "-wy.elc"
   )
  "Compile Emacs Lisp programs.")


(defvar semantic-ede-source-grammar-bovine
  (ede-sourcecode "semantic-ede-grammar-source-bovine"
		  :name "Bovine Grammar"
		  :sourcepattern "\\.by$"
		  )
  "Semantic Grammar source code definition for the bovinator.")

(defvar semantic-ede-grammar-compiler-bovine
  (semantic-ede-grammar-compiler-class
   "ede-emacs-wisent-compiler"
   :name "emacs"
   :variables '(("EMACS" . "emacs"))
   :commands
   '(
     "@echo \"(add-to-list 'load-path nil)\" > grammar-make-script"
     "@for loadpath in . ${LOADPATH}; do \\"
     "   echo \"(add-to-list 'load-path \\\"$$loadpath\\\")\" >> grammar-make-script; \\"
     "done;"
     "@echo \"(require 'semantic-load)\" >> grammar-make-script"
     "@echo \"(require 'semantic-grammar)\" >> grammar-make-script"
     ;; "@echo \"(setq debug-on-error t)\" >> grammar-make-script"
     "\"$(EMACS)\" -batch --no-site-file -l grammar-make-script -f semantic-grammar-batch-build-packages $^"
     )
   ;; :autoconf '("AM_PATH_LISPDIR")
   :sourcetype '(semantic-ede-source-grammar-bovine)
   :objectextention "-by.elc"
   )
  "Compile Emacs Lisp programs.")

;;; Target options.
(defmethod ede-buffer-mine ((this semantic-ede-proj-target-grammar) buffer)
  "Return t if object THIS lays claim to the file in BUFFER.
Lays claim to all -by.el, and -wy.el files."
  ;; We need to be a little more careful than this, but at the moment it
  ;; is common to have only one target of this class per directory.
  (if (string-match "-[bw]y\\.elc?$" (buffer-file-name buffer))
      t
    (call-next-method) ; The usual thing.
    ))

(defmethod project-compile-target ((obj semantic-ede-proj-target-grammar))
  "Compile all sources in a Lisp target OBJ."
  (let* ((cb (current-buffer))
	 (proj (ede-target-parent obj))
	 (default-directory (oref proj directory)))
    (mapc (lambda (src)
	    (with-current-buffer (find-file-noselect src)
	      (save-excursion
		(semantic-grammar-create-package))
	      (save-buffer)
              (byte-recompile-file (concat (semantic-grammar-package) ".el") nil 0)))
	  (oref obj source)))
  (message "All Semantic Grammar sources are up to date in %s" (object-name obj)))

;;; Makefile generation functions
;;
(defmethod ede-proj-makefile-sourcevar ((this semantic-ede-proj-target-grammar))
  "Return the variable name for THIS's sources."
  (cond ((ede-proj-automake-p)
	 (error "No Automake support for Semantic Grammars"))
	(t (concat (ede-pmake-varname this) "_SEMANTIC_GRAMMAR"))))

(defmethod ede-proj-makefile-insert-variables :AFTER ((this semantic-ede-proj-target-grammar))
  "Insert variables needed by target THIS."
  (ede-proj-makefile-insert-loadpath-items
   (ede-proj-elisp-packages-to-loadpath
    (list "eieio" "semantic" "inversion" "ede")))
  ;; eieio for object system needed in ede
  ;; semantic because it is
  ;; Inversion for versioning system.
  ;; ede for project regeneration
  (ede-pmake-insert-variable-shared
      (concat (ede-pmake-varname this) "_SEMANTIC_GRAMMAR_EL")
    (insert
     (mapconcat (lambda (src)
		  (with-current-buffer (find-file-noselect src)
		    (concat (semantic-grammar-package) ".el")))
		(oref this source)
		" ")))
  )

(defmethod ede-proj-makefile-insert-rules ((this semantic-ede-proj-target-grammar))
  "Insert rules needed by THIS target."
  ;; Add in some dependencies.
;;  (mapc (lambda (src)
;;	  (let ((nm (file-name-sans-extension src)))
;;	    (insert nm "-wy.el: " src "\n"
;;		    nm "-wy.elc: " nm "-wy.el\n\n")
;;	    ))
;;	(oref this source))
  ;; Call the normal insertion of rules.
  (call-next-method)
  )

(defmethod ede-proj-makefile-insert-dist-dependencies ((this semantic-ede-proj-target-grammar))
  "Insert dist dependencies, or intermediate targets.
This makes sure that all grammar lisp files are created before the dist
runs, so they are always up to date.
Argument THIS is the target that should insert stuff."
  (call-next-method)
  (insert " $(" (ede-pmake-varname this) "_SEMANTIC_GRAMMAR_EL)")
  )

;; (autoload 'ede-proj-target-elisp "ede/proj-elisp"
;;   "Target class for Emacs/Semantic grammar files." nil nil)

(ede-proj-register-target "semantic grammar"
			  semantic-ede-proj-target-grammar)

(provide 'semantic/ede-grammar)

;;; semantic/ede-grammar.el ends here<|MERGE_RESOLUTION|>--- conflicted
+++ resolved
@@ -1,11 +1,6 @@
 ;;; semantic/ede-grammar.el --- EDE support for Semantic Grammar Files
 
-<<<<<<< HEAD
-;; Copyright (C) 2003, 2004, 2007, 2008, 2009, 2010
-;;   Free Software Foundation, Inc.
-=======
-;;;  Copyright (C) 2003, 2004, 2007, 2008, 2009, 2010, 2011 Free Software Foundation, Inc.
->>>>>>> fb724e55
+;;  Copyright (C) 2003, 2004, 2007, 2008, 2009, 2010, 2011 Free Software Foundation, Inc.
 
 ;; Author: Eric M. Ludlam <zappo@gnu.org>
 ;; Keywords: project, make
