;;; footnote.el --- footnote support for message mode

;; Copyright (C) 1997, 2000-2017 Free Software Foundation, Inc.

;; Author: Steven L Baur <steve@xemacs.org>
;; Keywords: mail, news
;; Version: 0.19

;; This file is part of GNU Emacs.

;; GNU Emacs is free software: you can redistribute it and/or modify
;; it under the terms of the GNU General Public License as published by
;; the Free Software Foundation, either version 3 of the License, or
;; (at your option) any later version.

;; GNU Emacs is distributed in the hope that it will be useful,
;; but WITHOUT ANY WARRANTY; without even the implied warranty of
;; MERCHANTABILITY or FITNESS FOR A PARTICULAR PURPOSE.  See the
;; GNU General Public License for more details.

;; You should have received a copy of the GNU General Public License
;; along with GNU Emacs.  If not, see <https://www.gnu.org/licenses/>.

;;; Commentary:

;; This file provides footnote[1] support for message-mode in emacsen.
;; footnote-mode is implemented as a minor mode.

;; [1] Footnotes look something like this.  Along with some decorative
;; stuff.

;; TODO:
;; Reasonable Undo support.
;; more language styles.

;;; Code:

(eval-when-compile (require 'cl-lib))
(defvar filladapt-token-table)

(defgroup footnote nil
  "Support for footnotes in mail and news messages."
  :version "21.1"
  :group 'message)

(defcustom footnote-mode-line-string " FN"
  "String to display in modes section of the mode-line."
  :type 'string
  :group 'footnote)

(defcustom footnote-mode-hook nil
  "Hook functions run when footnote-mode is activated."
  :type 'hook
  :group 'footnote)

(defcustom footnote-narrow-to-footnotes-when-editing nil
  "If non-nil, narrow to footnote text body while editing a footnote."
  :type 'boolean
  :group 'footnote)

(defcustom footnote-prompt-before-deletion t
  "If non-nil, prompt before deleting a footnote.
There is currently no way to undo deletions."
  :type 'boolean
  :group 'footnote)

(defcustom footnote-spaced-footnotes t
  "If non-nil, insert an empty line between footnotes.
Customizing this variable has no effect on buffers already
displaying footnotes."
  :type 'boolean
  :group 'footnote)

(defcustom footnote-use-message-mode t ; Nowhere used.
  "If non-nil, assume Footnoting will be done in `message-mode'."
  :type 'boolean
  :group 'footnote)

(defcustom footnote-body-tag-spacing 2
  "Number of spaces separating a footnote body tag and its text.
Customizing this variable has no effect on buffers already
displaying footnotes."
  :type 'integer
  :group 'footnote)

(defcustom footnote-prefix [(control ?c) ?!]
  "Prefix key to use for Footnote command in Footnote minor mode.
The value of this variable is checked as part of loading Footnote mode.
After that, changing the prefix key requires manipulating keymaps."
  :type 'key-sequence
  :group 'footnote)

;;; Interface variables that probably shouldn't be changed

(defcustom footnote-section-tag "Footnotes: "
  "Tag inserted at beginning of footnote section.
If you set this to the empty string, no tag is inserted and the
value of `footnote-section-tag-regexp' is ignored.  Customizing
this variable has no effect on buffers already displaying
footnotes."
  :type 'string
  :group 'footnote)

(defcustom footnote-section-tag-regexp "Footnotes\\(\\[.\\]\\)?: "
  "Regexp which indicates the start of a footnote section.
This variable is disregarded when `footnote-section-tag' is the
empty string.  Customizing this variable has no effect on buffers
already displaying footnotes."
  :type 'regexp
  :group 'footnote)

;; The following three should be consumed by footnote styles.
(defcustom footnote-start-tag "["
  "String used to denote start of numbered footnote.
Should not be set to the empty string.  Customizing this variable
has no effect on buffers already displaying footnotes."
  :type 'string
  :group 'footnote)

(defcustom footnote-end-tag "]"
  "String used to denote end of numbered footnote.
Should not be set to the empty string.  Customizing this variable
has no effect on buffers already displaying footnotes."
  :type 'string
  :group 'footnote)

(defcustom footnote-signature-separator (if (boundp 'message-signature-separator)
					    message-signature-separator
					  "^-- $")
  "Regexp used by Footnote mode to recognize signatures."
  :type 'regexp
  :group 'footnote)

;;; Private variables

(defvar footnote-style-number nil
  "Footnote style represented as an index into footnote-style-alist.")
(make-variable-buffer-local 'footnote-style-number)

(defvar footnote-text-marker-alist nil
  "List of markers pointing to text of footnotes in message buffer.")
(make-variable-buffer-local 'footnote-text-marker-alist)

(defvar footnote-pointer-marker-alist nil
  "List of markers pointing to footnote pointers in message buffer.")
(make-variable-buffer-local 'footnote-pointer-marker-alist)

(defvar footnote-mouse-highlight 'highlight
  "Text property name to enable mouse over highlight.")

;;; Default styles
;;; NUMERIC
(defconst footnote-numeric-regexp "[0-9]+"
  "Regexp for digits.")

(defun Footnote-numeric (n)
  "Numeric footnote style.
Use Arabic numerals for footnoting."
  (int-to-string n))

;;; ENGLISH UPPER
(defconst footnote-english-upper "ABCDEFGHIJKLMNOPQRSTUVWXYZ"
  "Upper case English alphabet.")

(defconst footnote-english-upper-regexp "[A-Z]+"
  "Regexp for upper case English alphabet.")

(defun Footnote-english-upper (n)
  "Upper case English footnoting.
Wrapping around the alphabet implies successive repetitions of letters."
  (let* ((ltr (mod (1- n) (length footnote-english-upper)))
	 (rep (/ (1- n) (length footnote-english-upper)))
	 (chr (char-to-string (aref footnote-english-upper ltr)))
	 rc)
    (while (>= rep 0)
      (setq rc (concat rc chr))
      (setq rep (1- rep)))
    rc))

;;; ENGLISH LOWER
(defconst footnote-english-lower "abcdefghijklmnopqrstuvwxyz"
  "Lower case English alphabet.")

(defconst footnote-english-lower-regexp "[a-z]+"
  "Regexp of lower case English alphabet.")

(defun Footnote-english-lower (n)
  "Lower case English footnoting.
Wrapping around the alphabet implies successive repetitions of letters."
  (let* ((ltr (mod (1- n) (length footnote-english-lower)))
	 (rep (/ (1- n) (length footnote-english-lower)))
	 (chr (char-to-string (aref footnote-english-lower ltr)))
	 rc)
    (while (>= rep 0)
      (setq rc (concat rc chr))
      (setq rep (1- rep)))
    rc))

;;; ROMAN LOWER
(defconst footnote-roman-lower-list
  '((1 . "i") (5 . "v") (10 . "x")
    (50 . "l") (100 . "c") (500 . "d") (1000 . "m"))
  "List of roman numerals with their values.")

(defconst footnote-roman-lower-regexp "[ivxlcdm]+"
  "Regexp of roman numerals.")

(defun Footnote-roman-lower (n)
  "Generic Roman number footnoting."
  (Footnote-roman-common n footnote-roman-lower-list))

;;; ROMAN UPPER
(defconst footnote-roman-upper-list
  '((1 . "I") (5 . "V") (10 . "X")
    (50 . "L") (100 . "C") (500 . "D") (1000 . "M"))
  "List of roman numerals with their values.")

(defconst footnote-roman-upper-regexp "[IVXLCDM]+"
  "Regexp of roman numerals.  Not complete")

(defun Footnote-roman-upper (n)
  "Generic Roman number footnoting."
  (Footnote-roman-common n footnote-roman-upper-list))

(defun Footnote-roman-common (n footnote-roman-list)
  "Lower case Roman footnoting."
  (let* ((our-list footnote-roman-list)
	 (rom-lngth (length our-list))
	 (rom-high 0)
	 (rom-low 0)
	 (rom-div -1)
	 (count-high 0)
	 (count-low 0))
    ;; find surrounding numbers
    (while (and (<= count-high (1- rom-lngth))
		(>= n (car (nth count-high our-list))))
      ;; (message "Checking %d" (car (nth count-high our-list)))
      (setq count-high (1+ count-high)))
    (setq rom-high count-high)
    (setq rom-low (1- count-high))
    ;; find the appropriate divisor (if it exists)
    (while (and (= rom-div -1)
		(< count-low rom-high))
      (when (or (> n (- (car (nth rom-high our-list))
			(/ (car (nth count-low our-list))
			   2)))
		(= n (- (car (nth rom-high our-list))
			(car (nth count-low our-list)))))
	(setq rom-div count-low))
      ;; (message "Checking %d and %d in div loop" rom-high count-low)
      (setq count-low (1+ count-low)))
    ;;(message "We now have high: %d, low: %d, div: %d, n: %d"
    ;;	       rom-high rom-low (if rom-div rom-div -1) n)
    (let ((rom-low-pair (nth rom-low our-list))
	  (rom-high-pair (nth rom-high our-list))
	  (rom-div-pair (if (not (= rom-div -1)) (nth rom-div our-list) nil)))
      ;; (message "pairs are: rom-low: %S, rom-high: %S, rom-div: %S"
      ;;	  rom-low-pair rom-high-pair rom-div-pair)
      (cond
       ((< n 0) (error "Footnote-roman-common called with n < 0"))
       ((= n 0) "")
       ((= n (car rom-low-pair)) (cdr rom-low-pair))
       ((= n (car rom-high-pair)) (cdr rom-high-pair))
       ((= (car rom-low-pair) (car rom-high-pair))
	(concat (cdr rom-low-pair)
		(Footnote-roman-common
		 (- n (car rom-low-pair))
		 footnote-roman-list)))
       ((>= rom-div 0) (concat (cdr rom-div-pair) (cdr rom-high-pair)
			       (Footnote-roman-common
				(- n (- (car rom-high-pair)
					(car rom-div-pair)))
				footnote-roman-list)))
       (t (concat (cdr rom-low-pair)
		  (Footnote-roman-common
		   (- n (car rom-low-pair))
		   footnote-roman-list)))))))

;; Latin-1

(defconst footnote-latin-string "¹²³ºª§¶"
  "String of Latin-1 footnoting characters.")

;; Note not [...]+, because this style cycles.
(defconst footnote-latin-regexp (concat "[" footnote-latin-string "]")
  "Regexp for Latin-1 footnoting characters.")

(defun Footnote-latin (n)
  "Latin-1 footnote style.
Use a range of Latin-1 non-ASCII characters for footnoting."
  (string (aref footnote-latin-string
		(mod (1- n) (length footnote-latin-string)))))

;; Unicode

(defconst footnote-unicode-string "⁰¹²³⁴⁵⁶⁷⁸⁹"
  "String of Unicode footnoting characters.")

(defconst footnote-unicode-regexp (concat "[" footnote-unicode-string "]+")
  "Regexp for Unicode footnoting characters.")

(defun Footnote-unicode (n)
  "Unicode footnote style.
Use Unicode characters for footnoting."
  (let (modulus result done)
    (while (not done)
      (setq modulus (mod n 10)
            n (truncate n 10))
      (and (zerop n) (setq done t))
      (push (aref footnote-unicode-string modulus) result))
    (apply #'string result)))

;; Hebrew

(defconst footnote-hebrew-numeric-regex "[אבגדהוזחטיכלמנסעפצקרשת']+")
; (defconst footnote-hebrew-numeric-regex "\\([אבגדהוזחט]'\\)?\\(ת\\)?\\(ת\\)?\\([קרשת]\\)?\\([טיכלמנסעפצ]\\)?\\([אבגדהוזחט]\\)?")

(defconst footnote-hebrew-numeric
  '(
    ("א" "ב" "ג" "ד" "ה" "ו" "ז" "ח" "ט")
    ("י" "כ" "ל" "מ" "נ" "ס" "ע" "פ" "צ")
    ("ק" "ר" "ש" "ת" "תק" "תר"" תש" "תת" "תתק")))

(defun Footnote-hebrew-numeric (n)
  "Supports 9999 footnotes, then rolls over."
  (let* ((n (+ (mod n 10000) (/ n 10000)))
         (thousands (/ n 1000))
         (hundreds (/ (mod n 1000) 100))
         (tens (/ (mod n 100) 10))
         (units (mod n 10))
         (special (if (not (= tens 1)) nil
                    (or (when (= units 5) "טו")
                        (when (= units 6) "טז")))))
    (concat
     (when (/= 0 thousands)
       (concat (nth (1- thousands) (nth 0 footnote-hebrew-numeric)) "'"))
     (when (/= 0 hundreds)
       (nth (1- hundreds) (nth 2 footnote-hebrew-numeric)))
     (if special special
      (concat
        (when (/= 0 tens) (nth (1- tens) (nth 1 footnote-hebrew-numeric)))
        (when (/= 0 units) (nth (1- units) (nth 0 footnote-hebrew-numeric))))))))

(defconst footnote-hebrew-symbolic-regex "[אבגדהוזחטיכלמנסעפצקרשת]")

(defconst footnote-hebrew-symbolic
  '(
    "א" "ב" "ג" "ד" "ה" "ו" "ז" "ח" "ט" "י" "כ" "ל" "מ" "נ" "ס" "ע" "פ" "צ" "ק" "ר" "ש" "ת"))

(defun Footnote-hebrew-symbolic (n)
  "Only 22 elements, per the style of eg. 'פירוש שפתי חכמים על רש״י'.
Proceeds from `י' to `כ', from `צ' to `ק'. After `ת', rolls over to `א'."
  (nth (mod (1- n) 22) footnote-hebrew-symbolic))

;;; list of all footnote styles
(defvar footnote-style-alist
  `((numeric Footnote-numeric ,footnote-numeric-regexp)
    (english-lower Footnote-english-lower ,footnote-english-lower-regexp)
    (english-upper Footnote-english-upper ,footnote-english-upper-regexp)
    (roman-lower Footnote-roman-lower ,footnote-roman-lower-regexp)
    (roman-upper Footnote-roman-upper ,footnote-roman-upper-regexp)
    (latin Footnote-latin ,footnote-latin-regexp)
    (unicode Footnote-unicode ,footnote-unicode-regexp)
    (hebrew-numeric Footnote-hebrew-numeric ,footnote-hebrew-numeric-regex)
    (hebrew-symbolic Footnote-hebrew-symbolic ,footnote-hebrew-symbolic-regex))
  "Styles of footnote tags available.
<<<<<<< HEAD
By default, Arabic numbers, English letters, Roman Numerals,
Latin and Unicode superscript characters, and Hebrew numerals
are available.
See footnote-han.el, footnote-greek.el and footnote-hebrew.el for more
exciting styles.")
=======
By default only boring Arabic numbers, English letters and Roman Numerals
are available.")
>>>>>>> 34fcfc5c

(defcustom footnote-style 'numeric
  "Default style used for footnoting.
numeric == 1, 2, 3, ...
english-lower == a, b, c, ...
english-upper == A, B, C, ...
roman-lower == i, ii, iii, iv, v, ...
roman-upper == I, II, III, IV, V, ...
latin == ¹ ² ³ º ª § ¶
unicode == ¹, ², ³, ...
hebrew-numeric == א, ב, ..., יא, ..., תקא...
hebrew-symbolic == א, ב, ..., י, כ, ..., צ, ק, ..., ת, א
See also variables `footnote-start-tag' and `footnote-end-tag'.

Note: some characters in the unicode style may not show up
properly if the default font does not contain those characters.

Customizing this variable has no effect on buffers already
displaying footnotes.  To change the style of footnotes in such a
buffer use the command `Footnote-set-style'."
  :type (cons 'choice (mapcar (lambda (x) (list 'const (car x)))
			      footnote-style-alist))
  :group 'footnote)

;;; Style utilities & functions
(defun Footnote-style-p (style)
  "Return non-nil if style is a valid style known to `footnote-mode'."
  (assq style footnote-style-alist))

(defun Footnote-index-to-string (index)
  "Convert a binary index into a string to display as a footnote.
Conversion is done based upon the current selected style."
  (let ((alist (if (Footnote-style-p footnote-style)
		   (assq footnote-style footnote-style-alist)
		 (nth 0 footnote-style-alist))))
    (funcall (nth 1 alist) index)))

(defun Footnote-current-regexp ()
  "Return the regexp of the index of the current style."
  (concat (nth 2 (or (assq footnote-style footnote-style-alist)
		     (nth 0 footnote-style-alist)))
	  "*"))

(defun Footnote-refresh-footnotes (&optional index-regexp)
  "Redraw all footnotes.
You must call this or arrange to have this called after changing footnote
styles."
  (unless index-regexp
    (setq index-regexp (Footnote-current-regexp)))
  (save-excursion
    ;; Take care of the pointers first
    (let ((i 0) locn alist)
      (while (setq alist (nth i footnote-pointer-marker-alist))
	(setq locn (cdr alist))
	(while locn
	  (goto-char (car locn))
	  ;; Try to handle the case where `footnote-start-tag' and
	  ;; `footnote-end-tag' are the same string.
	  (when (looking-back (concat
			       (regexp-quote footnote-start-tag)
			       "\\(" index-regexp "+\\)"
			       (regexp-quote footnote-end-tag))
			      (line-beginning-position))
	    (replace-match
	     (propertize
	      (concat
	       footnote-start-tag
	       (Footnote-index-to-string (1+ i))
	       footnote-end-tag)
	      'footnote-number (1+ i) footnote-mouse-highlight t)
	     nil "\\1"))
	  (setq locn (cdr locn)))
	(setq i (1+ i))))

    ;; Now take care of the text section
    (let ((i 0) alist)
      (while (setq alist (nth i footnote-text-marker-alist))
	(goto-char (cdr alist))
	(when (looking-at (concat
			   (regexp-quote footnote-start-tag)
			   "\\(" index-regexp "+\\)"
			   (regexp-quote footnote-end-tag)))
	  (replace-match
	   (propertize
	    (concat
	     footnote-start-tag
	     (Footnote-index-to-string (1+ i))
	     footnote-end-tag)
	    'footnote-number (1+ i))
	   nil "\\1"))
	(setq i (1+ i))))))

(defun Footnote-assoc-index (key alist)
  "Give index of key in alist."
  (let ((i 0) (max (length alist)) rc)
    (while (and (null rc)
		(< i max))
      (when (eq key (car (nth i alist)))
	(setq rc i))
      (setq i (1+ i)))
    rc))

(defun Footnote-cycle-style ()
  "Select next defined footnote style."
  (interactive)
  (let ((old (Footnote-assoc-index footnote-style footnote-style-alist))
	(max (length footnote-style-alist))
	idx)
    (setq idx (1+ old))
    (when (>= idx max)
      (setq idx 0))
    (setq footnote-style (car (nth idx footnote-style-alist)))
    (Footnote-refresh-footnotes (nth 2 (nth old footnote-style-alist)))))

(defun Footnote-set-style (&optional style)
  "Select a specific style."
  (interactive
   (list (intern (completing-read
		  "Footnote Style: "
		  obarray #'Footnote-style-p 'require-match))))
  (let ((old (Footnote-assoc-index footnote-style footnote-style-alist)))
    (setq footnote-style style)
    (Footnote-refresh-footnotes (nth 2 (nth old footnote-style-alist)))))

;; Internal functions
(defun Footnote-insert-numbered-footnote (arg &optional mousable)
  "Insert numbered footnote at (point)."
  (let ((string (concat footnote-start-tag
			(Footnote-index-to-string arg)
			footnote-end-tag)))
    (insert-before-markers
     (if mousable
	 (propertize
	  string 'footnote-number arg footnote-mouse-highlight t)
       (propertize string 'footnote-number arg)))))

(defun Footnote-renumber (from to pointer-alist text-alist)
  "Renumber a single footnote."
  (let* ((posn-list (cdr pointer-alist)))
    (setcar pointer-alist to)
    (setcar text-alist to)
    (while posn-list
      (goto-char (car posn-list))
      (when (looking-back (concat (regexp-quote footnote-start-tag)
				  (Footnote-current-regexp)
				  (regexp-quote footnote-end-tag))
			  (line-beginning-position))
	(replace-match
	 (propertize
	  (concat footnote-start-tag
		  (Footnote-index-to-string to)
		  footnote-end-tag)
	  'footnote-number to footnote-mouse-highlight t)))
      (setq posn-list (cdr posn-list)))
    (goto-char (cdr text-alist))
    (when (looking-at (concat (regexp-quote footnote-start-tag)
			      (Footnote-current-regexp)
			      (regexp-quote footnote-end-tag)))
      (replace-match
       (propertize
	(concat footnote-start-tag
		(Footnote-index-to-string to)
		footnote-end-tag)
	'footnote-number to)))))

;; Not needed?
(defun Footnote-narrow-to-footnotes ()
  "Restrict text in buffer to show only text of footnotes."
  (interactive)	; testing
  (goto-char (point-max))
  (when (re-search-backward footnote-signature-separator nil t)
    (let ((end (point)))
      (cond
       ((and (not (string-equal footnote-section-tag ""))
	     (re-search-backward
	      (concat "^" footnote-section-tag-regexp) nil t))
	(narrow-to-region (point) end))
       (footnote-text-marker-alist
	(narrow-to-region (cdar footnote-text-marker-alist) end))))))

(defun Footnote-goto-char-point-max ()
  "Move to end of buffer or prior to start of .signature."
  (goto-char (point-max))
  (or (re-search-backward footnote-signature-separator nil t)
      (point)))

(defun Footnote-insert-text-marker (arg locn)
  "Insert a marker pointing to footnote ARG, at buffer location LOCN."
  (let ((marker (make-marker)))
    (unless (assq arg footnote-text-marker-alist)
      (set-marker marker locn)
      (setq footnote-text-marker-alist
	    (cons (cons arg marker) footnote-text-marker-alist))
      (setq footnote-text-marker-alist
	    (Footnote-sort footnote-text-marker-alist)))))

(defun Footnote-insert-pointer-marker (arg locn)
  "Insert a marker pointing to footnote ARG, at buffer location LOCN."
  (let ((marker (make-marker))
	alist)
    (set-marker marker locn)
    (if (setq alist (assq arg footnote-pointer-marker-alist))
	(setf alist
	      (cons marker (cdr alist)))
      (setq footnote-pointer-marker-alist
	    (cons (cons arg (list marker)) footnote-pointer-marker-alist))
      (setq footnote-pointer-marker-alist
	    (Footnote-sort footnote-pointer-marker-alist)))))

(defun Footnote-insert-footnote (arg)
  "Insert a footnote numbered ARG, at (point)."
  (push-mark)
  (Footnote-insert-pointer-marker arg (point))
  (Footnote-insert-numbered-footnote arg t)
  (Footnote-goto-char-point-max)
  (if (cond
       ((not (string-equal footnote-section-tag ""))
	(re-search-backward (concat "^" footnote-section-tag-regexp) nil t))
       (footnote-text-marker-alist
	(goto-char (cdar footnote-text-marker-alist))))
      (save-restriction
	(when footnote-narrow-to-footnotes-when-editing
	  (Footnote-narrow-to-footnotes))
	(Footnote-goto-footnote (1- arg)) ; evil, FIXME (less evil now)
	;; (message "Inserting footnote %d" arg)
	(unless
	    (or (eq arg 1)
		(when (re-search-forward
		       (if footnote-spaced-footnotes
			   "\n\n"
			 (concat "\n"
				 (regexp-quote footnote-start-tag)
				 (Footnote-current-regexp)
				 (regexp-quote footnote-end-tag)))
		       nil t)
		  (unless (beginning-of-line) t))
		(Footnote-goto-char-point-max)
		(cond
		 ((not (string-equal footnote-section-tag ""))
		  (re-search-backward
		   (concat "^" footnote-section-tag-regexp) nil t))
		 (footnote-text-marker-alist
		  (goto-char (cdar footnote-text-marker-alist)))))))
    (unless (looking-at "^$")
      (insert "\n"))
    (when (eobp)
      (insert "\n"))
    (unless (string-equal footnote-section-tag "")
      (insert footnote-section-tag "\n")))
  (let ((old-point (point)))
    (Footnote-insert-numbered-footnote arg nil)
    (Footnote-insert-text-marker arg old-point)))

(defun Footnote-sort (list)
  (sort list (lambda (e1 e2)
	       (< (car e1) (car e2)))))

(defun Footnote-text-under-cursor ()
  "Return the number of footnote if in footnote text.
Return nil if the cursor is not positioned over the text of
a footnote."
  (when (and (let ((old-point (point)))
	       (save-excursion
		 (save-restriction
		   (Footnote-narrow-to-footnotes)
		   (and (>= old-point (point-min))
			(<= old-point (point-max))))))
	     footnote-text-marker-alist
             (>= (point) (cdar footnote-text-marker-alist)))
    (let ((i 1)
	  alist-txt rc)
      (while (and (setq alist-txt (nth i footnote-text-marker-alist))
		  (null rc))
	(when (< (point) (cdr alist-txt))
	  (setq rc (car (nth (1- i) footnote-text-marker-alist))))
	(setq i (1+ i)))
      (when (and (null rc)
		 (null alist-txt))
	(setq rc (car (nth (1- i) footnote-text-marker-alist))))
      rc)))

(defun Footnote-under-cursor ()
  "Return the number of the footnote underneath the cursor.
Return nil if the cursor is not over a footnote."
  (or (get-text-property (point) 'footnote-number)
      (Footnote-text-under-cursor)))

;;; User functions

(defun Footnote-make-hole ()
  (save-excursion
    (let ((i 0)
	  (notes (length footnote-pointer-marker-alist))
	  alist-ptr alist-txt rc)
      (while (< i notes)
	(setq alist-ptr (nth i footnote-pointer-marker-alist))
	(setq alist-txt (nth i footnote-text-marker-alist))
	(when (< (point) (- (cadr alist-ptr) 3))
	  (unless rc
	    (setq rc (car alist-ptr)))
	  (save-excursion
	    (message "Renumbering from %s to %s"
		     (Footnote-index-to-string (car alist-ptr))
		     (Footnote-index-to-string
		      (1+ (car alist-ptr))))
	    (Footnote-renumber (car alist-ptr)
			       (1+ (car alist-ptr))
			       alist-ptr
			       alist-txt)))
	(setq i (1+ i)))
      rc)))

(defun Footnote-add-footnote (&optional arg)
  "Add a numbered footnote.
The number the footnote receives is dependent upon the relative location
of any other previously existing footnotes.
If the variable `footnote-narrow-to-footnotes-when-editing' is set,
the buffer is narrowed to the footnote body.  The restriction is removed
by using `Footnote-back-to-message'."
  (interactive "*P")
  (let ((num
         (if footnote-text-marker-alist
             (if (< (point) (cl-cadar (last footnote-pointer-marker-alist)))
                 (Footnote-make-hole)
               (1+ (caar (last footnote-text-marker-alist))))
           1)))
    (message "Adding footnote %d" num)
    (Footnote-insert-footnote num)
    (insert-before-markers (make-string footnote-body-tag-spacing ? ))
    (let ((opoint (point)))
      (save-excursion
	(insert-before-markers
	 (if footnote-spaced-footnotes
	     "\n\n"
	   "\n"))
	(when footnote-narrow-to-footnotes-when-editing
	  (Footnote-narrow-to-footnotes)))
      ;; Emacs/XEmacs bug?  save-excursion doesn't restore point when using
      ;; insert-before-markers.
      (goto-char opoint))))

(defun Footnote-delete-footnote (&optional arg)
  "Delete a numbered footnote.
With no parameter, delete the footnote under (point).  With ARG specified,
delete the footnote with that number."
  (interactive "*P")
  (unless arg
    (setq arg (Footnote-under-cursor)))
  (when (and arg
	     (or (not footnote-prompt-before-deletion)
		 (y-or-n-p (format "Really delete footnote %d?" arg))))
    (let (alist-ptr alist-txt locn)
      (setq alist-ptr (assq arg footnote-pointer-marker-alist))
      (setq alist-txt (assq arg footnote-text-marker-alist))
      (unless (and alist-ptr alist-txt)
	(error "Can't delete footnote %d" arg))
      (setq locn (cdr alist-ptr))
      (while (car locn)
	(save-excursion
	  (goto-char (car locn))
	  (when (looking-back (concat (regexp-quote footnote-start-tag)
				      (Footnote-current-regexp)
				      (regexp-quote footnote-end-tag))
			      (line-beginning-position))
	    (delete-region (match-beginning 0) (match-end 0))))
	(setq locn (cdr locn)))
      (save-excursion
	(goto-char (cdr alist-txt))
	(delete-region
	 (point)
	 (if footnote-spaced-footnotes
	     (search-forward "\n\n" nil t)
	   (save-restriction
	     (end-of-line)
	     (next-single-char-property-change
	      (point) 'footnote-number nil (Footnote-goto-char-point-max))))))
      (setq footnote-pointer-marker-alist
	    (delq alist-ptr footnote-pointer-marker-alist))
      (setq footnote-text-marker-alist
	    (delq alist-txt footnote-text-marker-alist))
      (Footnote-renumber-footnotes)
      (when (and (null footnote-text-marker-alist)
		 (null footnote-pointer-marker-alist))
	(save-excursion
	  (if (not (string-equal footnote-section-tag ""))
	      (let* ((end (Footnote-goto-char-point-max))
		     (start (1- (re-search-backward
				 (concat "^" footnote-section-tag-regexp)
				 nil t))))
		(forward-line -1)
		(when (looking-at "\n")
		  (kill-line))
		(delete-region start (if (< end (point-max))
					 end
				       (point-max))))
	    (Footnote-goto-char-point-max)
	    (when (looking-back "\n\n" (- (point) 2))
	      (kill-line -1))))))))

(defun Footnote-renumber-footnotes (&optional arg)
  "Renumber footnotes, starting from 1."
  (interactive "*P")
  (save-excursion
    (let ((i 0)
	  (notes (length footnote-pointer-marker-alist))
	  alist-ptr alist-txt)
      (while (< i notes)
	(setq alist-ptr (nth i footnote-pointer-marker-alist))
	(setq alist-txt (nth i footnote-text-marker-alist))
	(unless (= (1+ i) (car alist-ptr))
	  (Footnote-renumber (car alist-ptr) (1+ i) alist-ptr alist-txt))
	(setq i (1+ i))))))

(defun Footnote-goto-footnote (&optional arg)
  "Jump to the text of a footnote.
With no parameter, jump to the text of the footnote under (point).  With ARG
specified, jump to the text of that footnote."
  (interactive "P")
  (unless arg
    (setq arg (Footnote-under-cursor)))
  (let ((footnote (assq arg footnote-text-marker-alist)))
    (cond
     (footnote
      (goto-char (cdr footnote)))
     ((eq arg 0)
      (goto-char (point-max))
      (cond
       ((not (string-equal footnote-section-tag ""))
	(re-search-backward (concat "^" footnote-section-tag-regexp))
	(forward-line 1))
       (footnote-text-marker-alist
	(goto-char (cdar footnote-text-marker-alist)))))
     (t
      (error "I don't see a footnote here")))))

(defun Footnote-back-to-message (&optional arg)
  "Move cursor back to footnote referent.
If the cursor is not over the text of a footnote, point is not changed.
If the buffer was narrowed due to `footnote-narrow-to-footnotes-when-editing'
being set it is automatically widened."
  (interactive "P")
  (let ((note (Footnote-text-under-cursor)))
    (when note
      (when footnote-narrow-to-footnotes-when-editing
	(widen))
      (goto-char (cadr (assq note footnote-pointer-marker-alist))))))

(defvar footnote-mode-map
  (let ((map (make-sparse-keymap)))
    (define-key map "a" 'Footnote-add-footnote)
    (define-key map "b" 'Footnote-back-to-message)
    (define-key map "c" 'Footnote-cycle-style)
    (define-key map "d" 'Footnote-delete-footnote)
    (define-key map "g" 'Footnote-goto-footnote)
    (define-key map "r" 'Footnote-renumber-footnotes)
    (define-key map "s" 'Footnote-set-style)
    map))

(defvar footnote-minor-mode-map
  (let ((map (make-sparse-keymap)))
    (define-key map footnote-prefix footnote-mode-map)
    map)
  "Keymap used for binding footnote minor mode.")

;;;###autoload
(define-minor-mode footnote-mode
  "Toggle Footnote mode.
With a prefix argument ARG, enable Footnote mode if ARG is
positive, and disable it otherwise.  If called from Lisp, enable
the mode if ARG is omitted or nil.

Footnote mode is a buffer-local minor mode.  If enabled, it
provides footnote support for `message-mode'.  To get started,
play around with the following keys:
\\{footnote-minor-mode-map}"
  :lighter    footnote-mode-line-string
  :keymap     footnote-minor-mode-map
  ;; (filladapt-mode t)
  (when footnote-mode
    ;; (Footnote-setup-keybindings)
    (make-local-variable 'footnote-style)
    (make-local-variable 'footnote-body-tag-spacing)
    (make-local-variable 'footnote-spaced-footnotes)
    (make-local-variable 'footnote-section-tag)
    (make-local-variable 'footnote-section-tag-regexp)
    (make-local-variable 'footnote-start-tag)
    (make-local-variable 'footnote-end-tag)

    (when (boundp 'filladapt-token-table)
      ;; add tokens to filladapt to match footnotes
      ;; 1] xxxxxxxxxxx x x x or [1] x x x x x x x
      ;;    xxx x xx xxx xxxx	     x x x xxxxxxxxxx
      (let ((bullet-regexp (concat (regexp-quote footnote-start-tag)
				   "?[0-9a-zA-Z]+"
				   (regexp-quote footnote-end-tag)
				   "[ \t]")))
	(unless (assoc bullet-regexp filladapt-token-table)
	  (setq filladapt-token-table
		(append filladapt-token-table
			(list (list bullet-regexp 'bullet)))))))))

(provide 'footnote)

;;; footnote.el ends here<|MERGE_RESOLUTION|>--- conflicted
+++ resolved
@@ -364,16 +364,9 @@
     (hebrew-numeric Footnote-hebrew-numeric ,footnote-hebrew-numeric-regex)
     (hebrew-symbolic Footnote-hebrew-symbolic ,footnote-hebrew-symbolic-regex))
   "Styles of footnote tags available.
-<<<<<<< HEAD
 By default, Arabic numbers, English letters, Roman Numerals,
 Latin and Unicode superscript characters, and Hebrew numerals
-are available.
-See footnote-han.el, footnote-greek.el and footnote-hebrew.el for more
-exciting styles.")
-=======
-By default only boring Arabic numbers, English letters and Roman Numerals
 are available.")
->>>>>>> 34fcfc5c
 
 (defcustom footnote-style 'numeric
   "Default style used for footnoting.
