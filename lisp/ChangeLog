--- conflicted
+++ resolved
@@ -1,4 +1,3 @@
-<<<<<<< HEAD
 2004-04-09  Miles Bader  <miles@gnu.org>
 
 	* emacs-lisp/byte-opt.el (byte-optimize-lapcode): Default
@@ -199,7 +198,7 @@
 
 	* subr.el (functionp): Function removed (now a subr).
 	* help-fns.el (describe-function-1): Handle interpreted closures.
-=======
+
 2004-04-10  Miles Bader  <miles@gnu.org>
 
 	RCS keyword removal (only non-comment changes are enumerated here):
@@ -223,7 +222,6 @@
 
 	* mail/smtpmail.el: Add comment, based on report by
 	kdc@rcn.com (Kevin D. Clark).
->>>>>>> 1f3ddf11
 
 2004-04-08  Stefan Monnier  <monnier@iro.umontreal.ca>
 
