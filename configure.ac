--- conflicted
+++ resolved
@@ -2087,34 +2087,21 @@
   else
     emacs_pthread_function=pthread_kill
   fi
-<<<<<<< HEAD
   OLD_LIBS=$LIBS
   AC_SEARCH_LIBS([$emacs_pthread_function], [pthread],
     [AC_DEFINE([HAVE_PTHREAD], [1],
-       [Define to 1 if you have pthread (-lpthread).])])
+       [Define to 1 if you have pthread (-lpthread).])
+     # Some systems optimize for single-threaded programs by default, and
+     # need special flags to disable these optimizations. For example, the
+     # definition of 'errno' in <errno.h>.
+     if test "$opsys" = aix4-2; then
+       AC_DEFINE([_THREAD_SAFE], [1],
+         [Define to 1 if your system requires this in multithreaded code.])
+     fi])
   if test "X$LIBS" != "X$OLD_LIBS"; then
     eval LIB_PTHREAD=\$ac_cv_search_$emacs_pthread_function
   fi
   LIBS=$OLD_LIBS
-=======
-  AC_CHECK_LIB(pthread, $emacs_pthread_function, HAVE_PTHREAD=yes)
-fi
-if test "$HAVE_PTHREAD" = yes; then
-  case "${canonical}" in
-    *-hpux*) ;;
-    *) LIB_PTHREAD="-lpthread"
-       LIBS="$LIB_PTHREAD $LIBS" ;;
-  esac
-  AC_DEFINE(HAVE_PTHREAD, 1, [Define to 1 if you have pthread (-lpthread).])
-
-  # Some systems optimize for single-threaded programs by default, and
-  # need special flags to disable these optimizations. For example, the
-  # definition of 'errno' in <errno.h>.
-  if test "$opsys" = aix4-2; then
-    AC_DEFINE([_THREAD_SAFE], [1],
-      [Define to 1 if your system requires this in multithreaded code.])
-  fi
->>>>>>> da8de290
 fi
 AC_SUBST([LIB_PTHREAD])
 fi
