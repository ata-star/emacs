<<<<<<< HEAD
2010-05-15  Glenn Morris  <rgm@gnu.org>

	* Makefile.in (install): Remove references to CVS-related files.
=======
2010-08-15  Andreas Schwab  <schwab@linux-m68k.org>

	* quail/vntelex.el ("vietnamese-telex"): Doc fix.

	* quail/georgian.el: Remove extra backslashes.

2010-08-14  Andreas Schwab  <schwab@linux-m68k.org>

	* quail/arabic.el: Quote [ and ].
	* quail/latin-ltx.el: Likewise.

	* quail/greek.el ("greek", "greek-postfix"): Change string to
	character.

2010-08-13  Kenichi Handa  <handa@m17n.org>

	* quail/greek.el ("greek-postfix"): Add rules for Greek style
	quotes.

2010-08-09  Kenichi Handa  <handa@m17n.org>

	* quail/greek.el ("greek"): Add rules for Greek style quotes.
>>>>>>> bc7d7ea6

2010-05-07  Chong Yidong  <cyd@stupidchicken.com>

	* Version 23.2 released.

2010-04-06  Chong Yidong  <cyd@stupidchicken.com>

	* quail/vntelex.el: Fix "af" rule (Bug#5836).

2010-03-27  Eli Zaretskii  <eliz@gnu.org>

	* makefile.w32-in ($(TIT), $(MISC_DIC), leim-list.el): Enclose the
	argument of "-l" in $(ARGQUOTE), in case it includes blanks or
	other special characters.

2010-03-18  Glenn Morris  <rgm@gnu.org>

	* Makefile.in (maintainer-clean): Use bootstrap-clean.
	(extraclean): Fix deletion patterns.

	* Makefile.in (dot): Remove, since ../ is used throughout the
	other Makefiles.

2010-03-10  Chong Yidong  <cyd@stupidchicken.com>

	* Branch for 23.2.

2010-02-16  Kenichi Handa  <handa@m17n.org>

	* SKK-DIC/SKK-JISYO.L: Updated to the latest version.

2009-12-05  Vasily Korytov  <vasily@korytov.pp.ru>

	* quail/cyrillic.el (russian-typewriter): Change keyboard layout.
	(Bug#904)

2009-09-09  Glenn Morris  <rgm@gnu.org>

	* Makefile.in (install): Set umask to world-readable before creating
	directories.

2009-08-31  Juri Linkov  <juri@jurta.org>

	* quail/ipa.el ("ipa"): Set `forget-last-selection' to nil.
	("ipa-x-sampa"): Set `forget-last-selection' to nil.
	Set `deterministic' to nil.
	("ipa"): Bind "g" to U+0261, and "tsh" to a list of "U+02A7",
	"U+0074 U+0283", "U+0074 U+2040 U+0283".
	("ipa-kirshenbaum", ipa-x-sampa"): Bind "g" to U+0261, and "tS"
	to a list of "U+02A7", "U+0074 U+0283", "U+0074 U+2040 U+0283".
	Fix comments.

2009-08-31  Juri Linkov  <juri@jurta.org>

	* quail/ipa.el ("ipa-kirshenbaum"): Rename from "kirshenbaum-ipa".
	("ipa-x-sampa"): Rename from "x-sampa-ipa".
	(ipa-x-sampa-implosive-submap): Rename from
	x-sampa-implosive-submap.
	(ipa-x-sampa-prepend-to-keymap-entry): Rename from
	x-sampa-prepend-to-keymap-entry.
	(ipa-x-sampa-underscore-implosive): Rename from
	x-sampa-underscore-implosive.
	(ipa-x-sampa-implosive-submap): Move before first use.

2009-08-30  Aidan Kehoe  <kehoea@parhasard.net>

	* quail/ipa.el ("kirshenbaum-ipa", "x-sampa-ipa"):
	Two new input methods, both following widely-used Usenet
	conventions for mapping ASCII to the IPA.  Kirshenbaum is common in
	sci.lang and alt.usage.english, X-SAMPA in various (mostly
	European) non-English language fora.  X-SAMPA is slightly more
	complex to support in Quail that Kirshenbaum, whence the two extra
	function and one extra submap to support it.
	(x-sampa-prepend-to-keymap-entry): New function.
	(x-sampa-underscore-implosive): New function.
	(x-sampa-implosive-submap): New Quail submap.

2009-08-30  Aidan Kehoe  <kehoea@parhasard.net>

	* quail/ipa.el: Recode the file as UTF-8, for better
	interoperability with other applications.

2009-08-29  Stefan Monnier  <monnier@iro.umontreal.ca>

	* quail/latin-ltx.el (\circ): Use the `ring operator' rather than
	`white circle'.

	* Makefile.in (leim-list.el, install): Don't use -r to remove files.

2009-08-25  Glenn Morris  <rgm@gnu.org>

	* quail/hangul.el (top-level): Don't require cl at run-time.

2009-08-21  Thamer Mahmoud  <thamer.mahmoud@gmail.com>  (tiny change)

	* quail/arabic.el: Add missing keys that exist on the Arabic X
	keyboard.  Don't insert Lam-alef ligatures from the Arabic
	Presentation Forms ranges; instead, separate Lam-Alef ligatures
	into a list of two letters (Lam and a suitable Alef).

2009-06-23  Kenichi Handa  <handa@m17n.org>

	* quail/hangul.el (hangul-to-hanja-conversion): When it is called
	while korean input method is off, convert the following character.

2009-06-21  Chong Yidong  <cyd@stupidchicken.com>

	* Branch for 23.1.

2009-06-18  Kenichi Handa  <handa@m17n.org>

	* quail/hangul.el (hangul-im-keymap): Add binding of key
	Hangul_Hanja.

2009-05-04   Simon Leinen  <simon.leinen@switch.ch>  (tiny change)

	* Makefile.in (install): Avoid using $$(..) construct, for Solaris
	compatibility.

2009-04-12  Andreas Schwab  <schwab@linux-m68k.org>

	* Makefile.in (install): Remove .gitignore files.

2009-03-19  Kenichi Handa  <handa@m17n.org>

	* leim-ext.el: Change the encoding to utf-8.

2008-12-30  Jan Djärv  <jan.h.d@swipnet.se>

	* Makefile.in (install): Remove old directories in ns_appresdir before
	moving new directories there.

2008-11-11  Juanma Barranquero  <lekktu@gmail.com>

	* quail/hangul.el (hangul-im-keymap, hangul-insert-character)
	(hangul-djamo, hangul2-input-method-moum, hangul3-input-method-cho)
	(hangul3-input-method-jung, hangul3-input-method-jong):
	Fix typos in docstrings.

2008-11-07  Vasily Korytov  <vasily@korytov.pp.ru>  (tiny change)

	* quail/cyrillic.el: Handle backslash key (bug#839).

2008-10-20  Kenichi Handa  <handa@m17n.org>

	* quail/indian.el (inscript-mlm-keytable): New variable.
	(malayalam-inscript): Use inscript-mlm-keytable.

2008-09-11  Magnus Henoch  <mange@freemail.hu>

	* quail/cyrillic.el ("cyrillic-translit"): Add g' for Ukrainian G
	with upturn.

2008-09-02  Carsten Bormann  <cabo@tzi.org>

	* quail/latin-post.el ("german-postfix"): Do not translate ue to
	\"u after a, e or q, because that would be extremely uncommon
	compared to aue, eue or que.  The only exception is the prefix
	"ge", after which, according to corpus statistics, a \"u can be
	expected.

2008-08-10  Jihyun Cho  <jihyun.jo@gmail.com>

	* quail/hangul.el (hangul3-input-method-jong): Fix array indexing bug.

2008-07-19  Juri Linkov  <juri@jurta.org>

	* quail/cyrillic.el ("cyrillic-translit"): Add two rules "//'" and
	"//`" for combining accents as a separate character.  Keep two
	rules "i`" and "I`" for characters where accent is not a separate
	character.  Revert changes that added postfix combining accents.

2008-07-17  Adrian Robert  <Adrian.B.Robert@gmail.com>

	* Makefile.in (install): Perform post-install cleanup inside NS app
	bundle.

2008-07-12  Juri Linkov  <juri@jurta.org>

	* quail/rfc1345.el: Replace non-printable control characters with
	equivalent text-only notations.

	* quail/cyrillic.el ("cyrillic-translit"): Fix rules with
	combining acute accent.  Add rules ("e\\" ?э) ("E\\" ?Э).
	Change conflicting rules ("u'" ?ў) to ("u~" ?ў), and ("U'" ?Ў)
	to ("U~" ?Ў).  Doc fix.  Put combining accent rules into one group.

2008-07-10  Teodor Zlatanov  <tzz@lifelogs.com>

	* quail/cyrillic.el : Add more rules to cyrillic-translit, make
	everything postfix.  Adjust to eliminate conflicts.

2008-06-30  Juanma Barranquero  <lekktu@gmail.com>

	* quail/hangul3.el: Remove (unneeded since 2008-06-03).

2008-06-27  Glenn Morris  <rgm@gnu.org>

	* Makefile.in (.el.elc): Copy the echo behavior of lisp/Makefile.in.

2008-06-24  Juanma Barranquero  <lekktu@gmail.com>

	* makefile.w32-in (MISC): Add $(srcdir)/quail/arabic.elc.

2008-06-20  Eli Zaretskii  <eliz@gnu.org>

	* makefile.w32-in (distclean): Don't delete `quail' subdir: if we
	are building in the sandbox, there are precious files there.
	(clean mostlyclean): Delete leim-list.el~.
	(distclean): Delete makefile.

2008-06-13  Teodor Zlatanov  <tzz@lifelogs.com>

	* quail/cyrillic.el: Add quotation marks, paragraph symbol, angled
	brackets, number symbol, and accented aeio to cyrillic-translit.

2008-06-03  Jihyun Cho  <jihyun.jo@gmail.com>

	* quail/hangul.el: Completely re-written.

2008-06-03  Kenichi Handa  <handa@m17n.org>

	* makefile.w32-in (KOREAN): Remove ${srcdir}/quail/hangul3.elc.
	(leim-list.el): Remove leim-list.el at first.

	* Makefile.in (KOREAN): Remove ${srcdir}/quail/hangul3.elc.
	(leim-list.el): Remove leim-list.el at first.

	* leim-ext.el: Register input methods "korean-hangul",
	"korean-hangul3f", "korean-hangul390", and "korean-hangul3".

2008-03-26  Stefan Monnier  <monnier@iro.umontreal.ca>

	* quail/latin-ltx.el: Don't use single-char mapping from ~ to NBSP.

2008-02-21  Kenichi Handa  <handa@ni.aist.go.jp>

	* quail/indian.el: Don't require devan-util.

2008-02-01  James Cloos  <cloos@jhcloos.com>

	* quail/arabic.el: Update (sync with xkeyboard-config keyboard).

2008-02-01  Kenichi Handa  <handa@m17n.org>

	* Makefile.in (OTHERS): Add arabic.elc.

2008-02-01  James Cloos  <cloos@jhcloos.com>

	* quail/arabic.el: New file.

2008-02-01  Kenichi Handa  <handa@m17n.org>

	* MISC-DIC/pinyin.map: Fix encoding to that of the original file.

2008-02-01  KAWABATA, Taichi  <kawabata@m17n.org>

	* quail/indian.el (quail-indian-flatten-list): Delete it.
	(quail-define-inscript-package): Pay attention to `nil' values of
	char/key-table.
	(inscript-tml-keytable): New variable.  Use it for Tamil inscript.

2008-02-01  Dave Love  <fx@gnu.org>

	* quail/latin-post.el ("turkish-latin-3-postfix"): Make it
	just an alias for turkish-postfix.

	* quail/latin-alt.el ("turkish-latin-3-alt-postfix"): Make it
	just an alias for turkish-alt-postfix.

	* quail/cyrillic.el (ukrainian-computer): Fix duplicate `\'.

2008-02-01  Kenichi Handa  <handa@m17n.org>

	* quail/thai.el: Don't require thai-util.
	(quail-thai-update-translation): Delete function.
	(thai-generate-quail-map): Change to a macro that directly calls
	quail-define-rules.
	("thai-kesmanee", "thai-pattachote"): Don't use
	UPDATE-TRANSLATION-FUNCTION.

	* quail/indian.el (quail-indian-preceding-char-position): Delete
	function.
	(quail-indian-update-preceding-char): Delete variable.
	(quail-indian-update-translation): Delete function.
	(quail-define-indian-trans-package): Don't call
	quail-define-package with quail-indian-update-translation.
	(quail-define-inscript-package): Likewise.

2008-02-01  Dave Love  <fx@gnu.org>

	* quail/indian.el (quail-indian-preceding-char-position)
	(quail-indian-update-translation, quail-define-inscript-package):
	Use characterp, not char-valid-p.

2008-02-01  Dave Love  <fx@gnu.org>

	* quail/welsh.el ("welsh"): Doc fix.

	* quail/cyrillic.el: Reinstate some commented-out redundancies.
	("russian-typewriter"): Rename from cyrillic-typewriter.
	Make cyrillic-jcuken effectively an alias for it.
	("russian-computer"): New.
	("bulgarian-phonetic"): Rename from bulgarian-pho.
	("bulgarian-bds"): Rename from bulgarian-standard.

2008-02-01  Dave Love  <fx@gnu.org>

	* ja-dic/ja-dic.el: Add coding tag.

2008-02-01  Dave Love  <fx@gnu.org>

	* latin-post.el: Recode to utf-8.
	("latin-postfix"): New method.

	* latin-alt.el: Recode to utf-8.
	("latin-alt-postfix"): New method.

	* quail/latin-pre.el: Recode to utf-8.
	("latin-1-prefix", "latin-8-prefix", "latin-9-prefix"): Add nbsp.
	("latin-3-prefix"): Remove bogus Latin-3 characters and ~o -> ġ,
	~O -> Ġ.
	("latin-prefix"): New method.

	* quail/uni-input.el (utf-8-ccl-encode): Delete.
	(ucs-input-method): Modify.

2008-02-01  Kenichi Handa  <handa@etl.go.jp>

	* Makefile.in (RUN-EMACS): Add LC_ALL=C.

2008-01-14  Aidan Kehoe  <kehoea@parhasard.net>  (tiny change)

	* quail/latin-ltx.el ("TeX"): Correct the mappings for \v{k} and \vk.

2008-01-06  Dan Nicolaescu  <dann@ics.uci.edu>

	* makefile.w32-in:
	* Makefile.in: Remove references to Xenix.

2007-12-15  Richard Stallman  <rms@gnu.org>

	* quail/latin-post.el ("scandinavian-postfix"): Doc fix.

	* quail/latin-alt.el: Many doc fixes.
	("danish-alt-postfix")
	("esperanto-alt-postfix", "finnish-alt-postfix")
	("german-alt-postfix", "icelandic-alt-postfix")
	("norwegian-alt-postfix", "scandinavian-alt-postfix")
	("spanish-alt-postfix", "swedish-alt-postfix"):
	Deleted; they were identical to the non-alt versions.

2007-12-07  Kenichi Handa  <handa@ni.aist.go.jp>

	* quail/lao.el (quail-map-from-table): Allow a tone just after a
	consonant.

2007-11-17  Glenn Morris  <rgm@gnu.org>

	* Makefile.in (check-declare): New target.

2007-10-31  Glenn Morris  <rgm@gnu.org>

	* Makefile.in (install): Change ownership of installed files.

2007-10-20  Edward O'Connor  <hober0@gmail.com>  (tiny change)

	* quail/latin-ltx.el ("\\qed"): Add this rule.

2007-10-24  Juanma Barranquero  <lekktu@gmail.com>

	* quail/indian.el (quail-indian-update-preceding-char):
	Don't mark the variable as frame-local; it wasn't used as such.

2007-07-25  Glenn Morris  <rgm@gnu.org>

	* Relicense all FSF files to GPLv3 or later.

	* COPYING: Switch to GPLv3.

2007-07-16  Eli Zaretskii  <eliz@gnu.org>

	* makefile.w32-in (extraclean): Don't delete *~.

2007-06-02  Chong Yidong  <cyd@stupidchicken.com>

	* Version 22.1 released.

2007-01-30  Kenichi Handa  <handa@m17n.org>

	* CXTERM-DIC/CCDOSPY.tit, CXTERM-DIC/PY-b5.tit, CXTERM-DIC/SW.tit,
	* CXTERM-DIC/TONEPY.tit: Add copyright and license notices.

	* MISC-DIC/pinyin.map, MISC-DIC/ziranma.cin: Add copyright and
	license notices.

2007-01-24  Kenichi Handa  <handa@m17n.org>

	* MISC-DIC/README: New file.

	* CXTERM-DIC/README: New file.

	* CXTERM-DIC/4Corner.tit, CXTERM-DIC/CCDOSPY.tit,
	* CXTERM-DIC/PY-b5.tit, CXTERM-DIC/QJ-b5.tit, CXTERM-DIC/QJ.tit,
	* CXTERM-DIC/SW.tit, CXTERM-DIC/TONEPY.tit: Updated from
	X11R6/contrib/programs/cxterm.

	* ja-dic/ja-dic.el: Regenerated.

2007-01-12  Kenichi Handa  <handa@m17n.org>

	* quail/uni-input.el (ucs-input-method): Signal an error for a
	Unicode character that is not yet supported.

2006-12-26  Andreas Schwab  <schwab@suse.de>

	* Makefile.in (datarootdir): Define.

2006-12-20  Eli Zaretskii  <eliz@gnu.org>

	* Makefile.in (leim-list.el): Depend on ${TIT-MISC}, not
	${NON-TIT-MISC}.

2006-12-09  Juanma Barranquero  <lekktu@gmail.com>

	* quail/latin-alt.el ("scandinavian-alt-postfix"): Fix typo.

	* quail/uni-input.el (ucs-input-help): Fix title of ucs input method.

2006-12-09  Eli Zaretskii  <eliz@gnu.org>

	* makefile.w32-in (leim-list.el): Depend on leim-ext.el as well.
	Run Emacs to append non-empty non-comment lines in leim-ext.el
	to leim-list.el.

2006-12-05  Juanma Barranquero  <lekktu@gmail.com>

	* makefile.w32-in (MISC): Add $(srcdir)/quail/sisheng.elc.

2006-11-29  Juanma Barranquero  <lekktu@gmail.com>

	* quail/greek.el ("greek-mizuochi"): Remove spurious initial newline
	in docstring.

2006-11-04  Romain Francoise  <romain@orebokech.com>

	* Makefile.in (bootstrap-clean): New target.

2006-10-12  Kenichi Handa  <handa@m17n.org>

	* Makefile.in (install): Be sure to make ${INSTALLDIR} before `cd'
	to it.

2006-10-05  Chong Yidong  <cyd@stupidchicken.com>

	* quail/latin-ltx.el: Fix typo in previous change.

2006-10-05  Stefan Monnier  <monnier@iro.umontreal.ca>

	* quail/latin-ltx.el: Remove rules that start with { since they are
	redundant and hence impact the { key for no good reason.

2006-10-02  Kenichi Handa  <handa@m17n.org>

	* Makefile.in (install): Fix previous change.

2006-09-28  Kenichi Handa  <handa@m17n.org>

	* Makefile.in (install): Be sure to make ${INSTALLDIR}.

2006-09-15  Jay Belanger  <belanger@truman.edu>

	* COPYING: Replace "Library Public License" by "Lesser Public
	License" throughout.

2006-09-06  Michaël Cadilhac  <michael.cadilhac@lrde.org>

	* quail/uni-input.el (ucs-input-method): Don't make the action of
	a key not in [0-9a-zA-Z] when it was expected to be.  Let the Emacs
	mechanism do it.

2006-07-12  David Kastrup  <dak@gnu.org>

	* quail/greek.el: Change iota subscriptum transliteration in
	Ibycus4 encoding's capitals from "i" to "|".

2006-03-03  Claudio Fontana  <claudio@gnu.org>

	* Makefile.in (install): Add DESTDIR variable to support staged
	installations.

2005-12-17  Eli Zaretskii  <eliz@gnu.org>

	* makefile.w32-in ($(TIT), leim-list.el): Warn that parts of
	commands enclosed in $(ARGQUOTE)s should not be split between two
	lines, as that will break with GNU Make >3.80, when sh.exe is used
	and arg quoting is with '..'.

2005-11-03  Andreas Schwab  <schwab@suse.de>

	* Makefile.in (GZIP_PROG): Renamed from GZIP.
	(install): Adjust.

2005-11-01  Romain Francoise  <romain@orebokech.com>

	* Makefile.in (install): Compress source files.

2005-10-28  Juri Linkov  <juri@jurta.org>

	* quail/symbol-ksc.el: Add missing characters from 1st pos of
	every table of [korean-ksc5601], and swap incorrectly ordered
	characters at pos 91 and 90.

2005-10-26  Torsten Bronger  <bronger@physik.rwth-aachen.de>  (tiny change)

	* quail/latin-ltx.el ("TeX"): Change "\," mapping to U+202F (not
	U+2006).  Add more mappings from TeX's textcomp package.

2005-10-25  Juri Linkov  <juri@jurta.org>

	* quail/cyrillic.el ("cyrillic-translit"): Set 4th arg `guidance'
	to t for this multi-key input method.

2005-10-24  Kenichi Handa  <handa@m17n.org>

	* quail/uni-input.el (ucs-input-activate): Don't add
	quail-kill-guidance-buf to kill-buffer-hook.

2005-07-08  Kenichi Handa  <handa@m17n.org>

	* quail/japanese.el (quail-japanese-kanji-kkc): Fix order of
	insertion and deletion.

2005-07-04  Lute Kamstra  <lute@gnu.org>

	Update FSF's address in GPL notices.

2005-06-28  Kenichi Handa  <handa@m17n.org>

	* leim-ext.el: Add rules for inserting full-width space for
	quail/Punct and quail/Punct-b5.

2005-06-04  Eli Zaretskii  <eliz@gnu.org>

	* makefile.w32-in (distclean): Fix a typo (colon was after "clean").
	(extraclean): New target, emulates Makefile.in.

2005-04-06  Kenichi Handa  <handa@m17n.org>

	* quail/sgml-input.el ("sgml"): Enable quail-completion by typing TAB.

2005-03-26  Kenichi Handa  <handa@m17n.org>

	* quail/latin-ltx.el ("TeX"): Enable quail-completion by typing TAB.

2005-03-18  Kenichi Handa  <handa@m17n.org>

	* quail/thai.el (quail-thai-update-translation): Delete it.
	(thai-generate-quail-map): Generate a simpler map.
	("thai-kesmanee"): Don't use quail-thai-update-translation.
	(thai-generate-quail-map): Likewise.

2005-03-15  Kenichi Handa  <handa@m17n.org>

	* quail/thai.el (thai-generate-quail-map): Fix the kesmanee layout.

2005-03-08  Kenichi Handa  <handa@m17n.org>

	* quail/latin-pre.el ("latin-1-prefix"): Add rule "__"->"_".
	("latin-9-prefix"): Add rules "__"->"_", "_ "->NBSP.

2004-12-04  Kenichi Handa  <handa@m17n.org>

	* quail/lao.el (lao-key-alist): Declare it by defvar.
	(lao-key-alist-vector): New variable.
	(lao-consonant-key-alist, lao-semivowel-key-alist)
	(lao-vowel-key-alist, lao-voweltone-key-alist)
	(lao-tone-key-alist, lao-other-key-alist): Initialize them from
	lao-key-alist-vector.

2004-09-25  Kenichi Handa  <handa@m17n.org>

	* quail/uni-input.el (ucs-input-method): Add error clause to
	condition-case.

2004-09-21  Kenichi Handa  <handa@m17n.org>

	* quail/uni-input.el: Move the call of register-input-method to
	leim-ext.el.
	(ucs-input-insert-char): New function.
	(ucs-input-method): Use ucs-input-insert-char.
	(ucs-input-activate): Call quail-hide-guidance instead of
	quail-hide-guidance-buf.

	* leim-ext.el: Add autoload for 'ucs-input-activate and
	register-input-method for "ucs".

2004-08-21  David Kastrup  <dak@gnu.org>

	* quail/greek.el ("greek-babel"): Add accent/breathing/uppercase
	combinations.

2004-08-16  Kenichi Handa  <handa@m17n.org>

	* quail/georgian.el ("georgian"): Call quail-define-package with
	the show-layout arg t.

2004-08-06  Andreas Schwab  <schwab@suse.de>

	* Makefile.in (install): Remove .arch-inventory files.

2004-07-01  David Kastrup  <dak@gnu.org>

	* quail/greek.el ("((") ("))"): Add quotation mark shorthands.

2004-06-30  Andreas Schwab  <schwab@suse.de>

	* Makefile.in (${CHINESE-TIT:.elc=.el}): Depend on changed.tit to
	serialize parallel builds.
	(${MISC:.elc=.el}): Depend on changed.misc.

2004-06-05  Kenichi Handa  <handa@m17n.org>

	* Makefile.in (leim-list.el): Depend on leim-ext.el.  Append the
	contents of leim-ext.el to leim-list.el.

	* leim-ext.el: New file.

2004-05-17  Werner Lemberg  <wl@gnu.org>

	* quail/sisheng.el: New file.

2004-05-17  Kenichi Handa  <handa@m17n.org>

	* Makefile.in (OTHERS): Add ${srcdir}/quail/sisheng.elc.

2004-05-11  Eli Zaretskii  <eliz@gnu.org>

	* Makefile.in (leim-list.el): Move commands to convert TIT and
	MISC dictionaries from here...
	(changed.tit, changed.misc): ...to here.  Remove the (now
	unneeded) test of the contents of changed.* files.

2004-05-10  Andreas Schwab  <schwab@suse.de>

	* Makefile.in (all): Re-add dependency on ${WORLD} so that lisp
	files are compiled when bootstrapping.

2004-05-07  Stefan Monnier  <monnier@iro.umontreal.ca>

	* quail/latin-ltx.el ("TeX"): Fix typo.

2004-05-06  Stefan Monnier  <monnier@iro.umontreal.ca>

	* quail/latin-ltx.el: Use utf-8 coding.
	("TeX"): Add de and fr quotes.  From Karl Eichwalder <ke@suse.de>.

2004-05-04  Kenichi Handa  <handa@m17n.org>

	* Makefile.in (TIT-SOURCES): Prepend ${srcdir} to each element.
	(MISC-SOURCES): Likewise.

2004-05-01  Kenichi Handa  <handa@m17n.org>

	* Makefile.in (OTHERS): Rename from MISC.
	(MISC): Rename from MISC-DIC.
	(WORLD): Adjust for the above changes.
	(TIT-MISC, NON-TIT-MISC): New targets.
	(all): Don't depend on ${WORLD}.
	(.NOTPARALLEL, .NO_PARALLEL, ${TIT}, ${MSIC-IDC}): Remove these targets.
	(TIT-SOURCES, MISC-SOURCES): New macros.
	(changed.tit, changed.misc): New targets.
	(leim-list.el): Depend on ${NON-TIT-MISC}, changed.tit, and
	changed.misc.  Generate quail files from TIT and MISC files if
	necessary.
	(clean mostlyclean): Delete ${TIT-MISC} instead of ${TIT} and
	${MISC-DIC}.

2004-05-03  Jason Rumney  <jasonr@gnu.org>

	* makefile.nt: Remove.

2004-04-23  Juanma Barranquero  <lektu@terra.es>

	* makefile.w32-in: Add "-*- makefile -*-" mode tag.

2004-04-09  Andrew Innes  <andrewi@gnu.org>

	* makefile.w32-in (distclean clean): Remove nmake specific
	stamp-subdir test.

2004-02-28  Kenichi Handa  <handa@m17n.org>

	* Makefile.in (all): Depend on ${WORLD} instead of ${TIT} and
	${MISC-DIC}.
	(clean, mostlyclean): Don't delete *.elc distributed with tarball.
	(maintainer-clean): Delete files that are not in CVS repository.

	* makefile.nt (all): Depend on $(WORLD) instead of $(TIT) and
	$(MISC-DIC).
	(clean, mostlyclean): Don't delete *.elc distributed with tarball.
	(maintainer-clean): Delete files that are not in CVS repository.

	* makefile.w32-in (all): Depend on $(WORLD) instead of $(TIT) and
	$(MISC-DIC).
	(clean, mostlyclean): Don't delete *.elc distributed with tarball.
	(maintainer-clean): Delete files that are not in CVS repository.

2004-02-16  Jérôme Marant  <jmarant@nerim.net>  (tiny change)

	* Makefile.in (distclean maintainer-clean): Depend on clean.

2004-01-27  Ognyan Kulev  <ogi@fmi.uni-sofia.bg>  (tiny change)

	* quail/cyrillic.el ("bulgarian-bds"): Docstring fixed.

2004-01-22  Ognyan Kulev  <ogi@fmi.uni-sofia.bg>  (tiny change)

	* quail/cyrillic.el ("bulgarian-phonetic"): Docstring fixed.
	Duplicate entry removed.
	("bulgarian-bds"): Docstring fixed.

2003-10-06  Dave Love  <fx@gnu.org>

	* quail/latin-ltx.el: Several additions.

2003-08-25  Jesper Harder  <harder@ifa.au.dk>  (tiny change)

	* quail/latin-pre.el ("german-prefix"): Fix typo in the docstring.

2003-08-20  Dave Love  <fx@gnu.org>

	* quail/latin-ltx.el: Add \rhd.

2003-08-19  Markus Rost  <rost@math.ohio-state.edu>

	* quail/latin-pre.el ("french-prefix"): Fix spacing in docstring.

2003-07-21  KAWABATA, Taichi  <kawabata@m17n.org>

	* quail/indian.el (quail-indian-update-translation): Adjust the
	behavior according to the change of quail-translate-key.

2003-05-22  Kenichi Handa  <handa@m17n.org>

	* quail/pypunct-b5.el ("chinese-py-punct-b5"): Change the title
	Chinese characters from GB to Big5.

2003-05-01  Wlodzimierz Bzyl  <matwb@julia.univ.gda.pl>  (tiny change)

	* quail/latin-pre.el ("polish-slash"): Add the rule "//"->?/.

2003-04-05  Andreas Schwab  <schwab@suse.de>

	* Makefile.in (install): Remove CVS related and backup files from
	installation directory.

2003-02-27  David Kastrup  <dak@gnu.org>

	* quail/greek.el (greek-babel): Add koronis transliteration.

2003-02-23  David Kastrup  <dak@gnu.org>

	* quail/greek.el (greek-babel): Fix <' accent.

2003-02-17  Dave Love  <fx@gnu.org>

	* quail/cyrillic.el (ukrainian-computer): Fix duplicate `\'.

2003-02-14  Juanma Barranquero  <lektu@terra.es>

	* quail/uni-input.el (utf-8-ccl-encode): Fix use of character constants.

2003-02-11  KAWABATA, Taichi  <kawabata@m17n.org>

	* quail/indian.el (punjabi-itrans, gujarati-itrans, oriya-itrans)
	(bengali-itrans, assamese-itrans, telugu-itrans, kannada-itrans)
	(malayalam-itrans, tamil-itrans): New ITRANS based input methods.
	(punjabi-inscript, gujarati-inscript, oriya-inscript)
	(bengali-inscript, assamese-inscript, telugu-inscript)
	(kannada-inscript, malayalam-inscript, tamil-inscript):
	New INSCRIPT based input methods.

2003-02-07  Kenichi Handa  <handa@m17n.org>

	* quail/cyrillic.el: Update quail-package-alist (not
	input-method-alist) to make "cyrillic-jcuken" an alias of
	"russian-typewriter".  Add cookie for quail-update-leim-list-file.

2003-02-05  David Kastrup  <dak@gnu.org>

	* quail/greek.el: Fix iota accent typos in greek-babel encoding.

2003-01-05  Dave Love  <fx@gnu.org>

	* makefile.w32-in (SLAVIC): Add croatian.elc.

	* Makefile.in (SLAVIC): Add croatian.elc.

	* quail/croatian.el: New file.

2002-12-10  Juanma Barranquero  <lektu@terra.es>

	* makefile.w32-in (LATIN): Add welsh.elc.
	(MISC): Add georgian.elc.
	(UNICODE): Add it.
	(WORLD): Add $(UNICODE).

2002-11-14  Dave Love  <fx@gnu.org>

	* quail/slovak.el: Add coding cookie.

	* quail/latin-ltx.el: Fix coding cookie.

	* quail/hebrew.el: Add coding cookie.

	* quail/czech.el: Add coding cookie.

	* quail/welsh.el: Undo last change.

2002-09-11  Dave Love  <fx@gnu.org>

	* quail/latin-post.el ("slovenian"): New.

2002-09-05  Kenichi Handa  <handa@etl.go.jp>

	* quail/thai.el (thai-kesmanee): Fix the mapping of `"' and `}'.

2002-07-24  Dave Love  <fx@gnu.org>

	* quail/latin-alt.el ("latin-alt-postfix"): New.

	* quail/latin-post.el ("latin-postfix"): New.

	* quail/latin-pre.el ("latin-1-prefix"): Add nbsp.
	("latin-3-prefix"): Doc fix.
	("latin-prefix"): New.

2002-07-12  Dave Love  <fx@gnu.org>

	* quail/cyrillic.el: Doc fixes.
	("cyrillic-beylorussian"): Commented-out.
	("cyrillic-translit-bulgarian"): Delete.
	("cyrillic-ukrainian"): Fix `q', `Q', `W', `w' bindings.
	("ukrainian-computer", "belarusian", "bulgarian-bds")
	("russian-computer"): New.
	("bulgarian-phonetic"): Rename from bulgarian-pho.  Add §, №, Ю.
	("russian-typewriter"): Rename from cyrillic-jcuken.

2002-06-20  Dave Love  <fx@gnu.org>

	* quail/latin-pre.el ("latin-3-prefix"): Remove bogus Latin-3
	characters and ~o -> ġ, ~O -> Ġ.

2002-05-17  Eli Zaretskii  <eliz@is.elta.co.il>

	* Makefile.in (install): Use "tar -chf", to follow symlinks.

2002-05-04  Triet Hoai Lai  <thlai@ee.usyd.edu.au>

	* quail/vntelex.el: Add even more rules.

2002-04-30  Triet Hoai Lai  <thlai@ee.usyd.edu.au>

	* quail/vntelex.el: Add new rules to escape from composition.

2002-04-29  Triet Hoai Lai  <thlai@ee.usyd.edu.au>

	* quail/vntelex.el: Use proper charset.

2002-04-22  Koaunghi Un  <koaunghi@ling.cnu.ac.kr>

	* quail/hanja.el ("Od"): Remove rule.

2002-04-19  Eli Zaretskii  <eliz@is.elta.co.il>

	* quail/indian.el: Replace commented-out lines with a condition
	that is always false.

2002-04-06  Jaeyoun Chung  <jay@kldp.org>

	* quail/hanja3.el ("kf"): Add a few composing rules
	from "Taik-kyun Lim" <mongmong@milab.yonsei.ac.kr>

	* quail/hangul3.el: Buggy alternative second character
	sequence fixed ('/' for 'v' pair).
	added a few more third character composing rule.

2002-03-03  Werner Lemberg  <wl@gnu.org>

	* quail/vntelex.el: New file.
	* Makefile.in (VIETNAMESE):
	* makefile.nt (VIETNAMESE):
	* makefile.w32-in (VIETNAMESE): Add it.

2002-02-10  Andrew Innes  <andrewi@gnu.org>

	* makefile.w32-in ($(TIT)): Don't depend on $(SUBDIRS).
	($(MISC_DIC)): Ditto.

2002-02-06  Richard M. Stallman  <rms@gnu.org>

	* quail/latin-pre.el (french-prefix): ", " => "," and "~ " => "~".
	Don't define "~," at all.

2002-01-29  Pavel Janík  <Pavel@Janik.cz>

	* quail/latin-pre.el (latin-2-prefix): Add Ě and ě.
	From "Dr. Eduard Werner" <edi.werner@gmx.de>.

2002-01-10  Eli Zaretskii  <eliz@is.elta.co.il>

	* quail/greek.el: Changed the behavior of the "greek" input
	method, to consider the "accent" and "diaeresis" as prefix keys.
	A new method (named "greek-postfix") was added which implements
	the old behavior.  Also changed the mapping of the "Q/q" key to
	produce the ":/;" characters, as is customary in greek keyboards.
	From Nick Patavalis <npat@inaccessnetworks.com>.

2002-01-07  Jaeyoun Chung  <jay@kldp.org>

	* quail/hangul.el: Remove key sequence mapping for O[rsfaqtTd].
	Not used for Korean Hangul Type 2 (request from emacs-kr mailing list).

2002-01-03  Eli Zaretskii  <eliz@is.elta.co.il>

	* quail/cyrillic.el ("bulgarian-pho"): Fix a typo in a doc string.

2002-01-01  Dave Love  <fx@gnu.org>

	* quail/indian.el (quail-define-indian-trans-package): Unquote lambda.
	(quail-define-inscript-package): Avoid mapcar*.

2001-12-20  Dave Love  <fx@gnu.org>

	* quail/latin-ltx.el: Fix un-doubled backslashes.

2001-12-15  Dave Love  <fx@gnu.org>

	* quail/latin-pre.el ("french-prefix", "german-prefix")
	("spanish-prefix"): Fix language assignment.

	* quail/latin-post.el ("french-postfix", "german-postfix")
	("spanish-postfix", "turkish-latin-3-postfix", "turkish-postfix")
	("french-keyboard", "french-azerty", "german")
	("spanish-keyboard"): Fix language assignment.

	* quail/indian.el: Don't require cl.
	(quail-indian-flatten-list): Rename from flatten-list.

	* quail/cyrillic.el ("cyrillic-beylorussian")
	("cyrillic-ukrainian", "cyrillic-translit-bulgarian")
	("belarusian", "bulgarian-pho"): Fix language assignment.

	* quail/latin-alt.el ("french-alt-postfix", "german-alt-postfix")
	("spanish-alt-postfix", "turkish-latin-3-alt-postfix")
	("turkish-alt-postfix"): Fix language assignment.
	("dutch"): Assign to Dutch.  Use chars, not strings.
	("lithuanian-numeric", "lithuanian-keyboard", "latvian-keyboard"): New.

2001-12-08  Pavel Janík  <Pavel@Janik.cz>

	* COPYING: New file.

2001-12-03  Jaeyoun Chung  <jay@kldp.org>

	* quail/hangul3.el: Add a few convenient composing sequences for
	Korean keyboard type 3 users.

2001-11-29  Dave Love  <fx@gnu.org>

	* quail/latin-ltx.el: Extra translations.  Fix some
	latin-iso8859-4 characters.  Use Hebrew letters, not compatibility
	symbols.

2001-11-28  Juanma Barranquero  <lektu@terra.es>

	* makefile.w32-in (INDIAN): Adjust for the file name change;
	quail/devanagari.elc -> quail/indian.elc.

	* makefile.nt (INDIAN): Likewise.

2001-11-21  KAWABATA, Taichi  <batta@beige.ocn.ne.jp>

	* quail/devanagari.el: Renamed to indian.el.

	* quail/indian.el: Renamed from devanagari.el, and completely
	re-written.  The input method devanagari-hindi-transliteration is
	merged with devanagari-itrans, devanagari-keyboard-a is renamed to
	devanagari-inscript, devanagari-transliteration is renamed to
	devanagari-kyoto-harvard.

	* Makefile.in: Adjusted for the file name change;
	quail/devanagari.elc -> quail/indian.elc.

2001-11-06  Eli Zaretskii  <eliz@is.elta.co.il>

	* quail/welsh.el: Avoid an error message due to a commented-out
	input method.

2001-11-05  Richard M. Stallman  <rms@gnu.org>

	* quail/rfc1345.el: Get rid of the explicit ^Z character.

2001-11-05  Eli Zaretskii  <eliz@is.elta.co.il>

	* quail/latin-ltx.el: Remove the call to IT-setup-unicode-display.

2001-11-04  Dave Love  <fx@gnu.org>

	* Makefile.in (LATIN): Add welsh.
	(UNICODE): New.
	(MISC): Add georgian.
	(WORLD): Add UNICODE.

	* quail/welsh.el, quail/georgian.el, quail/rfc1345.el:
	* quail/uni-input.el, quail/sgml-input.el: New file.

	* quail/cyrillic.el ("bulgarian-pho", "belarusian"): New methods.

	* quail/latin-alt.el ("dutch"): New method.

2001-10-27  Francesco Potortì  <pot@gnu.org>

	* quail/latin-post.el ("italian-postfix"): Undo previous change.

	* quail/latin-alt.el ("italian-alt-postfix"): Undo previous change.

2001-10-25  Francesco Potortì  <pot@gnu.org>

	* quail/latin-post.el ("italian-postfix"): Euro symbol.

	* quail/latin-alt.el ("italian-alt-postfix"): Euro symbol.

2001-10-20  Gerd Moellmann  <gerd@gnu.org>

	* (Version 21.1 released.)

2001-10-19  Eli Zaretskii  <eliz@is.elta.co.il>

	* CXTERM-DIC/Punct-b5.tit: Add big5 Chinese double spaced alphabet
	mappings, so that one could type them without leaving the Hanyu
	Pinyin input method.  Suggested by Kenichi Handa
	<handa@etl.go.jp>.

2001-10-13  Eli Zaretskii  <eliz@is.elta.co.il>

	* quail/greek.el ("greek-babel"): New input method.  From David
	Kastrup <David.Kastrup@neuroinformatik.ruhr-uni-bochum.de>.

2001-10-05  Gerd Moellmann  <gerd@gnu.org>

	* Branch for 21.1.

2001-09-05  Eli Zaretskii  <eliz@is.elta.co.il>

	* quail/greek.el ("greek-mizuochi"): Doc fix.  From David Kastrup
	<David.Kastrup@neuroinformatik.ruhr-uni-bochum.de>.

2001-08-06  Gerd Moellmann  <gerd@gnu.org>

	* quail/py-punct.el ("chinese-py-punct"): Copy the QUAIL-MAP of
	"chinese-py".
	("chinese-tonepy-punct"): Copy the QUAIL-MAP of "chinese-tonepy".

2001-07-16  Pavel Janík  <Pavel@Janik.cz>

	* ja-dic/ja-dic.el, quail/cyril-jis.el, quail/cyrillic.el
	* quail/czech.el, quail/devanagari.el, quail/ethiopic.el
	* quail/greek.el, quail/hangul.el, quail/hangul3.el
	* quail/hanja-jis.el, quail/hanja.el, quail/hanja3.el
	* quail/hebrew.el, quail/ipa.el, quail/japanese.el, quail/lao.el
	* quail/latin-alt.el, quail/latin-ltx.el, quail/latin-post.el
	* quail/latin-pre.el, quail/lrt.el, quail/py-punct.el
	* quail/pypunct-b5.el, quail/slovak.el, quail/symbol-ksc.el
	* quail/thai.el, quail/tibetan.el, quail/viqr.el: Some fixes to
	follow coding conventions.

2001-06-04  Andrew Choi  <akochoi@i-cable.com>

	* quail/.cvsignore: Change CTLauB.el to CTLau-b5.el.

2001-06-01  Andrew Innes  <andrewi@gnu.org>

	* makefile.nt (TIT_GB): Remove quail/PY.elc and quail/ZIRANMA.elc.
	(NON_TIT_BIG5): Remove $(srcdir)/quail/tsang-b5.elc and
	$(srcdir)/quail/pypunct-b5.elc.
	(NON_TIT_CNS): Remove.
	(CHINESE_NON_TIT): Remove $(NON_TIT_CNS).
	(CHINESE_CNS): Remove.
	(KOREAN): Add $(srcdir)/quail/hanja3.elc.
	(LATIN): Add $(srcdir)/quail/latin-alt.elc and
	$(srcdir)/quail/latin-ltx.elc.
	(MISC_DIC): Copy from Makefile.in.
	(CHINESE): Remove $(CHINESE_CNS).
	(all): Add $(MISC_DIC) as target.
	(.NOTPARALLEL): New target.
	(.NO_PARALLEL): New target.
	($(MISC_DIC)): New target.
	(clean mostlyclean): Clean more stuff.
	(TIT_EL): New macro.
	(MISC_DIC_EL): New macro.

	* makefile.w32-in (TIT-GB): Remove CTLau.elc from it.
	(TIT-BIG5): Remove CTLauB.elc from it.
	(MISC-DIC): Add CTLau.elc and CTLau-b5.elc to it.
	(clean mostlyclean): Remove obsolete reference.

2001-06-01  Eli Zaretskii  <eliz@is.elta.co.il>

	* quail/latin-ltx.el [ms-dos]: Call IT-setup-unicode-display.

2001-05-24  Andrew Choi  <akochoi@i-cable.com>

	* Makefile.in (MISC-DIC): Change CTLauB.elc to CTLau-b5.elc.

	* CXTERM-DIC/CTLau.tit, CXTERM-DIC/CTLauB.tit: Delete files.

	* MISC-DIC/CTLau.html, MISC-DIC/CTLau-b5.html: Add files.

	* Makefile.in (TIT-GB): Remove CTLau.elc from it.
	(TIT-BIG5): Remove CTLauB.elc from it.
	(MISC-DIC): Add CTLau.elc and CTLauB.elc to it.

2001-05-17  Dave Love  <fx@gnu.org>

	* quail/latin-ltx.el ("TeX"): Rename from "latin-latex2e".
	Language family and indicator changed.  Many new translations.

2001-05-17  Gerd Moellmann  <gerd@gnu.org>

	* quail/slovak.el, quail/czech.el: Set guidance to t for czech and
	slovak input methods.  New maintainer.  From Pavel Janík
	<Pavel@Janik.cz>.

2001-04-23  Gerd Moellmann  <gerd@gnu.org>

	* quail/latin-ltx.el: Add more translations.  From
	jsbien@mimuw.edu.pl (Janusz S. Bień).

2001-04-19  Eli Zaretskii  <eliz@is.elta.co.il>

	* quail/hangul.el <korean-hangul>: Doc fix.

2001-04-18  Andrew Innes  <andrewi@gnu.org>

	* makefile.w32-in (EMACSLOADPATH): Define.
	($(TIT)):
	($(MISC_DIC)):
	(.el.elc):
	(leim-list.el): Remove stuff to set EMACSLOADPATH.

2001-04-05  Gerd Moellmann  <gerd@gnu.org>

	* Makefile.in (install): Remove .cvsignore files.

	* quail/japanese.el ("japanese-hankaku-kana"): Don't use
	the same translations as for `japanese'.

2001-04-03  Andrew Innes  <andrewi@gnu.org>

	* makefile.w32-in (TIT_GB): Delete quail/PY.elc and
	quail/ZIRANMA.elc.
	(NON_TIT_BIG5): Delete $(srcdir)/quail/quick-b5.elc and
	$(srcdir)/quail/tsang-b5.elc.
	(NON_TIT_CNS): Delete.
	(CHINESE_NON_TIT): Delete $(NON-TIT-CNS).
	(CHINESE_CNS): Delete.
	(KOREAN): Add ${srcdir}/quail/hanja3.elc.  From Kenichi Handa
	<handa@etl.go.jp>.
	(MISC_DIC): New variable.
	(CHINESE): Delete $(CHINESE_CNS).
	(WORLD): Add $(MISC_DIC).
	(all): Depends on $(MISC_DIC).
	(.NOTPARALLEL, .NO_PARALLEL): New special targets.
	($(MISC_DIC)): New target.
	(clean mostlyclean): Delete also $(NONTIT), $(WORLD), $(MISC_DIC)
	and $(MISC_DIC:.elc=.el).

2001-04-02  Eli Zaretskii  <eliz@is.elta.co.il>

	* Makefile.in (KOREAN): Add ${srcdir}/quail/hanja3.elc.  From
	Kenichi Handa <handa@etl.go.jp>.

	* Makefile.in (.NOTPARALLEL, .NO_PARALLEL): Add ${MISC-DIC}.

2001-03-31  Kenichi Handa  <handa@etl.go.jp>

	* Makefile.in (TIT-GB): Delete quail/PY.elc and quail/ZIRANMA.elc.
	(NON-TIT-BIG5): Delete ${srcdir}/quail/quick-b5.elc
	${srcdir}/quail/tsang-b5.elc.
	(CHINESE-NON-TIT): Delete ${NON-TIT-CNS}.
	(CHINESE-CNS): Delete it.
	(MISC-DIC): New variable.
	(CHINESE): Delete ${CHINESE-CNS}.
	(WORLD): Add ${MISC-DIC}.
	(all): Depends on ${MISC-DIC}.
	(${MISC-DIC}): New target.
	(clean mostlyclean): Delete also ${MISC-DIC} ${MISC-DIC:.elc=.el}.

	* MISC-DIC/cangjie-table.b5, MISC-DIC/cangjie-table.cns,
	MISC-DIC/pinyin.map, MISC-DIC/ziranma.cin: New files.

	* CXTERM-DIC/PY.tit, CXTERM-DIC/ZIRANMA.tit: Delete them.

	* quail/tsang-b5.el, quail/tsang-cns.el, quail/quick-b5.el,
	* quail/quick-cns.el: Delete them.

2001-03-30  Eli Zaretskii  <eliz@is.elta.co.il>

	* Makefile.in (${TIT}): Fix whitespace.

2001-03-29  Eli Zaretskii  <a34785@is.elta.co.il>

	* Makefile.in (.NOTPARALLEL, .NO_PARALLEL): New special targets.
	(${TIT}): If the target file already exist, don't remake it.

2001-03-21  Kenichi Handa  <handa@etl.go.jp>

	* quail/slovak.el ("slovak"): Translate "=q" to "`".

2001-03-16  Pavel Janík  <Pavel@Janik.cz>

	* quail/slovak.el ("slovak"): Delete translations of "q", "Q",
	"=q", "+q", "=Q", and "+Q".
	("slovak-prog-1"): Give t to the arg SHOW-LAYOUT.
	("slovak-prog-2"): Likewise.
	("slovak-prog-3"): Likewise.

2001-03-16  Eli Zaretskii  <eliz@is.elta.co.il>

	* quail/latin-post.el ("finnish-keyboard"): Fix a typo.

2001-03-16  Kenichi Handa  <handa@etl.go.jp>

	* quail/japanese.el (quail-japanese-transliteration-rules): New
	variable.  Use it to define these input methods: "japanese",
	"japanese-hiragana", "japanese-katakana".
	(quail-japanese-kana-state): Delete this variable.
	(quail-japanese-toggle-kana): Don't use quail-japanese-kana-state,
	instead check if there's any Hiraganas in the conversion region.

2001-03-14  Kenichi Handa  <handa@mule.m17n.org>

	* quail/slovak.el ("slovak"): Give t to the arg SHOW-LAYOUT.

2001-03-06  Kenichi Handa  <handa@etl.go.jp>

	* CXTERM-DIC/4Corner.tit: Add copyright notice.

2001-03-05  Kenichi Handa  <handa@etl.go.jp>

	* quail/ethiopic.el ("ethiopic"): Docstring adjusted for the
	change of the special key bindings.

2001-02-22  Kenichi Handa  <handa@etl.go.jp>

	* CXTERM-DIC/ARRAY30.tit: Add copyright notice.

	* CXTERM-DIC/ETZY.tit: Likewise.

	* CXTERM-DIC/ZOZY.tit: Likewise.

2001-02-05  Andrew Innes  <andrewi@gnu.org>

	* makefile.w32-in (BUILT_EMACS): Use $(THISDIR) to make emacs.exe
	path absolute.

2001-02-03  Andrew Innes  <andrewi@gnu.org>

	* makefile.w32-in (LATIN): Fix last change to use () not {}.

2001-02-02  Kenichi Handa  <handa@etl.go.jp>

	* Makefile.in (LATIN): Include ${srcdir}/quail/latin-alt.elc.

	* makefile.w32-in (LATIN): Likewise.

	* quail/latin-ltx.el: New file -- LaTeX-like Latin input method.

2001-02-01  Andrew Innes  <andrewi@gnu.org>

	* makefile.w32-in (LATIN): Include $(srcdir)/quail/latin-alt.elc.

2001-02-01  Kenichi Handa  <handa@etl.go.jp>

	* quail/greek.el ("greek-mizuochi"): New input method for
	classical Greek.

2001-01-28  Gerd Moellmann  <gerd@gnu.org>

	* Makefile.in (extraclean): Added target so make doesn't die if
	one runs "make extraclean" at the top level.

2001-01-06  Andrew Innes  <andrewi@gnu.org>

	* makefile.nt ($(TIT)): Map .elc to .el.
	(buildlisppath): Make path relative to $(MAKEDIR).

2001-01-01  Andreas Schwab  <schwab@suse.de>

	* quail/latin-alt.el: Doc fixes.

2000-12-18  Dave Love  <fx@gnu.org>

	* quail/latin-pre.el <latin-9-prefix>: Delete duplicate š entry.
	Change œ, Œ, ¶.

2000-12-16  Kenichi Handa  <handa@etl.go.jp>

	* ja-dic/ja-dic.el: Re-generated by the new ja-dic-cnv.el.

2000-12-06  Andrew Innes  <andrewi@gnu.org>

	* makefile.w32-in (buildlisppath): Set to an absolute directory,
	relative to $(CURDIR).
	(INSTALLDIR): Use forward slash.

2000-11-24  Andrew Innes  <andrewi@gnu.org>

	* makefile.w32-in (.SUFFIXES): New target, include .elc .el.

	* makefile.nt (.SUFFIXES): New target, include .elc .el.

2000-11-21  Kenichi Handa  <handa@etl.go.jp>

	* Makefile.in (.SUFFIXES): New target, include .elc .el.

2000-11-17  Kenichi Handa  <handa@etl.go.jp>

	* quail/japanese.el (quail-japanese-kanji-kkc): Use marker to
	remember the conversion start.

2000-10-21  Andrew Innes  <andrewi@gnu.org>

	* makefile.nt ($(TIT)): Add $(SUBDIRS) as dependents, instead
	of conditional invocation of make.
	(TIT-GB, TIT-BIG5, NON-TIT-GB, NON-TIT-BIG5)
	(NON-TIT-CNS, JAPANESE, KOREAN, THAI, VIETNAMESE, LAO, INDIAN)
	(TIBETAN, LATIN, SLAVIC, GREEK, RUSSIAN, MISC): Rename all .el
	files to .elc.
	($(TIT)): Adjusted for the above change.
	(clean mostlyclean): Likewise.
	(.el.elc): New target.

	* makefile.w32-in ($(TIT)): Add $(SUBDIRS) as dependents, instead
	of conditional invocation of make.
	(TIT-GB, TIT-BIG5, NON-TIT-GB, NON-TIT-BIG5)
	(NON-TIT-CNS, JAPANESE, KOREAN, THAI, VIETNAMESE, LAO, INDIAN)
	(TIBETAN, LATIN, SLAVIC, GREEK, RUSSIAN, MISC): Rename all .el
	files to .elc.
	($(TIT)): Adjusted for the above change.
	(clean mostlyclean): Likewise.
	(.el.elc): New target.

2000-10-07  Eli Zaretskii  <eliz@is.elta.co.il>

	* Makefile.in (${TIT}, clean): Don't use shell `command`
	expansion, use ${TIT:.elc=.el} instead.

2000-09-26  Gerd Moellmann  <gerd@gnu.org>

	* Makefile.in: Make this the leim Makefile.in.
	(clean): Also remove $NON-TIT and $WORLD.
	(RUN-EMACS): Set EMACSLOADPATH.

2000-09-21  Kenichi Handa  <handa@etl.go.jp>

	* Makefile.in: Revert to no-leim Makefile.

	* quail/.cvsignore: Include *.elc.

	* ja-dic/.cvsignore: New file.

2000-09-16  Andrew Innes  <andrewi@gnu.org>

	* makefile.nt ($(TIT)): Set EMACSLOADPATH when running emacs.
	(leim-list.el): Ditto.

	* makefile.w32-in ($(TIT)): Set EMACSLOADPATH when running emacs.
	(leim-list.el): Ditto.

2000-09-15  Andrew Innes  <andrewi@gnu.org>

	* makefile.w32-in (clean mostlyclean): Ignore errors when removing
	files.

2000-09-14  Andrew Innes  <andrewi@gnu.org>

	* makefile.w32-in (clean mostlyclean): Ignore errors when deleting
	leim-list.el.
	(distclean maintainer-clean): Ditto for stamp-subdir.

	* makefile.nt: Rename skkdic to ja-dic.

2000-09-07  Kenichi Handa  <handa@etl.go.jp>

	* quail/thai.el ("thai-kesmanee", "thai-pattachote"): Use keyboard
	translation.

	* quail/pypunct-b5.el ("chinese-py-punct-b5"): Docstring modified.

	* quail/py-punct.el ("chinese-py-punct"): Docstring modified.
	("chinese-tonepy-punct"): New input method.

	* quail/latin-pre.el ("polish-slash"): Don't use keyboard
	translation.

	* quail/japanese.el ("japanese"): Delete the key sequence for
	Roman transliteration from the docstring because it's now shown
	automatically.
	("japanese-ascii", "japanese-zenkaku")
	("japanese-hankaku-kana", "japanese-hiragana")
	("japanese-katakana"): Docstring modified.

	* quail/czech.el ("czech-qwerty"): Changed to show keyboard layout
	on describe-input-method.
	("czech-prog-1", "czech-prog-2", "czech-prog-3"): Likewise.

2000-09-03  Andrew Innes  <andrewi@gnu.org>

	* makefile.w32-in: New file.
	(install) Fix copying of directories.

2000-08-31  Kenichi Handa  <handa@etl.go.jp>

	* quail/thai.el (thai-generate-quail-map): If the length of
	translation is more than one, compose it.

2000-08-29  Dave Love  <fx@gnu.org>

	* quail/latin-pre.el ("latin-9-prefix"): Change entries for œ and Œ.

	* Makefile.in: ja-dic <- skk in several places.

2000-08-25  Kenichi Handa  <handa@etl.go.jp>

	* ja-dic: Directory name changed from skkdic.

	* ja-dic/ja-dic.el[c]: Re-generated by the new ja-dic-cnv.el.

	* README: Rename skkdic to ja-dic throughout the file.

2000-08-24  Dave Love  <fx@gnu.org>

	* quail/latin-pre.el ("latin-8-prefix", "latin-9-prefix"): New.
	("latin-1-prefix"): Add missing symbols.

2000-08-23  Dave Love  <fx@gnu.org>

	* quail/latin-pre.el ("latin-1-prefix"): Change ~s to give § and
	add ~p for ¶.

2000-07-18  Kenichi Handa  <handa@etl.go.jp>

	* quail/japanese.el ("japanese"): Fix docstring.

2000-07-17  Kenichi Handa  <handa@etl.go.jp>

	* quail/japanese.el ("japanese"): Docstring modified.

2000-06-12  Kenichi Handa  <handa@etl.go.jp>

	* quail/tibetan.el (tibetan-wylie-quote-alist): This variable deleted.
	("tibetan-wylie"): State transition table modified.

2000-06-01  Kenichi Handa  <handa@etl.go.jp>

	* quail/tibetan.el: Change all tibetan-1-column characters to
	tibetan.  Quail map for "tibetan-wylie" fixed.

2000-03-31  Wlodzimierz Bzyl  <matwb@monika.univ.gda.pl>

	* quail/latin-pre.el ("polish-slash"): New input method.

2000-03-02  Kenichi Handa  <handa@etl.go.jp>

	* quail/latin-pre.el ("latin-1-prefix"): Add rules for symbols.

2000-02-01  Gerd Moellmann  <gerd@gnu.org>

	* Makefile.in: Make this the no-leim Makefile.  Move the
	leim Makefile.in to ../leim-Makefile.in as it originally was.

	* Makefile.noleim: Removed.

2000-01-28  Kenichi Handa  <handa@etl.go.jp>

	* quail/hanja.el (korean-hanja): Add an entry for "wod".

2000-01-04  Kenichi Handa  <handa@etl.go.jp>

	* quail/japanese.el ("japanese"): Docstring augmented.

1999-12-15  Kenichi Handa  <handa@etl.go.jp>

	* quail/lao.el: Rewritten for new composition.

	* quail/lrt.el: Rewritten for new composition.

	* quail/thai.el: Rewritten for new composition.

	* quail/tibetan.el: Rewritten for new composition.

1999-12-13  Kenichi Handa  <handa@etl.go.jp>

	* quail/latin-pre.el ("esperanto-prefix"): Make it produce Latin-3
	characters, not Latin-1.

1999-11-22  Andrew Innes  <andrewi@gnu.org>

	* makefile.nt: No need to generate subdirs.el.

1999-11-21  Andrew Innes  <andrewi@gnu.org>

	* makefile.nt: New file.

1999-10-26  Gerd Moellmann  <gerd@gnu.org>

	* Makefile.noleim: New.

1999-09-19  Ken'ichi Handa  <handa@gnu.org>

	* quail/latin-alt.el ("turkish-latin-3-alt-postfix"): Renamed from
	turkish-postfix.
	("turkish-postfix"): New Turkish input method which inserts
	Latin-5 characters.

	* quail/latin-alt.el ("turkish-latin-3-alt-postfix"): Renamed from
	turkish-alt-postfix.
	("turkish-alt-postfix"): New Turkish input method which inserts
	Latin-5 characters.

1999-07-12  Richard Stallman  <rms@gnu.org>

	* Version 20.4 released.

1998-07-12  Oleg S. Tihonov  <ost@benetnash.ffke-campus.mipt.ru>

	* quail/cyrillic.el (cyrillic-jcuken): Use X11 keyboard layout.

1999-06-14  Ken'ichi Handa  <handa@gnu.org>

	* quail/ethiopic.el ("ethiopic"): Add translation rules.

1999-06-01  Jae-youn Chung  <jay@compiler.kaist.ac.kr>

	* quail/hanja3.el: Newly generated from hangul.el, hangul3.el, and
	hanja.el.

1999-05-25  Ken'ichi Handa  <handa@gnu.org>

	* quail/hangul3.el ("korean-hangul3"): Give MAXIMUM-SHORTEST t.

1999-05-09  Tudor Hulubei  <tudor@cs.unh.edu>

	* quail/latin-pre.el ("romanian-prefix"): New input method.
	("romanian-alt-prefix"): New input method.

1999-03-04  Kenichi Handa  <handa@etl.go.jp>

	* quail/latin-post.el ("spanish-postfix"): Add rule U" and u".

1999-01-14  Kenichi Handa  <handa@etl.go.jp>

	* quail/japanese.el (quail-japanese-kanji-kkc): If the last char
	to convert is `n', change it to Japanese Hiragana `n' before
	conversion.

1999-01-11  Kenichi Handa  <handa@etl.go.jp>

	* Makefile.in (MISC): Add ${srcdir}/quail/hebrew.el.

	* quail/hebrew.el: New file.

1998-12-15  Kenichi Handa  <handa@etl.go.jp>

	* quail/devanagari.el (quail-devanagari-compose-characters):
	Adjusted for the change of input method handling.
	(quail-devanagari-hindi-compose-characters): Likewise.

1998-10-15  Kenichi Handa  <handa@etl.go.jp>

	* Makefile.in (leim-list.el): Use `(cd foo && pwd)` instead of
	`(cd foo; pwd)`.
	(install): Likewise.

1998-10-15  Francesco Potortì  <F.Potorti@cnuce.cnr.it>

	* quail/latin-post.el: Many doc fixes.
	("latin-1-postfix"): Add sequence for the small superscript o.
	* quail/latin-pre.el: Many doc fixes.
	("latin-1-prefix"): Add sequences for the small
	superscript underlined o and a.

1998-10-13  Francesco Potortì  <F.Potorti@cnuce.cnr.it>

	* latin-alt.el ("latin-1-alt-postfix"): Add a method to enter the
	small superscript underlined o and a.
	("italian-alt-postfix"): Change it to something useful and
	different from italian-postfix.
	* latin-post.el ("latin-1-postfix"): Add a method to enter the
	small superscript underlined o and a.
	("italian-postfix"): Same as above.
	("italian-postfix"): Add methods to enter e with acute accent and
	the >> and << symbols.

1998-09-25  Kenichi Handa  <handa@etl.go.jp>

	* quail/japanese.el (quail-japanese-hankaku-update-translation):
	Adjusted for the change of input method handling.

1998-09-11  Kenichi HANDA  <handa@etl.go.jp>

	* quail/japanese.el (quail-japanese-katakana-update-translation):
	Adjusted for the change of input method handling.

1998-08-31  Kenichi Handa  <handa@etl.go.jp>

	* quail/tibetan.el (quail-tibetan-input-wylie): Adjusted for the
	change of input method handling.
	(quail-tibetan-input-tibkey): Likewise.

1998-08-19  Richard Stallman  <rms@psilocin.ai.mit.edu>

	* Version 20.3 released.

1998-08-16  Kenichi HANDA  <handa@etl.go.jp>

	* quail/czech.el ("czech"): Make this input method deterministic,
	kbd-translate, and show-layout.

1998-08-15  Kenichi HANDA  <handa@etl.go.jp>

	* quail/ethiopic.el: Fix several translation rules.

1998-08-12  Milan Zamazal  <pdm@fi.muni.cz>

	* quail/czech.el: Few key sequences added to some keyboards.

1998-08-06  Kenichi Handa  <handa@etl.go.jp>

	* quail/japanese.el (quail-japanese-use-double-n): New variable.
	(quail-japanese-update-translation): Adjusted for the change of
	quail-update-translation.  Now this function should return
	CONTROL-FLAG.
	(quail-japanese-toggle-kana): Update quail-conversion-str.
	(quail-japanese-kanji-kkc): Likewise.
	(quail-japanese-switch-package): Reset quail-current-str and
	quail-conversion-str.

1998-07-24  Kenichi Handa  <handa@etl.go.jp>

	* quail/japanese.el (quail-japanese-kanji-kkc): Set
	quail-translation to nil after calling kkc-region so that
	translation mode is restarted correctly.

1998-07-21  Kenichi Handa  <handa@etl.go.jp>

	* quail/japanese.el (quail-japanese-kanji-kkc): Handle the case
	that conversion is cancelled in kkc-region.
	(quail-japanese-switch-package): Fix previous change.

1998-07-19  Kenichi Handa  <handa@etl.go.jp>

	* quail/japanese.el (quail-japanese-update-translation): Handle
	a key which should fix the current translation and start a new
	translation correctly.
	(quail-japanese-toggle-kana): Set quail-translating to nil.  Don't
	change point.

1998-07-15  Kenichi Handa  <handa@etl.go.jp>

	* quail/japanese.el (quail-japanese-kanji-kkc): Adjusted for the
	change of quail.el.
	(quail-japanese-switch-package): Likewise.

1998-07-03  Kenichi Handa  <handa@etl.go.jp>

	* quail/symbol-ksc.el: Keys for modern Korean syllables fixed.
	Some keys for ancient Korean syllables are changed properly.

1998-06-20  Kenichi Handa  <handa@etl.go.jp>

	* quail/ethiopic.el: Don't add hook to quail-mode-hook.
	(ethio-select-a-translation): New function.

1998-06-10  Richard Stallman  <rms@psilocin.ai.mit.edu>

	* Makefile.in (RUN-EMACS): Add --multibyte.

1998-04-29  Karl Heuer  <kwzh@gnu.org>

	* Makefile.in (SLAVIC): Delete redundant backslash.

1998-04-28  Richard Stallman  <rms@psilocin.gnu.org>

	* Makefile.in (install): Make INSTALLDIR and contents world-readable.

1998-04-20  Kenichi Handa  <handa@etl.go.jp>

	* Makefile.in (SLAVIC): New macro.
	(EUROPEAN): Include ${SLAVIC}.

1998-04-14  Andreas Schwab  <schwab@mescaline.gnu.org>

	* Makefile.in: Prepend ${srcdir} to all non-TIT lisp file names.
	(leim-list.el): Depend on ${WORLD}.

	* latin-alt.el (latin-2-alt-postfix): Doc fix.

1998-04-08  Karl Heuer  <kwzh@mescaline.gnu.org>

	* czech.el, slovak.el: Correct starting commentary.

1998-04-07  Milan Zamazal  <pdm@fi.muni.cz>

	* quail/czech.el, quail/slovak.el: Correct starting commentary.

1998-04-06  Andreas Schwab  <schwab@gnu.org>

	* lrt.el (lrt-composing-pattern-double-c): Change chars-in-string
	to length.
	(lrt-generate-quail-map): Change sref to aref, and make second
	argument of substring a character index.

1998-03-26  Richard Stallman  <rms@psilocin.gnu.org>

	* Makefile.in (${TIT}): Fix shell conditional syntax.

1998-03-18  Kenichi Handa  <handa@etl.go.jp>

	* quail/latin-pre.el ("latin-1-prefix"): Fix the translation of
	"/ " to "/" (instead of " ").

1998-03-17  Richard Stallman  <rms@psilocin.gnu.org>

	* quail/czech.el, quail/slovak.el: New files.

1998-03-10  Richard Stallman  <rms@psilocin.gnu.org>

	* Makefile.in (BUILT-EMACS): Variable renamed from EMACS.
	Uses changed.

1998-03-05  Kenichi Handa  <handa@etl.go.jp>

	* Makefile.in (${TIT}): To byte-compile quail packages, use just
	built quail.

1997-12-09  Koaunghi Un  <koanughi.un@zdv.uni-tuebingen.de>

	* quail/hanja3.el: New file.

	* quail/hanja-jis.el: Title string of the input method
	"korean-hanja-jis" changed.

	* quail/symbol-ksc.el: Title string of the input method
	"korean-symbol" changed.  Require 'korea-util.
	(quail-hangul-switch-back): Deleted.

	* quail/hangul3.el: Require 'korea-util.
	(quail-hangul-switch-to-symbol-ksc): Deleted.

	* quail/hanja.el: Require 'korea-util.  Title string of the input
	method "korean-hanja" changed.
	(quail-hanja-switch-to-symbol-ksc): Deleted.

	* quail/hangul.el: Require 'korea-util.
	(quail-hangul-switch-to-symbol-ksc): Deleted.

1997-10-23  Kenichi Handa  <handa@etl.go.jp>

	* quail/ethiopic.el: The title string of input method "Ethiopic"
	is changed.

1997-09-19  Richard Stallman  <rms@psilocin.gnu.ai.mit.edu>

	* Version 20.2 released.

1997-09-18  Andreas Schwab  <schwab@issan.informatik.uni-dortmund.de>

	* quail/latin-post.el (german): Swap y and z.

1997-09-15  Richard Stallman  <rms@psilocin.gnu.ai.mit.edu>

	* Version 20.1 released.

	* quail/latin-alt.el (latin-2-postfix): Use : for double-acute again.

1997-09-13  Andreas Schwab  <schwab@issan.informatik.uni-dortmund.de>

	* quail/viqr.el (vietnamese-viqr): Doc fix.

1997-09-13  Richard Stallman  <rms@psilocin.gnu.ai.mit.edu>

	* quail/latin-alt.el: New file.

1997-09-12  Richard Stallman  <rms@psilocin.gnu.ai.mit.edu>

	* quail/latin-post.el: Undo previous change.

1997-09-12  Richard Stallman  <rms@psilocin.gnu.ai.mit.edu>

	* quail/latin-post.el (latin-2-postfix):
	Replace comma and period with `.  Replace colon with /.
	(latin-1-postfix): Replace comma with /.
	(french-postfix): Replace comma with /.
	(latin-3-postfix): Replace comma with ` and period with /.
	(latin-4-postfix): Replace comma with ` and period with ~.
	(latin-5-postfix): Replace comma with ` and period with /.
	(turkish-postfix): Replace comma with ` and period with /.

1997-09-10  Kenichi Handa  <handa@etl.go.jp>

	* quail/ethiopic.el: Don't bind keys in quail-mode-map.  The
	function added to quail-mode-hook turn ethio-mode on only when
	input method "ethiopic" is begin used.
	(ethio-prefer-ascii-space): Moved to lisp/language/ethio-util.el.
	(ethio-toggle-space): Likewise.
	(ethio-insert-space): Likewise.
	(ethio-insert-ethio-space): Likewise.
	(ethio-prefer-ascii-punctuation): Likewise.
	(ethio-toggle-punctuation): Likewise.
	(ethio-gemination): Likewise.
	("ethiopic"): Doc-string of this Quail package modified.  Bind
	function keys for TRANSLATION-KEYMAP to
	quail-execute-non-quail-command.

1997-09-10  Richard Stallman  <rms@psilocin.gnu.ai.mit.edu>

	* Makefile.in (install): Use quail/* in the second tar that
	copies a dir named quail.

1997-09-03  Ken'ichi Handa  <handa@psilocin.gnu.ai.mit.edu>

	* Makefile.in (install): Do not copy leim-list.el twice.  Copy
	`skk' subdirectory too.

1997-09-03  Kenichi Handa  <handa@etl.go.jp>

	* quail/cyrillic.el: For each package, pass t for the SIMPLE
	argument to quail-define-package.
	* quail/cyril-jis.el: Likewise
	* quail/greek.el: Likewise.
	* quail/ipa.el: Likewise.
	* quail/lao.el: Likewise.
	* quail/lrt.el: Likewise.
	* quail/thai.el: Likewise.
	* quail/viqr.el: Likewise.

1997-08-30  Naoto TAKAHASHI  <ntakahas@etl.go.jp>

	* quail/ethiopic.el ("ethiopic"): Doc-string fixed.  Change the arg
	TRANSLATION-KEYS.
	(quail-mode-map): Change binding for ethio-insert-ethio-space.
	(quail-mode-hook): Check the current Quail package name.

	* quail/latin-post.el: Add rules for cancelling accents by typing
	two accent keys (e.g. a~ => a-tilde, a~~ => a~) to all Quail
	packages.

1997-08-28  Richard Stallman  <rms@psilocin.gnu.ai.mit.edu>

	* quail/latin-post.el, quail/latin-pre.el: For each package,
	pass t for the SIMPLE argument to quail-define-package.

1997-08-28  Kenichi Handa  <handa@etl.go.jp>

	* Makefile.in (dotdot): This macro deleted.
	(SUBDIRS): Exclude skk.
	(all): Substitute ${WORLD} to ${TIT}.
	(%.el): This target deleted.
	(${TIT}): Check existence of `quail' subdirectory.
	(leim-list.el): Do not check old files.
	(install): If ${srcdir} is different from the current directory,
	copy also files under ${srcdir}.

1997-08-26  Kenichi Handa  <handa@etl.go.jp>

	* Makefile.in: Re-arrange macros so that the macro TIT contains
	only Quial packages generated from CXTERM dictionaries, and the
	macro NON-TIT contains only Quial packages distributed with Emacs.
	(install): Do not use -h option for tar, instead copy ${NON-TIT}
	and ${TIT} separately.

1997-08-25  Richard Stallman  <rms@psilocin.gnu.ai.mit.edu>

	* Makefile.in (install): Discard extra data in tar | tar command.

1997-08-23  Kenichi Handa  <handa@etl.go.jp>

	* quail/devanagari.el (quail-devanagari-compose-characters): Fix
	previous change.
	(quail-devanagari-hindi-compose-characters): Fix previous change.

	* quail/japanese.el (quail-japanese-kkc-mode-exit): Fix previous
	change.

1997-08-22  Ken'ichi Handa  <handa@psilocin.gnu.ai.mit.edu>

	* Makefile.in (leim-list.el): Fix previous change.

	* quail/thai.el (thai-keyboard-mapping-alist): Some entry corrected.

1997-08-21  Kenichi HANDA  <handa@etl.go.jp>

	* quail/py-punct-b5.el: Name changed from py-punct-b5.el.
	* quail/tsang-b5.el: Name changed from tsangchi-b5.el.
	* quail/tsang-cns.el: Name changed from tsangchi-cns.el.

	* Makefile.in (install): Just copy leim-list.el instead of running
	update-leim-list-file on ${INSTALLDIR}.
	(CHINESE-BIG5): File name change: tsangchi-b5.el -> tsang-b5.el,
	py-punct-b5.el -> pypunct-b5.el.
	(CHINESE-CNS): File name change: tsangchi-cns.el -> tsang-cns.el.
	(leim-list.el): Delete old files not contained in ${WORLD}.

	* quail/japanese.el (quail-japanese-kkc-mode-exit): Run
	input-method-after-insert-chunk-hook.

	* quail/thai.el (thai-keyboard-mapping-alist): Some entry corrected.

1997-08-19  Kenichi Handa  <handa@etl.go.jp>

	* quail/hangul.el ("korean-hangul"): Doc-string of this Quail
	package fixed.

1997-08-18  Kenichi Handa  <handa@etl.go.jp>

	* quail/japanese.el (quail-japanese-toggle-kana): Don't call
	throw.
	(quail-japanese-kanji-kkc): Completely re-written.
	(quail-japanese-kkc-mode-exit): New function.
	(quail-japanese-switch-package): Call activate-input-method
	instead of select-input-method.

	* quail/thai.el (thai-consonant-input): Typo fixed.

	* quail/devanagari.el (quail-devanagari-compose-characters): Do
	not call throw.
	(quail-devanagari-hindi-compose-characters): Likewise.

	* quail/hangul.el (quail-hangul-switch-to-symbol-ksc): Call
	activate-input-method instead of select-input-method.

	* quail/hangul3.el (quail-hangul-switch-to-symbol-ksc): Likewise.

	* quail/symbol-ksc.el (quail-hangul-switch-back): Likewise.  Use
	input-method-history instead of previous-input-method.

1997-08-16  Valery Alexeev  <valery@domovoy.math.uga.edu>

	* quail/cyrillic.el (cyrillic-translit-bulgarian): New input method.

1997-08-16  Kenichi Handa  <handa@etl.go.jp>

	* quail/lrt.el (lrt-vowel-table): Some elements corrected.
	("lao-lrt"): Doc-string of this Quail package modified.
	Some translation rules added.

	* quail/lao.el (lao-keyboard-mapping): Some elements corrected.
	(lao-quail-define-rules): Some translation rules corrected.

1997-08-11  Kenichi Handa  <handa@etl.go.jp>

	* quail/lrt.el: Some rules added for Quail package "lao-lrt".
	(lrt-vowel-table): The entry for "aM" corrected.

1997-08-07  Kenichi Handa  <handa@etl.go.jp>

	* quail/lrt.el: Change title string of input method "lao-lrt".
	(lrt-single-consonant-table): Several key sequence changed.
	(lrt-composing-pattern-double-c): Handle a consonant with
	semi-vowel-lower correctly.
	(lrt-handle-maa-sakod): Do not reset quail-current-key.
	(lrt-handle-tone-mark): Check the existence of double consonant
	correctly.

	* quail/lao.el: Change title string of input method "Lao".

1997-08-04  Valery Alexeev  <valery@domovoy.math.uga.edu>

	* quail/cyrillic.el (cyrillic-translit): Doc-string of the package
	modified.  Several translation rules modified.

1997-08-04  Ken'ichi Handa  <handa@psilocin.gnu.ai.mit.edu>

	* quail/cyrillic.el: Move Quail package cyrillic-jis-russian to
	quail/cyril-jis.el.

	* quail/cyril-jis.el: New file.

	* Makefile.in (RUSSIAN): Add quail/cyril-jis.el.

1997-08-01  Kenichi Handa  <handa@etl.go.jp>

	* quail/ethiopic.el: In quail-mode-map, bind
	ethio-insert-ethio-space Shift-SPACE.  Add translation rules to
	Quail package "ethiopic".

1997-08-01  Valery Alexeev  <valery@domovoy.math.uga.edu>

	* quail/cyrillic.el (cyrillic-translit): New input method.

1997-07-25  Ken'ichi Handa  <handa@psilocin.gnu.ai.mit.edu>

	* quail/tibetan.el: New file.

	* quail/py-punct.el: Require 'quail.

	* quail/py-punct-b5.el: Require 'quail.

	* quail/ethiopic.el: Change Quail package name to "ethiopic".
	(ethio-toggle-punctuation): Give "ethiopic" to quail-defrule.

	* Makefile.in (TIT): New variable, concatenation of TIT-GB and
	TIT-BIG5.
	(RUN-EMACS): Do not set EMACSLOADPATH.
	(ASIA): Include TIBETAN.
	(all): Remove stamp-bytecomp from dependency list.
	({$TIT}): New target, substitutes the target ${TIT-GB} ${TIT-BIG5}.
	(%.el): Make a link for byte-compiled file too.
	(stamp-bytecomp): Target deleted.
	(leim-list.el): Run Emacs with loading quail.
	(install-XXX): These targets deleted.
	(install): Remove files under INSTALLDIR before copying new files.
	Run Emacs with loading quail.
	(clean mostlyclean): Remove only generated files.

1997-07-24  Richard Stallman  <rms@psilocin.gnu.ai.mit.edu>

	* Makefile.in (stamp-bytecomp): Fix shell conditional.
	(clean): Fix shell conditional.

1997-07-21  Jim Meyering  <meyering@eng.ascend.com>

	* Makefile.in: Use @LN_S@, not ln -s, in case no symlink support.
	(clean): Absence of ./Makefile.in is criterion for deleting skkdic.elc.

1997-07-17  Ken'ichi Handa  <handa@psilocin.gnu.ai.mit.edu>

	* Makefile.in: Modified to avoid *.el files being regarded
	as intermediate files and deleted by GNU make.

	* quail/lrt.el (lrt-vowel-table): Change "ow" -> "ao", "am" -> "arm".
	(lrt-handle-maa-sakod): Correctly handle the case that
	quail-current-data is nil.
	(lrt-handle-tone-mark): Fix bug of handling key sequence "hhai" +
	tone.

1997-07-15  Kenichi Handa  <handa@etl.go.jp>

	* quail/py-punct.el: New file.

	* quail/py-punct-b5.el: New file.

	* quail/japanese.el: Doc-string of Quail package japanese modified.

	* Makefile.in: Rules re-written to avoid tricky code.
	(CHINESE-GB): Include quail/py-punct.elc.
	(CHINESE-BIG5): Include quail/py-punct-b5.elc.

1997-07-10  Kenichi Handa  <handa@etl.go.jp>

	* quail/latin-pre.el: Change titles of quail packages.

	* quail/latin-post.el: Likewise.

;; Local Variables:
;; coding: utf-8
;; add-log-time-zone-rule: t
;; End:

    Copyright (C) 1997, 1998, 1999, 2001, 2002, 2003, 2004, 2005, 2006,
	2007, 2008, 2009, 2010  Free Software Foundation, Inc.

  This file is part of GNU Emacs.

  GNU Emacs is free software: you can redistribute it and/or modify
  it under the terms of the GNU General Public License as published by
  the Free Software Foundation, either version 3 of the License, or
  (at your option) any later version.

  GNU Emacs is distributed in the hope that it will be useful,
  but WITHOUT ANY WARRANTY; without even the implied warranty of
  MERCHANTABILITY or FITNESS FOR A PARTICULAR PURPOSE.  See the
  GNU General Public License for more details.

  You should have received a copy of the GNU General Public License
  along with GNU Emacs.  If not, see <http://www.gnu.org/licenses/>.

;;; arch-tag: 4b364045-a476-4ff7-92ad-dde58dbd45b4<|MERGE_RESOLUTION|>--- conflicted
+++ resolved
@@ -1,8 +1,3 @@
-<<<<<<< HEAD
-2010-05-15  Glenn Morris  <rgm@gnu.org>
-
-	* Makefile.in (install): Remove references to CVS-related files.
-=======
 2010-08-15  Andreas Schwab  <schwab@linux-m68k.org>
 
 	* quail/vntelex.el ("vietnamese-telex"): Doc fix.
@@ -25,7 +20,10 @@
 2010-08-09  Kenichi Handa  <handa@m17n.org>
 
 	* quail/greek.el ("greek"): Add rules for Greek style quotes.
->>>>>>> bc7d7ea6
+
+2010-05-15  Glenn Morris  <rgm@gnu.org>
+
+	* Makefile.in (install): Remove references to CVS-related files.
 
 2010-05-07  Chong Yidong  <cyd@stupidchicken.com>
 
