--- conflicted
+++ resolved
@@ -6901,15 +6901,9 @@
 }
 
 static void
-<<<<<<< HEAD
-detect_suspicious_free (void *ptr)
-{
-  int i;
-=======
 note_suspicious_free (void* ptr)
 {
   struct suspicious_free_record* rec;
->>>>>>> 1b85074c
 
   rec = &suspicious_free_history[suspicious_free_history_index++];
   if (suspicious_free_history_index ==
@@ -6920,35 +6914,20 @@
 
   memset (rec, 0, sizeof (*rec));
   rec->suspicious_object = ptr;
-#ifdef HAVE_EXECINFO_H
   backtrace (&rec->backtrace[0], EARRAYSIZE (rec->backtrace));
-#endif
 }
 
 static void
 detect_suspicious_free (void* ptr)
 {
   int i;
+
   eassert (ptr != NULL);
 
   for (i = 0; i < ARRAYELTS (suspicious_objects); ++i)
     if (suspicious_objects[i] == ptr)
       {
-<<<<<<< HEAD
-	struct suspicious_free_record *rec
-	  = &suspicious_free_history[suspicious_free_history_index++];
-        if (suspicious_free_history_index ==
-            ARRAYELTS (suspicious_free_history))
-          {
-            suspicious_free_history_index = 0;
-          }
-
-        memset (rec, 0, sizeof (*rec));
-        rec->suspicious_object = ptr;
-        backtrace (rec->backtrace, ARRAYELTS (rec->backtrace));
-=======
         note_suspicious_free (ptr);
->>>>>>> 1b85074c
         suspicious_objects[i] = NULL;
       }
 }
