<<<<<<< HEAD
2014-06-11  Jan Djärv  <jan.h.d@swipnet.se>

	* nsterm.h (EmacsApp): Always compile in shouldKeepRunning, isFirst
	on Cocoa.

	* nsterm.m (run): Always compile for Cocoa.  Use runtime check to
	determine 10.9 (Bug#17751).

	* macfont.m (macfont_draw): positions where not freed.

2014-06-10  Dmitry Antipov  <dmantipov@yandex.ru>

	* dispextern.h (PREPARE_FACE_FOR_DISPLAY): Remove as a duplicate of ...
	* xfaces.c (prepare_face_for_display) [HAVE_WINDOW_SYSTEM]: ... this
	function.  Also adjust comment.
	* fringe.c, w32term.c, xdisp.c, xterm.c: All users changed.

	* dispextern.h (struct face) [HAVE_XFT]: Ifdef 'extra' member.
	* font.c (font_done_for_face):
	* xface.c (realize_non_ascii_face): Adjust user.
	* font.h (struct font_driver): Convert 'prepare_face' to return
	void because its return value is never used anyway.
	* xfont.c (xfont_prepare_face): Return void.
	* xftfont.c (xftfont_prepare_face): Likewise.  Use xmalloc.
	(xftfont_done_face): Use xfree.

	* dispextern.h (last_tool_bar_item): Remove declaration.
	* frame.h (struct frame): New member last_tool_bar_item.
	* frame.c (make_frame): Initialize it.
	* xdisp.c (toplevel): Remove last_tool_bar_item.
	(handle_tool_bar_click, note_tool_bar_highlight):
	* w32term.c (w32_read_socket, w32_initialize):
	* xterm.c (handle_one_xevent, x_initialize): Adjust users.

	* frame.h (window_system_available) [!HAVE_WINDOW_SYSTEM]: Always false.
	* frame.c (window_system_available) [HAVE_WINDOW_SYSTEM]: Now here.

2014-06-09  Paul Eggert  <eggert@cs.ucla.edu>

	Say (accept-process-output P)'s result pertains to P if P is non-nil.
	* process.c (Faccept_process_output)
	(wait_reading_process_output): Mention that if PROCESS is non-nil,
	the return value is about PROCESS, not about other processes.

2014-06-09  Dmitry Antipov  <dmantipov@yandex.ru>

	Further adjustments to mark_object and friends.
	Now the mark_object's stack is just 32 bytes on a 64-bit
	system, which means extra 20% off the stack usage.
	* alloc.c (mark_save_value): As before, refactored out from ...
	(mark_object): ... adjusted user.  Also add comment.

2014-06-09  Paul Eggert  <eggert@cs.ucla.edu>

	Fix core dump after a dropped X connection (Bug#17704).
	* sysdep.c (stuff_char): Don't abort merely because the selected frame
	is dead, as we may be shutting down.
=======
2014-06-11  Eli Zaretskii  <eliz@gnu.org>

	* xdisp.c (set_cursor_from_row): Fix an off-by-one error when
	matching overlay strings with 'cursor' property against buffer
	positions traversed in the glyph row.  (Bug#17744)
>>>>>>> df907af0

2014-06-08  Glenn Morris  <rgm@gnu.org>

	* fileio.c (write-region-inhibit-fsync): Doc tweak.

	* data.c (Flss, Fgtr, Fleq, Fgeq): Doc tweaks.

2014-06-08  Paul Eggert  <eggert@cs.ucla.edu>

	If a C name must be extern on some platforms, make it extern on all.
	* dispextern.h (set_vertical_scroll_bar, erase_phys_cursor)
	(load_color):
	* font.h (ftxfont_driver) [HAVE_XFT]:
	* keyboard.h (menu_items_inuse, ignore_mouse_drag_p, make_ctrl_char):
	* lisp.h (get_frame_param):
	* menu.h (tty_menu_show):
	* process.h (conv_sockaddr_to_lisp, catch_child_signal):
	* termhooks.h (encode_terminal_code):
	* xterm.h (x_menu_wait_for_event):
	Always declare.
	* frame.c (get_frame_param):
	* fringe.c (max_used_fringe_bitmap):
	* ftxfont.c (ftxfont_driver):
	* keyboard.c (ignore_mouse_drag_p, make_ctrl_char):
	* menu.c (menu_items_inuse):
	* process.c (conv_sockaddr_to_lisp, catch_child_signal):
	* term.c (encode_terminal_code, tty_menu_show):
	* xdisp.c (set_vertical_scroll_bar, erase_phys_cursor):
	* xfaces.c (load_color):
	* xmenu.c (x_menu_wait_for_event):
	Now always extern.

2014-06-08  Dmitry Antipov  <dmantipov@yandex.ru>

	Change object marking routines to minimize stack usage.
	This change moves a few cold paths from mark_object to NO_INLINE
	functions and adjusts symbol marking loop.  According to GCC 4.8.2
	-Wstack-usage, this reduces mark_object's stack usage from 80 to
	48 bytes on a 64-bit system.  For a long byte-force-recompile runs,
	stack usage at the mark phase is reduced up to 28%.  Surprisingly,
	it also gains up to 3% in speed (with default '-O2 -g3' flags).
	* alloc.c (mark_compiled, mark_localized_symbol): New functions,
	refactored out from ...
	(mark_object): ... adjusted user.  Also mark symbols in a tight
	inner loop.
	(mark_face_cache): Add NO_INLINE.

2014-06-08  Eli Zaretskii  <eliz@gnu.org>

	* sysdep.c (reset_sys_modes): Use cursorX, not curX, as the latter
	contains garbage on WINDOWSNT (which could potentially infloop at
	exit).

	Minimize cursor motion during TTY menu updates.
	* term.c (tty_menu_display): Don't position cursor here.
	Instead, pass the cursor coordinates to update_frame_with_menu.
	(tty_menu_activate): Send the hide cursor command only once in an
	iteration through the outer 'while' loop.

	* dispnew.c (update_frame_1): Accept an additional argument
	SET_CURSOR_P, and position the cursor at the end of the frame
	update only if that argument is non-zero.  All callers changed to
	provide the additional argument as non-zero, except for
	update_frame_with_menu.
	(update_frame_with_menu): Accept 2 additional arguments ROW and
	COL; if they are non-negative, instruct update_frame_1 not to
	position the cursor, and instead position it according to ROW and COL.

	* dispextern.h (update_frame_with_menu): Update prototype.

2014-06-08  Stefan Monnier  <monnier@iro.umontreal.ca>

	* callproc.c (call_process): Don't check read-only if we don't insert
	anything (bug#17666).

2014-06-08  Eli Zaretskii  <eliz@gnu.org>

	* dispnew.c (update_frame_with_menu): Set display_completed.

2014-06-07  Eli Zaretskii  <eliz@gnu.org>

	* term.c (tty_menu_show) [WINDOWSNT]: Make tty_menu_show extern
	only for WINDOWSNT.
	* menu.h (tty_menu_show) [WINDOWSNT]: Declare extern only for WINDOWSNT.

2014-06-06  Paul Eggert  <eggert@cs.ucla.edu>

	* term.c (tty_menu_show) [!HAVE_NTGUI]: Now static.
	* menu.h (tty_menu_show) [!HAVE_NTGUI]: Omit extern decl.

2014-06-06  Stefan Monnier  <monnier@iro.umontreal.ca>

	* window.c (Frecenter): Signal an error if window-buffer is not
	current-buffer.

	* keyboard.c (make_lispy_position): Don't include a buffer position in
	mode/header-line mouse events.

	* keyboard.c (read_char): Handle (t . <event>) in the second use of
	Vunread_command_events (bug#17650).

2014-06-06  Dmitry Antipov  <dmantipov@yandex.ru>

	* xterm.c (x_setup_pointer_blanking):
	Conditionally probe Xfixes until this stuff is stabilized (Bug#17609).

2014-06-05  Dmitry Antipov  <dmantipov@yandex.ru>

	* keyboard.c, process.c: Do not define POLL_FOR_INPUT here
	because it will be defined in generated config.h if needed.

2014-06-04  Dmitry Antipov  <dmantipov@yandex.ru>

	Use terminal-specific hooks to display popup dialogs.
	* termhooks.h (struct terminal): New field popup_dialog_hook.
	* menu.c (emulate_dialog_with_menu): New function, refactored from ...
	(Fx_popup_dialog): ... adjusted user.  Also remove old #if 0
	code and use popup_dialog_hook.
	* nsmenu.m (ns_popup_dialog): Make hook-compatible.
	* nsterm.h (ns_popup_dialog): Adjust prototype.
	* nsterm.m (ns_create_terminal):
	* w32term.c (w32_create_terminal):
	* xterm.c (x_create_terminal) [USE_X_TOOLKIT || USE_GTK]:
	Setup popup_dialog_hook.

2014-06-04  Eli Zaretskii  <eliz@gnu.org>

	* w32heap.c (report_temacs_memory_usage): Improve the report by
	reporting the large blocks that are actually occupied at dump time.

	* w32console.c (initialize_w32_display): Set the console
	menu_show_hook, otherwise TTY menus are broken on w32.

2014-06-04  Dmitry Antipov  <dmantipov@yandex.ru>

	Use terminal-specific hooks to display menus.
	* termhooks.h (struct terminal): New field menu_show_hook.
	* menu.h (<anonymous enum>): Bit flags for menu hooks.
	(x_menu_show, w32_menu_show, ns_menu_show, tty_menu_show):
	Adjust prototypes.
	* menu.c (Fx_popup_menu): Use bit flags and menu_show_hook.
	* nsmenu.m (ns_menu_show):
	* w32menu.c (w32_menu_show):
	* xmenu.c (x_menu_show):
	* term.c (tty_menu_show): Adjust to use bit flags.
	(set_tty_hooks): Set menu_show_hook.
	* xterm.c (x_create_terminal):
	* nsterm.m (ns_create_terminal):
	* msdos.c (initialize_msdos_display):
	* w32term.c (w32_create_terminal): Likewise.

2014-06-03  Juanma Barranquero  <lekktu@gmail.com>

	* w32heap.c (DUMPED_HEAP_SIZE) [!_WIN64]: Reduce to 11 MB.

2014-06-03  Eli Zaretskii  <eliz@gnu.org>

	* sysselect.h (fd_CLR, fd_ISSET, fd_SET, FD_CLR, FD_ISSET)
	(FD_SET): Don't define on WINDOWSNT.

2014-06-03  Paul Eggert  <eggert@cs.ucla.edu>

	* emacs.c: Include "sysselect.h", to define its inline functions.
	Problem reported by Glenn Morris in:
	http://lists.gnu.org/archive/html/emacs-devel/2014-06/msg00077.html

	Do not require libXt-devel when building with gtk.
	* gtkutil.h, menu.h: Include lwlib-widget.h, not lwlib-h, to avoid
	dependency on libXt-devel.
	* menu.h [HAVE_NTGUI]: Include lwlib-widget.h in this case too.
	(enum button_type, widget_value) [HAVE_NTGUI]: Remove, as
	lwlib-widget.h now does this.
	* nsmenu.m (ns_menu_show): "enabled" -> "enable" to fix typo.

2014-06-03  Paul Eggert  <eggert@penguin.cs.ucla.edu>

	If ENABLE_CHECKING, range-check args of FD_CLR, FD_ISSET, FD_SET.
	* process.c (add_read_fd, delete_read_fd, add_write_fd)
	(delete_write_fd, wait_reading_process_output):
	Remove now-redundant easserts.
	* sysselect.h (SYSSELECT_H): New macro, to avoid double-inclusion woes.
	Use INLINE_HEADER_BEGIN, INLINE_HEADER_END.
	(fd_CLR, fd_ISSET, fd_SET): New inline functions.
	(FD_CLR, FD_ISSET, FD_SET): Redefine in terms of these functions.

2014-06-03  Eli Zaretskii  <eliz@gnu.org>

	* w32heap.c (DUMPED_HEAP_SIZE): Move from w32heap.h.  Don't use
	HEAPSIZE; instead, define separate values for the 32- and 64-bit builds.
	(calloc): Don't undef, it is never defined.
	(HEAP_ENTRY_SHIFT): Remove unused macro.

	* Makefile.in (C_HEAP_SWITCH): Remove.
	(ALL_CFLAGS): Don't use $(C_HEAP_SWITCH).

	Fix MS-Windows build broken by menu changes on 2014-06-02.
	* w32menu.c (w32_menu_show): Fix a typo that broke compilation.

	* menu.h (enum button_type, struct _widget_value) [HAVE_NTGUI]:
	Define instead of including ../lwlib/lwlib.h, which causes
	compilation errors due to missing X11 headers.

2014-06-03  Paul Eggert  <eggert@cs.ucla.edu>

	* process.c (wait_reading_process_output): Omit incorrect test of
	p->infd against zero.  Add easserts for infd having a plausible value.

2014-06-02  Dmitry Antipov  <dmantipov@yandex.ru>

	Adjust to match recent lwlib changes.
	* menu.h (xmalloc_widget_value): Replace by ...
	(make_widget_value): ... new prototype.
	* menu.c (xmalloc_widget_value): Replace by ...
	(make_widget_value): ... new function.
	(free_menubar_widget_value_tree, digest_single_submenu): Adjust users.
	* gtkutil.c (malloc_widget_value, free_widget_value):
	(widget_value_free_list, malloc_cpt): Remove old lwlib-compatible code.
	* keyboard.h (enum button_type, struct _widget_value):
	* gtkutil.h, nsgui.h, w32gui.h (malloc_widget_value, free_widget_value):
	Likewise.
	* nsmenu.m (ns_update_menubar, ns_menu_show):
	* w32menu.c (set_frame_menubar, w32_menu_show, w32_dialog_show):
	* xmenu.c (set_frame_menubar, xmenu_show, x_dialog_show): Adjust users.
	* xterm.h (XtParent) [USE_GTK]: Remove unused macro.

2014-06-02  Dmitry Antipov  <dmantipov@yandex.ru>

	* image.c (x_query_frame_background_color)
	[HAVE_PNG || HAVE_NS || HAVE_IMAGEMAGICK || HAVE_RSVG]:
	Fix --enable-gcc-warnings compilation without image libraries.

2014-06-02  Eli Zaretskii  <eliz@gnu.org>

	* w32heap.c (malloc_after_dump, realloc_after_dump): Update the
	emulated break value only if it goes up.
	(sbrk): Add assertion that the INCREMENT argument is strictly
	zero.  Improve and correct the commentary.

2014-06-02  Paul Eggert  <eggert@cs.ucla.edu>

	Improve AIX-related merge from emacs-24.
	* conf_post.h (FLEXIBLE_ARRAY_MEMBER): Fix comment.
	* lisp.h (ENUMABLE) [!_AIX]: Don't define to 0 merely because we're
	not on AIX; since we're on the trunk we can use enums more broadly.

	* frame.c (x_set_frame_parameters): Don't read uninitialized storage.

2014-06-02  Jan Djärv  <jan.h.d@swipnet.se>

	* xterm.c (xg_scroll_callback): Remove position, for jump set portion
	to min(value, whole).

2014-06-02  Paul Eggert  <eggert@cs.ucla.edu>

	Bring back the changes to GDB-visible symbols, but only on AIX.
	And only if it's not pre-4.2 GCC.
	* lisp.h (ENUMABLE, DEFINE_GDB_SYMBOL_ENUM): New macros.
	(ARRAY_MARK_FLAG, PSEUDOVECTOR_FLAG, VALMASK): Use them.
	(ARRAY_MARK_FLAG_val, PSEUDOVECTOR_FLAG_val, VALMASK_val):
	New macros.

2014-06-02  Eli Zaretskii  <eliz@gnu.org>

	* fileio.c (Finsert_file_contents): Call prepare_to_modify_buffer
	with PT, not GPT.  (Bug#16433)

	Revert last changes to GDB-visible symbols.
	* lisp.h (ENUMABLE, DEFINE_GDB_SYMBOL_ENUM): Delete macros.
	(ARRAY_MARK_FLAG, PSEUDOVECTOR_FLAG, VALMASK): Don't use them.
	(ARRAY_MARK_FLAG_val, PSEUDOVECTOR_FLAG_val, VALMASK_val):
	Delete macros.

2014-06-02  Glenn Morris  <rgm@gnu.org>

	* cmds.c (Fself_insert_command): Allow zero repeat count.  (Bug#17649)

2014-06-02  Paul Eggert  <eggert@cs.ucla.edu>

	Fix port to 32-bit AIX with xlc (Bug#17598).
	* alloc.c (gdb_make_enums_visible): Remove FLOAT_TO_STRING_BUFSIZE.
	* conf_post.h (FLEXIBLE_ARRAY_MEMBER) [__IBMC__]: Don't define to empty.
	* lisp.h (FLOAT_TO_STRING_BUFSIZE): Make it a macro, instead of an enum,
	to work around a compiler bug in IBM xlc 12.1.

2014-06-02  Eli Zaretskii  <eliz@gnu.org>

	* xterm.c (x_update_window_end): Don't invalidate the entire
	mouse-highlight info, just signal frame_up_to_date_hook that mouse
	highlight needs to be redisplayed.  (Bug#17588)

2014-06-02  Paul Eggert  <eggert@cs.ucla.edu>

	Port the GDB-visible symbols to AIX.
	Without them, GDB doesn't work to debug Emacs, since the AIX linker
	optimizes away the relevant external symbols.  Use enums instead;
	this suffices for the AIX port, which is 32-bit-only anyway.
	* lisp.h (ENUMABLE, DEFINE_GDB_SYMBOL_ENUM): New macros.
	(ARRAY_MARK_FLAG, PSEUDOVECTOR_FLAG, VALMASK): Use them.
	(ARRAY_MARK_FLAG_val, PSEUDOVECTOR_FLAG_val, VALMASK_val):
	New macros.

	Include sources used to create macuvs.h.
	* Makefile.in ($(srcdir)/macuvs.h): New rule.
	* macuvs.h: Use automatically-generated header.

2014-06-01  Paul Eggert  <eggert@cs.ucla.edu>

	Port signal-handling to DragonFly BSD (Bug#17646).
	* callproc.c, sysdep.c (block_child_signal, unblock_child_signal):
	Move implementations from callproc.c to sysdep.c.
	* process.h, syssignal.h (block_child_signal, unblock_child_signal):
	Move declarations from process.h to syssignal.h.

2014-06-01  Juanma Barranquero  <lekktu@gmail.com>

	* callint.c (Ffuncall_interactively): Add usage.

2014-06-01  Jan Djärv  <jan.h.d@swipnet.se>

	* nsfns.m (ns_appkit_version_str): Add os version for Cocoa.

2014-05-30  Eli Zaretskii  <eliz@gnu.org>

	* w32heap.c (malloc_before_dump, malloc_after_dump)
	(malloc_before_dump, realloc_after_dump, realloc_before_dump)
	(mmap_alloc, mmap_realloc): Check for errors more thoroughly and
	set errno where appropriate to emulate CRT functions.

2014-05-30  Dmitry Antipov  <dmantipov@yandex.ru>

	Debugging facility to check whether 'const char *' points to
	relocatable data of non-pure Lisp string.
	* alloc.c (maybe_lisp_pointer): New function, refactored out of ...
	(mark_maybe_pointer): ... adjusted user.
	(relocatable_string_data_p): New function.
	* lisp.h (relocatable_string_data_p): Add prototype.
	* xdisp.c (message_with_string): If ENABLE_CHECKING, make sure
	the pointer to relocatable Lisp data is not used.

2014-05-30  Paul Eggert  <eggert@cs.ucla.edu>

	Don't let SIGINT handling block SIGCHLD indefinitely (Bug#17561).
	* atimer.c (block_atimers):
	* callproc.c (block_child_signal): Block SIGINT too;
	otherwise, its handler might now unblock signals that it shouldn't.
	* keyboard.c (read_char): Clear signal mask, since we may
	be in a SIGINT handler, and many signals may be masked.
	* keyboard.c (handle_interrupt):
	* sysdep.c (handle_arith_signal):
	Clear signal mask instead of just unblocking the signal that
	was received, since several signals may be blocked at this point.

2014-05-29  Eli Zaretskii  <eliz@gnu.org>

	* Makefile.in (TEMACS_POST_LINK): Remove target.
	(emacs$(EXEEXT)): Remove $(ADDSECTION) from prerequisites.
	(temacs$(EXEEXT)): Remove $(TEMACS_POST_LINK) from the recipe.

2014-05-29  Dmitry Antipov  <dmantipov@yandex.ru>

	* xmenu.c (xdialog_show): Remove prototype, rename to
	x_dialog_show, remove 2nd arg because it's always zero
	and simplify accordingly.
	(xw_popup_dialog): Adjust user.
	* w32menu.c (w32_dialog_show): Adjust prototype, remove
	2nd arg because it's always zero and simplify accordingly.
	(w32_popup_dialog): Adjust user.

2014-05-29  Eli Zaretskii  <eliz@gnu.org>

	* w32heap.c (report_temacs_memory_usage): New function.

	* unexw32.c (unexec) [ENABLE_CHECKING]:
	Call report_temacs_memory_usage.

	* w32heap.h (report_temacs_memory_usage): Add prototype.

2014-05-29  Paul Eggert  <eggert@cs.ucla.edu>

	Don't substitute sigprocmask for pthread_sigmask (Bug#17561).
	* Makefile.in (LIB_PTHREAD_SIGMASK): Remove; all uses removed.

2014-05-29  Eli Zaretskii  <eliz@gnu.org>

	* buffer.c (init_buffer): Accept an argument 'initialized'.
	[USE_MMAP_FOR_BUFFERS]: If 'initialized' is non-zero, reset
	mmap_regions and mmap_fd, to avoid referencing stale data from the
	dump phase.  Add an assertion for buffer text of buffers created
	in temacs before this function is called.  (Bug#17622)
	(mmap_regions_1, mmap_fd_1): Remove unused variables.

	* lisp.h (init_buffer): Update prototype.

	* emacs.c (main): Pass 'initialized' as the argument to init_buffer.

2014-05-29  Dmitry Antipov  <dmantipov@yandex.ru>

	* alloc.c (Fgarbage_collect): Fix compilation with
	GC_MARK_STACK == GC_USE_GCPROS_AS_BEFORE.

2014-05-29  Paul Eggert  <eggert@cs.ucla.edu>

	* frame.c, frame.h (frame_char_to_pixel_position)
	(frame_set_mouse_position): Now static, and made private in
	frame.c rather than public in frame.h.

2014-05-28  Dmitry Antipov  <dmantipov@yandex.ru>

	Refactor mouse positioning stuff to avoid code duplication.
	* frame.h (frame_char_to_pixel_position): New function.
	(x_set_mouse_position): Rename to...
	(frame_set_mouse_position): ...new function.
	(frame_set_mouse_pixel_position): Add prototype.
	* nsterm.m, w32term.c, xterm.c (x_set_mouse_pixel_position):
	Rename to frame_set_mouse_pixel_position.
	* frame.c (Fset_mouse_pixel_position, Fset_mouse_position):
	Adjust users.
	* xterm.h, w32term.h ( x_set_mouse_position)
	(x_set_mouse_pixel_position): Remove prototypes.

2014-05-28  Dmitry Antipov  <dmantipov@yandex.ru>

	On X, always make pointer visible when deleting frame (Bug#17609).
	* frame.c (frame_make_pointer_visible, frame_make_pointer_invisible):
	Pass frame as arg.
	* frame.h (frame_make_pointer_visible, frame_make_pointer_invisible):
	Adjust prototypes.
	* cmds.c (Fself_insert_command): Use SELECTED_FRAME.
	* keyboard.c (gobble_input): If there is no terminal input error,
	make sure the pointer is visible for all frames on this terminal.
	* xterm.c (x_free_frame_resources): Enable pointer visibility if
	it was previously disabled.

2014-05-28  Stefan Monnier  <monnier@iro.umontreal.ca>

	* data.c (Fzerop): Move to Elisp.
	(syms_of_data): Don't defsubr it.
	* keyboard.c (echo_keystrokes_p): New function.
	(read_char, record_menu_key, read_key_sequence): Use it.

	* callint.c (Qfuncall_interactively): New var.
	(Qcall_interactively): Remove.
	(Ffuncall_interactively): New function.
	(Fcall_interactively): Use it.
	(syms_of_callint): Defsubr it.

2014-05-27  Stefan Monnier  <monnier@iro.umontreal.ca>

	* bytecode.c (FETCH) [BYTE_CODE_SAFE]: Check the bytecode wasn't
	relocated from under us.

2014-05-27  Fabrice Popineau  <fabrice.popineau@gmail.com>

	Use mmap(2) emulation for allocating buffer text on MS-Windows.
	* Makefile.in (C_HEAP_SWITCH): Get the predefined heap size from
	configure.
	(ADDSECTION, MINGW_TEMACS_POST_LINK): Remove, no longer used.

	* lisp.h (NONPOINTER_BITS): Modify the condition to define to zero
	for MinGW, since it no longer uses gmalloc.

	* buffer.c: Do not define mmap allocations functions for Windows.
	Remove mmap_find which is unused. Remove mmap_set_vars which does
	nothing useful.
	[WINDOWSNT]: Include w32heap.h.
	(init_buffer): Always allocate new memory for buffers.

	* emacs.c: Remove mmap_set_vars calls.

	* image.c (free_image): Undef free for Windows because it is
	redirected to our private version.

	* unexw32.c (COPY_PROC_CHUNK): Use %p format for 64bits compatibility.
	(copy_executable_and_dump_data): Remove dumping the heap section.
	(unexec): Restore using_dynamic_heap after dumping.

	* w32heap.c (dumped_data_commit, malloc_after_dump)
	(malloc_before_dump, realloc_after_dump, realloc_before_dump)
	(free_after_dump, free_before_dump, mmap_alloc, mmap_realloc)
	(mmap_free): New functions.

	* w32heap.h: Declare dumped_data and mmap_* function prototypes.

2014-05-27  Paul Eggert  <eggert@cs.ucla.edu>

	* image.c (imagemagick_load_image): Use MagickRealType for local
	'color_scale', instead of double, to avoid a GCC warning about
	double promotion.

	* xfns.c (Fx_window_property): Remove unused local.

	Don't kill already-reaped process (Bug#17561).
	* process.c (process_send_signal): Fix race condition where a
	subprocess was reaped by a signal handler between the check for
	liveness and calling 'kill', which meant that Emacs could in
	theory kill an innocent bystander process.  Do the fix by blocking
	SIGCHLD in a critical section that checks liveness before killing.

2014-05-26  Eli Zaretskii  <eliz@gnu.org>

	* w32.c (_ANONYMOUS_UNION, _ANONYMOUS_STRUCT): Define only if undefined.

2014-05-26  Ken Brown  <kbrown@cornell.edu>

	* w32term.c (x_delete_display): Don't free dpyinfo->w32_id_name,
	even if !CYGWIN (see bug#17510).

2014-05-26  Jan Djärv  <jan.h.d@swipnet.se>

	* nsfns.m (Fns_do_applescript): Surround NSApp run
	with calls to ns_init_events, ns_finish_events (Bug#17424).

	* nsterm.h (ns_init_events, ns_finish_events): Declare.

	* nsterm.m (ns_init_events, ns_finish_events): New functions.
	(ns_read_socket, ns_select): Call ns_init_events, ns_finish_events.

	* nsfns.m (ns_do_applescript): Surround executeAndReturnError
	with calls to ns_init_events, ns_finish_events (Bug#17424).

2014-05-26  Eli Zaretskii  <eliz@gnu.org>

	* xdisp.c (move_it_in_display_line_to): Don't record wrap position
	if we are iterating over an object that generates glyphs for
	marginal areas.  (Bug#17585)

2014-05-26  Paul Eggert  <eggert@cs.ucla.edu>

	* xdisp.c (safe__call1, safe__eval): Now static.

2014-05-26  Eli Zaretskii  <eliz@gnu.org>

	* xdisp.c (safe__call): Accept va_list argument instead of '...'.
	(safe_call, safe__call1): Construct a va_list argument for safe_call.
	(safe_call1): Call safe_call instead of safe__call directly.

2014-05-26  Ken Brown  <kbrown@cornell.edu>

	* w32term.c (x_delete_display) [CYGWIN]: Don't free
	dpyinfo->w32_id_name, to make sure it doesn't get freed more than
	once.  (Bug#17510)

2014-05-26  Stefan Monnier  <monnier@iro.umontreal.ca>

	* xdisp.c: Bind inhibit-quit during pre-redisplay-function.
	(safe__call, safe__call1, safe__eval): New functions.
	(safe_call): Use it.
	(prepare_menu_bars): Use it for pre-redisplay-function (bug#17577).
	(display_mode_element): Same for `:eval'.

2014-05-26  Paul Eggert  <eggert@cs.ucla.edu>

	Fix port to 32-bit AIX (Bug#17540).
	* unexaix.c (copy_text_and_data): Don't add text_scnptr to ptr
	twice.  _text already includes this offset.
	(unrelocate_symbols): Don't cast 64-bit integer to pointer.

2014-05-26  Eli Zaretskii  <eliz@gnu.org>

	* xdisp.c (move_it_in_display_line_to): Avoid infinite recursion:
	when closest_pos is identical to to_charpos, don't recurse, since
	we already tried that, and failed.  (Bug#17539)

	* w32fns.c (unwind_create_frame) [GLYPH_DEBUG]: If we are
	unwinding when frame's faces were not initialized yet, increment
	the frame's image-cache reference count before calling
	x_free_frame_resources.  Don't dereference
	dpyinfo->terminal->image_cache if it is NULL.  (Bug#17524)

2014-05-25  Jan Djärv  <jan.h.d@swipnet.se>

	* nsfont.m (nsfont_draw): Simplify as arguments are adjusted in
	nsterm.m now.

	* nsterm.m (ns_draw_glyph_string): Move isComposite and end from
	macfont.m, call draw with adjusted arguments so font drivers
	don't need to do that.

	* macfont.m (macfont_draw): Merge changes from Macport.

2014-05-24  Eli Zaretskii  <eliz@gnu.org>

	* alloc.c (garbage_collect_1): New function, with all of the guts
	of Fgarbage_collect.
	(mark_stack): Accept an argument END and don't mark Lisp objects
	on the stack beyond the address given by END.  Calculation of END
	was moved to Fgarbage_collect.
	(Fgarbage_collect): Calculate the end address of the stack portion
	that needs to be examined by mark_stack, and pass that address to
	garbage_collect_1, which will pass it to mark_stack.  See
	http://lists.gnu.org/archive/html/emacs-devel/2014-05/msg00270.html
	for more details about the underlying problems.  In particular,
	this avoids dumping Emacs with the large hash-table whose value is
	held in purify-flag for most of the time loadup.el runs.

2014-05-24  Jan Djärv  <jan.h.d@swipnet.se>

	* xfns.c (x_window_property_intern): New function (code from
	x_window_property).
	(Fx_window_property): Call x_window_property_intern.  If property
	not found and NILP (source) and outer window != inner window,
	check outer window for property (Bug#17537).

2014-05-22  Paul Eggert  <eggert@cs.ucla.edu>

	Supply malloc and alloc_size attributes for extern allocators.
	This documents the C API, and helps GCC generate a bit better code.
	* conf_post.h (ATTRIBUTE_MALLOC, ATTRIBUTE_ALLOC_SIZE)
	(ATTRIBUTE_MALLOC_SIZE): New macros.
	* gmalloc.c (malloc, realloc, calloc):
	* gtkutil.h (malloc_widget_value):
	* lisp.h (ralloc, r_re_alloc, xmalloc, xzalloc, xrealloc, xnmalloc)
	(xnrealloc, xstrdup, xlispstrdup, record_xmalloc):
	Use them.

2014-05-21  Paul Eggert  <eggert@cs.ucla.edu>

	Don't assume that ImageMagick uses a 16-bit quantum (Bug#17519).
	* image.c (imagemagick_load_image): Port to hosts that do not use
	a 16-bit quantum, i.e., QuantumRange does not equal 65535.

2014-05-21  Leo Liu  <sdl.web@gmail.com>

	* fns.c (Fnreverse): Accept strings for SEQ and update doc-string.

2014-05-20  Michael Albinus  <michael.albinus@gmx.de>

	* dbusbind.c (xd_signature): Revert last 2 patches.

2014-05-19  Paul Eggert  <eggert@cs.ucla.edu>

	Allow any non-nil value to count as true in bool-vector.
	Likewise for xd_signature in dbusbind.c.
	This is more consistent with the usual practice in Emacs, which is
	that any non-nil value counts as true.
	* alloc.c (Fbool_vector): Don't require args to be t or nil.
	* dbusbind.c (xd_signature): Likewise, for booleans.
	* data.c, lisp.h (Qbooleanp):
	* lisp.h (CHECK_BOOLEAN): Remove.  All uses removed.

2014-05-19  Dmitry Antipov  <dmantipov@yandex.ru>

	* lisp.h (CHECK_BOOLEAN): New function.
	* alloc.c (Fbool_vector): New function.
	(syms_of_alloc): Defsubr it.
	* data.c (Qbooleanp): New symbol.
	(syms_of_data): DEFSYM it.
	* dbusbind.c (xd_signature): Use CHECK_BOOLEAN.

	* font.c (font_matching_entity): Extract font-entity object
	from the vector of matching entities (Bug#17486).

2014-05-17  Paul Eggert  <eggert@cs.ucla.edu>

	Assume C99 or later (Bug#17487).
	* bytecode.c (B__dummy__): Remove.
	* conf_post.h (bool_bf) [!NS_IMPL_GNUSTEP]: Use bool.
	(FLEXIBLE_ARRAY_MEMBER): Now always empty.
	* dbusbind.c (XD_DEBUG_MESSAGE) [!DBUS_DEBUG]:
	* regex.c (DEBUG_PRINT): Assume varargs macros.
	* lisp.h (DEFUN_FUNCTION_INIT): Remove.  All uses now assume C99.

2014-05-17  Fabrice Popineau  <fabrice.popineau@gmail.com>

	* buffer.c (init_buffer) [USE_MMAP_FOR_BUFFERS]: Always map new
	memory for every buffer that was dumped.

2014-05-15  Dmitry Antipov  <dmantipov@yandex.ru>

	* fns.c (Freverse): Allow vectors, bool vectors and strings.
	(Fnreverse): Allow vectors and bool vectors.

2014-05-14  Dmitry Antipov  <dmantipov@yandex.ru>

	Minor cleanup for terminal setup.
	* termhooks.h (create_terminal): Adjust prototype.
	* terminal.c (create_terminal): Pass output method and RIF as args.
	(init_initial_terminal):
	* nsterm.m (ns_create_terminal):
	* term.c (init_tty):
	* w32term.c (w32_create_terminal):
	* xterm.c (x_create_terminal): Adjust users.
	Avoid redundant NULL initializers and add comments.

2014-05-13  Paul Eggert  <eggert@cs.ucla.edu>

	* keyboard.c (Qdeactivate_mark): Now static.

2014-05-13  Dmitry Antipov  <dmantipov@yandex.ru>

	If available, use Xfixes extension to do pointer blanking.
	* Makefile.in (XFIXES_CFLAGS, XFIXES_LIBS): New var.
	* xfns.c (x_set_mouse_color): Do not call make_invisible_cursor here.
	(make_invisible_cursor): Move to...
	* xterm.c (make_invisible_cursor): ...here.
	(x_probe_xfixes_extension, xfixes_toggle_visible_pointer)
	(x_toggle_visible_pointer, x_setup_pointer_blanking): New functions.
	(x_term_init): Call to x_setup_pointer_blanking.
	(XTtoggle_invisible_pointer): Use blanking specific to this display.
	* xterm.h (struct x_display_info): New member toggle_visible_pointer.

2014-05-12  YAMAMOTO Mitsuharu  <mituharu@math.s.chiba-u.ac.jp>

	* xdisp.c (draw_glyphs): Set clipping to highlight boundaries.

2014-05-12  Glenn Morris  <rgm@gnu.org>

	* fileio.c (Ffile_executable_p): Doc tweak.

2014-05-12  Jan Djärv  <jan.h.d@swipnet.se>

	* xsettings.c (init_gsettings): Use g_settings_schema_source_lookup
	instead of deprecated g_settings_list_schemas if possible (Bug#17434).

2014-05-08  Paul Eggert  <eggert@cs.ucla.edu>

	* minibuf.c (read_minibuf): Avoid C99ism in previous patch (Bug#17430).

2014-05-08  Jarek Czekalski  <jarekczek@poczta.onet.pl>

	Fix initialization of minibuffer history variable (Bug#17430).
	* minibuf.c (read_minibuf): Initialize histval to Qnil if unbound.
	Move the initialization up to prevent any "value void" message.

2014-05-08  Samuel Bronson  <naesten@gmail.com>

	* keyboard.c (Frecursive_edit): Ensure inc&dec of command_loop_level
	are matched (bug#17413).

2014-05-08  Jarek Czekalski  <jarekczek@poczta.onet.pl>

	Stop tooltips pulling Emacs window to front (Bug#17408).
	* w32fns.c (Fx_show_tip): Add SWP_NOOWNERZORDER flag to
	SetWindowPos invocations.

2014-05-08  Jan Djärv  <jan.h.d@swipnet.se>

	* nsselect.m (Fx_selection_exists_p): Just return Qnil if window system
	not initialized (Bug#17398).

2014-05-07  Paul Eggert  <eggert@cs.ucla.edu>

	* image.c: Include <png.h> before <setjmp.h> (Bug#17429).

2014-05-06  Paul Eggert  <eggert@cs.ucla.edu>

	* image.c: Do not use libpng if HAVE_NS, as NS does its own thing.
	[HAVE_NS]: Do not include png.h.
	(x_query_frame_background_color): New function.
	(png_load_body, imagemagick_load_image, svg_load_image): Use it.
	(png_load_body): Coalesce duplicate code.

2014-05-04  Paul Eggert  <eggert@cs.ucla.edu>

	Consult libpng-config more consistently (Bug#17339).
	* Makefile.in (PNG_CFLAGS): New var.
	(ALL_CFLAGS): Use it.
	* image.c [HAVE_PNG]: Don't worry about <libpng/png.h>, as
	CFLAGS now handles this.

2014-05-03  Paul Eggert  <eggert@cs.ucla.edu>

	Handle systems without WCONTINUED consistently.  (Bug#15110, 17339)
	* process.c (handle_child_signal): Remove WCONTINUED ifdef,
	because WCONTINUED is always defined now.
	* syswait.h (WCONTINUED): Move here from ../lib-src/emacsclient.c.

2014-05-03  Eli Zaretskii  <eliz@gnu.org>

	* buffer.c (overlay_strings): Fix the wording of the commentary.

2014-05-01  Glenn Morris  <rgm@gnu.org>

	* floatfns.c (Fisnan):
	* profiler.c (Fprofiler_cpu_running_p): Doc fix (replace `iff').

2014-05-01  Eli Zaretskii  <eliz@gnu.org>

	* term.c (tty_menu_activate): A better initialization for cursor
	coordinates.

2014-05-01  Stefan Monnier  <monnier@iro.umontreal.ca>

	* intervals.c: Tighten assertions.
	(create_root_interval): Make sure the interval is not empty.
	(intervals_equal): Use booleans.
	(rotate_right, rotate_left): Check LENGTHs rather than TOTAL_LENGTH.
	(balance_an_interval): Sanity check LENGTHs and TOTAL_LENGTHs.
	(balance_possible_root_interval): Simplify and use booleans.
	(split_interval_right, split_interval_left): Check LENGTH, and remove
	now redundant assertion.
	(adjust_intervals_for_insertion): Remove now redundant assertions.
	(delete_node, interval_deletion_adjustment)
	(adjust_intervals_for_deletion, merge_interval_right)
	(merge_interval_left): Check LENGTH rather than TOTAL_LENGTH.
	(reproduce_interval): Make sure the interval is not empty.

2014-04-30  Paul Eggert  <eggert@cs.ucla.edu>

	* term.c (tty_menu_activate): Don't assume row and col are initialized.
	GCC 4.9.0 warned about this, and I couldn't easily prove to my own
	satisfaction that they would always be initialized.

2014-04-30  Eli Zaretskii  <eliz@gnu.org>

	* term.c (tty_menu_display): Move the cursor to the active menu item.
	(tty_menu_activate): Return the cursor to the active menu item
	after displaying the menu and after displaying help-echo.
	See http://lists.gnu.org/archive/html/emacs-devel/2014-04/msg00402.html
	for the details of why this is needed by screen readers and
	Braille displays.

2014-04-30  Glenn Morris  <rgm@gnu.org>

	* process.c (handle_child_signal):
	Handle systems without WCONTINUED.  (Bug#15110, 17339)

2014-04-29  Stefan Monnier  <monnier@iro.umontreal.ca>

	* window.c (struct saved_window): Remove mark.
	(Fset_window_configuration, save_window_save)
	(compare_window_configurations): Don't touch marks any more.

2014-04-28  Paul Eggert  <eggert@cs.ucla.edu>

	Use bits_word for gcmarkbits.
	* alloc.c (struct cons_block, struct float_block): On 64-bit hosts,
	bits_word is typically a tad more efficient for mark bits than
	unsigned is, so use bits_word.  All uses changed.
	* lisp.h (BITS_PER_INT): Remove; no longer used.

	Avoid undefined behavior in signed left shift.
	This ports to GCC 4.9.0 with -fsanitize=undefined.
	* alloc.c (bool_vector_fill, SETMARKBIT, UNSETMARKBIT):
	* data.c (Fash):
	* regex.c (extract_number):
	* lisp.h (make_number, XINT):
	Do not shift a 1 bit left into a sign bit.
	* alloc.c (struct cons_block, struct float_block): Use unsigned,
	not int, for gcmarkbits.  All uses changed.

2014-04-25  Eli Zaretskii  <eliz@gnu.org>

	* search.c (Fnewline_cache_check): Don't try to count newlines
	outside the buffer's restriction, as find_newline doesn't support that.

2014-04-24  Stefan Monnier  <monnier@iro.umontreal.ca>

	* window.c (Fset_window_configuration): Deactivate the mark before
	unsetting the mark.
	(set_window_buffer): Ignore window_initialized.
	(window_initialized): Remove.
	* keyboard.c (Qdeactivate_mark): Not static any more.
	* buffer.c (buffer_local_value): Rename from buffer_local_value_1.
	Update all callers.

2014-04-23  Paul Eggert  <eggert@cs.ucla.edu>

	* conf_post.h (ADDRESS_SANITIZER_WORKAROUND): Port to GCC 4.9.0
	and to clang 3.4, which have fixed the bug.  This should let us
	run a bit faster on these platforms when address sanitization is
	in effect.

2014-04-22  Paul Eggert  <eggert@cs.ucla.edu>

	Port to GCC 4.9.0 with --enable-gcc-warnings.
	* image.c (struct my_jpeg_error_mgr) [lint]: Remove member fp.
	All uses removed.
	(jpeg_load_body) [lint]: Add a 'volatile' to pacify a buggy GCC in
	a way that also works with GCC 4.9.0.

	* search.c (Fnewline_cache_check): Remove unused locals.

2014-04-22  Eli Zaretskii  <eliz@gnu.org>

	* search.c (find_newline1): New subroutine.
	(Fnewline_cache_check): New function.
	(syms_of_search): Defsubr it.

2014-04-22  Jarek Czekalski  <jarekczek@poczta.onet.pl>

	Fix freezing with scroll bars of GTK3 Toolkit (bug#15801).
	* keyboard.c (unblock_input): Add comment.
	* xgselect.c (xg_select): Prevent Glib main loop recursion.

2014-04-22  Daniel Colascione  <dancol@dancol.org>

	* lread.c (readevalloop_eager_expand_eval): New function
	that can recurse into toplevel forms.
	(readevalloop): Call it.
	* lisp.h: Declare Qprogn.
	* callint.c (Qprogn): No longer static.

2014-04-19  Stefan Monnier  <monnier@iro.umontreal.ca>

	* intervals.c (rotate_right, rotate_left): Fix up length computation.
	Also change identifiers to match the comments, and add more assertions
	(bug#16234).

2014-04-18  Paul Eggert  <eggert@cs.ucla.edu>

	* emacs.c (close_output_streams): Don't clear and restore errno.

2014-04-18  Jan Djärv  <jan.h.d@swipnet.se>

	* xterm.c (x_make_frame_visible): Prevent endless loop when frame
	never becomes visible, i.e. using XMonad  (Bug#17237).

2014-04-18  Eli Zaretskii  <eliz@gnu.org>

	* xdisp.c (insert_left_trunc_glyphs): Ensure the left truncation
	glyph is written to TEXT_AREA of the temporary glyph_row.  (Bug#17288)
	(Fline_pixel_height): Don't assume that the current buffer and the
	selected window's buffer are one and the same.  (Bug#17281)

	* insdel.c (invalidate_buffer_caches): Invalidate the bidi
	paragraph-start cache before the newline cache.  (Bug#17269)

2014-04-17  Paul Eggert  <eggert@cs.ucla.edu>

	* term.c (tty_send_additional_strings): No need to fflush here,
	as callers fflush.
	(tty_set_terminal_modes): fflush after sending additional strings,
	not before.

2014-04-17  Daniel Colascione  <dancol@dancol.org>

	* term.c (Qtty_mode_set_strings, Qtty_mode_reset_strings):
	New symbols.
	(tty_send_additional_strings): New function.
	(tty_set_terminal_modes, tty_reset_terminal_modes): Use it.
	(syms_of_term): Intern tty-mode-set-strings and
	tty-mode-reset-strings.

2014-04-16  Stefan Monnier  <monnier@iro.umontreal.ca>

	* window.c (save_window_save): Lookup window_point_insertion_type in
	the right buffer (bug#15457).
	(Qwindow_point_insertion_type): New var.
	(syms_of_window): Initialize it.

2014-04-16  Eli Zaretskii  <eliz@gnu.org>

	Fix the MSDOS build.
	* unexcoff.c [MSDOS]: Include libc/atexit.h.
	(copy_text_and_data): Zero out the atexit chain pointer before
	dumping Emacs.

	* termhooks.h (encode_terminal_code): Update prototype.

	* term.c (encode_terminal_code) [DOS_NT]: Make it externally
	visible for all DOS_NT ports, not just WINDOWSNT.
	(syms_of_term) [!MSDOS]: Don't define 'tty-menu-*' symbols on MSDOS.

	* sysdep.c (emacs_sigaction_init, init_signals): Don't use SIGCHLD
	unless it is defined.
	(emacs_pipe) [MSDOS]: Redirect to 'pipe'.

	* process.c (close_on_exec, accept4, process_socket): Move into
	the "ifdef subprocesses" part.
	(catch_child_signal): Condition by "ifdef subprocesses".
	(syms_of_process) <Qinternal_default_process_sentinel>
	<Qinternal_default_process_filter>: Condition by "ifdef subprocesses".

	* msdos.h: Add prototypes for new functions.
	(EINPROGRESS): Define.
	(O_CLOEXEC): Define to zero.

	* msdos.c (check_window_system): Remove unnecessary an
	incompatible duplicate function.
	(sys_opendir, readlinkat, faccessat, fstatat, unsetenv):
	New functions in support of new functionality.

	* menu.c (single_menu_item): Add visual indication  of submenu
	also for menus on MSDOS frames.
	(Fx_popup_menu) [!MSDOS]: Do not call tty_menu_show on MSDOS.

	* lisp.h (CHECK_PROCESS) [!subprocesses]: Do not define
	when async subprocesses aren't supported.

	* font.h (FONT_WIDTH) [MSDOS]: MSDOS-specific definition.

	* emacs.c (close_output_streams): Zero out errno before calling
	close_stream.

	* dired.c [MSDOS]: Include msdos.h.

	* conf_post.h (opendir) [MSDOS]: Redirect to sys_opendir.
	(DATA_START) [MSDOS]: Define.
	(SYSTEM_PURESIZE_EXTRA) [MSDOS]: Enlarge by 25K.

	* callproc.c (block_child_signal, unblock_child_signal) [MSDOS]:
	Ifdef away for MSDOS.
	(record_kill_process) [MSDOS]: Ifdef away the entire body for MSDOS.
	(call_process_cleanup) [MSDOS]: Ifdef away portions not relevant
	for MSDOS.
	(call_process) [MSDOS]: Fix call sequence of dostounix_filename.
	Use temporary file template that is compatible with mkostemp.
	Move vfork-related portions under #ifndef MSDOS.
	(syms_of_callproc): Unify templates of MSDOS and WINDOWSNT.

2014-04-16  Stefan Monnier  <monnier@iro.umontreal.ca>

	* buffer.c (Foverlays_at): Add argument `sorted'.

2014-04-16  Eli Zaretskii  <eliz@gnu.org>

	* insdel.c (invalidate_buffer_caches): When deleting or replacing
	text, invalidate the bidi_paragraph_cache upto and including the
	preceding newline.

2014-04-16  Paul Eggert  <eggert@cs.ucla.edu>

	Port to IRIX 6.5 (Bug#9684).
	* conf_post.h (INET6) [IRIX6_5]: Define.
	(HAVE_GETADDRINFO) [IRIX6_5]: Undef.
	* data.c (BITS_PER_ULL): Don't assume ULLONG_MAX is defined.

2014-04-16  Eli Zaretskii  <eliz@gnu.org>

	* keyboard.c (Fopen_dribble_file): Encode the dribble file-name
	before passing it to system APIs.

2014-04-16  Stefan Monnier  <monnier@iro.umontreal.ca>

	* bytecode.c (exec_byte_code): Rework the volatiles.  Most importantly,
	make sure stack.byte_string_start is not de-adjusted by pushhandler.

2014-04-16  Paul Eggert  <eggert@cs.ucla.edu>

	* keyboard.c (Fopen_dribble_file): Avoid some races.  (Bug#17187)

2014-04-15  Paul Eggert  <eggert@cs.ucla.edu>

	Remove DATA_SEG_BITS.
	The DATA_SEG_BITS hack was needed for older 32 bit platforms.
	As a result of this change, Emacs won't work on IRIX 6.5 with IRIX
	cc, but that platform is so old that SGI itself stopped supporting
	it in December 2013.  If you still need Emacs on IRIX, please
	either compile with GCC and port the undumping code, or run
	'./configure --with-wide-int'.
	* alloc.c (gdb_make_enums_visible): Update to match lisp.h.
	* lisp.h (GCTYPEBITS): Move definition up, and switch to the
	DEFINE_GDB_SYMBOL_START way to define it.
	(NONPOINTER_BITS): New macro.
	(EMACS_INT): Use it.
	[!USE_LSB_TAG && !WIDE_EMACS_INT]: Fail, and suggest reporting
	the problem and/or configuring --with-wide-int.
	(USE_LSB_TAG): Simplify, based on above changes.
	(gdb_DATA_SEG_BITS): Remove.  All uses removed.
	* vm-limit.c (exceeds_lisp_ptr): Remove.  All uses removed.

2014-04-12  Eli Zaretskii  <eliz@gnu.org>

	* xdisp.c (move_it_by_lines): If a large portion of buffer text is
	covered by a display string that ends in a newline, and that cases
	going back by DVPOS lines to hit the search limit, lift the limit
	and go back until DVPOS is reached.  (Bug#17244)

	* indent.c (Fvertical_motion): Handle correctly the case when the
	display string is preceded by an empty line.

	* w32.c (sys_umask) <WRITE_USER>: Remove redundant constant, and
	use S_IWRITE instead.

2014-04-11  Glenn Morris  <rgm@gnu.org>

	* keyboard.c (Fopen_dribble_file): Make file private.  (Bug#17187)

2014-04-11  Ken Brown  <kbrown@cornell.edu>

	* Makefile.in (EMACS_MANIFEST): Revert last change.

2014-04-10  Daniel Colascione  <dancol@dancol.org>

	* puresize.h (BASE_PURESIZE): Increase.

2014-04-09  Stefan Monnier  <monnier@iro.umontreal.ca>

	* keyboard.c (syms_of_keyboard): Make deactivate-mark buffer-local.

	* insdel.c (prepare_to_modify_buffer_1): Cancel lock-file checks and
	region handling (and don't call signal_before_change) if
	inhibit_modification_hooks is set.
	(signal_before_change): Don't check inhibit_modification_hooks any more.

2014-04-08  Daniel Colascione  <dancol@dancol.org>

	* alloc.c (sweep_symbols, mark_object): Assert that symbol
	function cells contain valid lisp objects.  (Modified version of
	patch from Dmitry).

	* alloc.c (detect_suspicious_free): Split actual stack capturing
	out into new function for easier breakpoint setting.
	(note_suspicious_free): New function.

2014-04-07  Stefan Monnier  <monnier@iro.umontreal.ca>

	* lisp.h (struct Lisp_Symbol): New bitfield `pinned'.

	* alloc.c: Keep track of symbols referenced from pure space (bug#17168).
	(symbol_block_pinned): New var.
	(Fmake_symbol): Initialize `pinned'.
	(purecopy): New function, extracted from Fpurecopy.  Mark symbols as
	pinned and signal an error for un-purifiable objects.
	(pure_cons): Use it.
	(Fpurecopy): Use it, except for objects that can't be purified.
	(mark_pinned_symbols): New function.
	(Fgarbage_collect): Use it.
	(gc_sweep): Remove hack made unnecessary.

2014-04-07  Glenn Morris  <rgm@gnu.org>

	* keyboard.c (Fopen_dribble_file): Doc tweak.

2014-04-07  Ken Brown  <kbrown@cornell.edu>

	* Makefile.in (EMACS_MANIFEST): Update comment.  (Bug#17176)

2014-04-07  Paul Eggert  <eggert@cs.ucla.edu>

	* alloc.c: Simplify by removing use of HAVE_EXECINFO_H.
	We have a substitute execinfo.h on hosts that lack it.
	(suspicious_free_history): Make it EXTERNALLY_VISIBLE so it
	isn't optimized away.

2014-04-05  Paul Eggert  <eggert@cs.ucla.edu>

	Prefer 'ARRAYELTS (x)' to 'sizeof x / sizeof *x'.
	* alloc.c (memory_full):
	* charset.c (syms_of_charset):
	* doc.c (Fsnarf_documentation):
	* emacs.c (main):
	* font.c (BUILD_STYLE_TABLE):
	* keyboard.c (make_lispy_event):
	* profiler.c (setup_cpu_timer):
	* xgselect.c (xg_select):
	* xterm.c (record_event, STORE_KEYSYM_FOR_DEBUG):
	Use ARRAYELTS.
	* font.c (FONT_PROPERTY_TABLE_SIZE): Remove.
	Replace the only use with ARRAYELTS (font_property_table).
	* xfaces.c (DIM): Remove.  All uses replaced by ARRAYELTS.

2014-04-03  Daniel Colascione  <dancol@dancol.org>

	* xterm.c (x_term_init):
	* xfns.c (best_xim_style):
	* xfaces.c (Fdump_colors):
	* w32fns.c (w32_default_color_map):
	* w32.c (init_environment, N_ENV_VARS):
	* unexcw.c (read_exe_header):
	* term.c (term_get_fkeys_1):
	* sysdep.c (init_baud_rate):
	* nsterm.m (ns_convert_key):
	* nsfns.m (get_geometry_from_preferences):
	* msdos.c (dos_set_window_size, init_environment):
	* macfont.m (mac_font_get_glyph_for_cid)
	(macfont_store_descriptor_attributes)
	(macfont_create_attributes_with_spec, mac_ctfont_get_glyph_for_cid):
	* keyboard.c (command_loop_1, read_menu_command, make_lispy_event)
	(NUM_MOD_NAMES, read_key_sequence_vs, Fcurrent_input_mode)
	(syms_of_keyboard):
	* image.c (xpm_str_to_color_key):
	* fringe.c (MAX_STANDARD_FRINGE_BITMAPS):
	* frame.c (x_set_frame_parameters):
	* fileio.c (Ffile_selinux_context):
	* emacs.c (sort_args):
	* dosfns.c (msdos_stdcolor_name):
	* dired.c (file_attributes):
	* chartab.c (uniprop_decoder_count, uniprop_encode_count):
	Change expressions of the form sizeof(arr) / sizeof(arr[0])
	to ARRAYELTS (arr).

2014-04-02  Daniel Colascione  <dancol@dancol.org>

	* data.c (Ffset): Abort if we're trying to set a function call to
	a dead lisp object.

	* lisp.h (ARRAYELTS): New macro.

	* alloc.c: Include execinfo.h if available.
	(SUSPICIOUS_OBJECT_CHECKING): New macro; define unconditionally.
	(suspicious_free_record): New structure.
	(suspicious_objects, suspicious_object_index)
	(suspicious_free_history, suspicious_free_history_index):
	New variables.
	(find_suspicious_object_in_range, detect_suspicious_free)
	(Fsuspicious_object): New functions.
	(cleanup_vector): Call find_suspicious_object_in_range.

2014-04-02  Martin Rudalics  <rudalics@gmx.at>

	* xterm.c (x_new_font): Don't calculate non-toolkit scrollbar
	width from font width (Bug#17163).

	* frame.c (x_set_frame_parameters): Calculate default values of
	new frame sizes only after all other frame parameters have been
	processed (Bug#17142).

2014-04-02  Ken Brown  <kbrown@cornell.edu>

	* conf_post.h (SYSTEM_PURESIZE_EXTRA) [CYGWIN]: Set to 10000.
	(Bug#17112)

2014-04-02  YAMAMOTO Mitsuharu  <mituharu@math.s.chiba-u.ac.jp>

	* xterm.c (x_draw_image_glyph_string): Adjust image background
	width accordingly when its x position is adjusted.  (Bug#17115)

2014-04-02  Dmitry Antipov  <dmantipov@yandex.ru>

	* font.c (font_list_entities): Do not add empty vector to font cache.
	(font_matching_entity): Likewise.  If matching entity is found, insert
	1-item vector with this entity instead of entity itself (Bug#17125).

	* xterm.c (x_term_init) [USE_LUCID]: Fix minor memory leak.

2014-04-01  Paul Eggert  <eggert@cs.ucla.edu>

	* fns.c (validate_subarray): Rename from validate_substring,
	since it works for vectors too.  New arg ARRAY.  Optimize for the
	non-nil case.  Instead of returning bool, throw an error if out of
	range, so that the caller needn't do that.  All uses changed.
	Report original values if out of range.
	(Fsubstring, Fsubstring_no_properties, secure_hash):
	Also optimize the case where FROM is 0 or TO is the size.

2014-03-31  Dmitry Antipov  <dmantipov@yandex.ru>

	* search.c (Freplace_match): Use make_specified_string.
	* xterm.c, w32term.c (x_set_glyph_string_gc): Use emacs_abort
	to catch bogus override face of glyph strings.
	* fns.c (Fsubstring, Fsubstring_no_properties, secure_hash):
	Move common substring range checking code to...
	(validate_substring): ...this function.

2014-03-31  Jan Djärv  <jan.h.d@swipnet.se>

	* nsmenu.m (free_frame_tool_bar): Set wait_for_tool_bar = NO (Bug#16976)

2014-03-30  Jan Djärv  <jan.h.d@swipnet.se>

	* nsterm.m (updateFrameSize:): If waiting for the tool bar and tool
	bar is zero height, just return (Bug#16976).
	(initFrameFromEmacs:): Initialize wait_for_tool_bar.

	* nsterm.h (EmacsView): Add wait_for_tool_bar.

	* nsmenu.m (update_frame_tool_bar): Return early if view or toolbar
	is nil.  If waiting for toolbar to complete, force a redraw.

2014-03-28  Glenn Morris  <rgm@gnu.org>

	* emacs.c (emacs_version): Use PACKAGE_VERSION rather than VERSION.
	(emacs_bugreport): New variable.
	(usage_message): Use PACKAGE_BUGREPORT.
	(syms_of_emacs) <report-emacs-bug-address>: New variable.

	* emacs.c (syms_of_emacs) <system-configuration-features>: New var.

2014-03-27  Paul Eggert  <eggert@cs.ucla.edu>

	Port recent signal-related changes to FreeBSD.
	Problem reported by Herbert J. Skuhra.
	* lisp.h (block_tty_out_signal, unblock_tty_out_signal):
	Move decls from here ...
	* syssignal.h: ... to here, so that lisp.h doesn't depend on signal.h.

2014-03-27  YAMAMOTO Mitsuharu  <mituharu@math.s.chiba-u.ac.jp>

	* w32term.c (x_draw_image_glyph_string): Fix computation of height
	and width of image background when it is displayed with a 'box'
	face.  (Bug#17115)

2014-03-27  Paul Eggert  <eggert@penguin.cs.ucla.edu>

	More backward-compatible fix to char-equal core dump (Bug#17011).
	* editfns.c (Fchar_equal): In unibyte buffers, assume values in
	range 128-255 are raw bytes.  Suggested by Eli Zaretskii.

2014-03-27  Juanma Barranquero  <lekktu@gmail.com>

	* image.c (init_svg_functions): When loading SVG-related libraries,
	free already loaded libraries if the initialization fails.
	(rsvg_handle_set_size_callback): Remove declaration, unused.

2014-03-26  Paul Eggert  <eggert@cs.ucla.edu>

	Fix core dump in char-equal (Bug#17011).
	* editfns.c (Fchar_equal): Do not use MAKE_CHAR_MULTIBYTE in
	unibyte buffers, as we can't tell whether the characters are
	actually unibyte.

	* insdel.c (adjust_markers_for_delete): Remove unused local.

2014-03-26  Barry O'Reilly  <gundaetiapo@gmail.com>

	Have (MARKER . ADJUSTMENT) undo records always be immediately
	after their corresponding (TEXT . POS) record in undo list.
	(Bug#16818)
	* lisp.h (record-delete): New arg record_markers.
	(record_marker_adjustment): No longer needed outside undo.c.
	* insdel.c (adjust_markers_for_delete): Move calculation of marker
	adjustments to undo.c's record_marker_adjustments.  Note that
	fileio.c's decide_coding_unwind is another caller to
	adjust_markers_for_delete.  Because it has undo list bound to t,
	it does not rely on adjust_markers_for_delete to record marker
	adjustments.
	(del_range_2): Swap call to record_delete and
	adjust_markers_for_delete so as undo marker adjustments are
	recorded before current deletion's adjustments, as before.
	(adjust_after_replace):
	(replace_range): Pass value for new record_markers arg to
	delete_record.
	* undo.c (record_marker_adjustment): Rename to
	record_marker_adjustments and made static.
	(record_delete): Check record_markers arg and call
	record_marker_adjustments.
	(record_change): Pass value for new record_markers arg to
	delete_record.
	(record_point): at_boundary calculation no longer needs to account
	for marker adjustments.

2014-03-26  Martin Rudalics  <rudalics@gmx.at>

	* w32term.c (x_set_window_size): Refine fix from 2014-03-14
	(Bug#17077).

2014-03-26  Glenn Morris  <rgm@gnu.org>

	* fileio.c (Ffile_symlink_p): Doc fix. (Bug#17073)

2014-03-26  Stefan Monnier  <monnier@iro.umontreal.ca>

	* buffer.c (struct sortvec): Add field `spriority'.
	(compare_overlays): Use it.
	(sort_overlays): Set it.

2014-03-26  Eli Zaretskii  <eliz@gnu.org>

	* xdisp.c (redisplay_window): If all previous attempts to find the
	cursor row failed, try a few alternatives before falling back to
	the top-most row of the window.  Use row_containing_pos.  (Bug#17047)

2014-03-26  Juanma Barranquero  <lekktu@gmail.com>

	* image.c (x_bitmap_height, x_bitmap_width) [HAVE_X_WINDOWS]:
	* sysdep.c (reset_sigio) [!DOS_NT]: Declare conditionally.

	* keyboard.c (read_decoded_event_from_main_queue): #ifdef out
	variables on Windows.

	* w32fns.c (Ffile_system_info): Use parenthesis in and/or expression.

	* w32.c (unsetenv): Remove unused var `retval'.
	(emacs_gnutls_pull): Remove unused vars `fdset' and `timeout'.

	* w32notify.c (watch_worker): Remove unnecesary var sleep_result.
	(start_watching): Remove unused var `thr'.

	* w32proc.c (sys_spawnve): Comment out unused vars `first', `last'.
	(find_child_console): Remove unnecesary var `thread_id'.

	* w32term.c (w32_read_socket): Comment out unused vars `row', `columns'.
	(x_focus_frame): #ifdef 0 unused variable `dpyinfo'.

2014-03-26  Glenn Morris  <rgm@gnu.org>

	* filelock.c (Flock_buffer): Doc tweak.

	* buffer.c (Frestore_buffer_modified_p, Fkill_buffer):
	* emacs.c (shut_down_emacs):
	* fileio.c (Finsert_file_contents, write_region):
	* filelock.c (top-level, syms_of_filelock):
	* insdel.c (prepare_to_modify_buffer_1):
	CLASH_DETECTION is always defined now.

2014-03-25  Eli Zaretskii  <eliz@gnu.org>

	* w32.c (w32_delayed_load): Call DisableThreadLibraryCalls on the
	DLL handle, to speed up thread startup.

2014-03-25  Paul Eggert  <eggert@cs.ucla.edu>

	Handle sigmask better with nested signal handlers  (Bug#15561).
	* atimer.c (sigmask_atimers): Remove.
	Remaining use rewritten to use body of this function.
	* atimer.c (block_atimers, unblock_atimers):
	* callproc.c (block_child_signal, unblock_child_signal):
	* sysdep.c (block_tty_out_signal, unblock_tty_out_signal):
	New arg OLDSET.  All callers changed.
	* atimer.c (block_atimers, unblock_atimers):
	* callproc.c (block_child_signal, unblock_child_signal):
	* keyboard.c (handle_interrupt):
	* sound.c (vox_configure, vox_close):
	Restore the old signal mask rather than unilaterally clearing bits
	from the mask, in case a handler is running within another
	handler.  All callers changed.
	* lisp.h, process.c, process.h, term.c:
	Adjust decls and callers to match new API.
	* sysdep.c (emacs_sigaction_init): Don't worry about masking SIGFPE;
	signal handlers aren't supposed to use floating point anyway.
	(handle_arith_signal): Unblock just SIGFPE rather than clearing mask.

2014-03-23  Daniel Colascione  <dancol@dancol.org>

	Split gc_sweep into discrete functions for legibility and better
	stack traces.

	* alloc.c (sweep_strings, sweep_vectors): Add NO_INLINE
	(sweep_vectors): Fix typo in comment.
	(sweep_conses, sweep_floats, sweep_intervals)
	(sweep_symbols, sweep_misc, sweep_buffers): New functions.
	(gc_sweep): Call new functions, to which existing functionality is
	moved.
	* fns.c (sweep_weak_hash_tables): Add NO_INLINE.

2014-03-23  Juanma Barranquero  <lekktu@gmail.com>

	* w32fns.c (Fw32_shell_execute): Declare `result' only on Cygwin.

2014-03-23  Daniel Colascione  <dancol@dancol.org>

	* xfns.c (create_frame_xic): Pass XNStatusAttributes to XCreateIC
	only if xic_style calls for it.  This change allows Emacs to work
	with ibus.  Also, don't leak resources if create_frame_xic fails,
	and stop caching xic_style across different displays.
	(supported_xim_styles): Make const.
	(best_xim_style): Remove first parameter: it's always just
	supported_xim_styles.  Change to look at supported_xim_styles
	directly.

2014-03-23  Daniel Colascione  <dancol@dancol.org>

	* term.c (init_tty): Rearrange condition for clarity; print
	appropriate diagnostic.

2014-03-23  Daniel Colascione  <dancol@dancol.org>

	* process.c (DATAGRAM_CONN_P): Don't underflow datagram_address
	array.  (ASAN caught.)

2014-03-22  Glenn Morris  <rgm@gnu.org>

	* callproc.c (init_callproc): In etc, look for NEWS rather than GNU.

2014-03-22  Daniel Colascione  <dancol@dancol.org>

	* process.c (conv_sockaddr_to_lisp): When extracting the string
	names of AF_LOCAL sockets, stop before reading uninitialized memory.

2014-03-21  YAMAMOTO Mitsuharu  <mituharu@math.s.chiba-u.ac.jp>

	Fix regression introduced by patch for Bug#10500.
	* xterm.c (x_draw_image_relief): Respect Vtool_bar_button_margin.
	* w32term.c (x_draw_image_relief): Likewise.

2014-03-21  Martin Rudalics  <rudalics@gmx.at>

	* w32fns.c (w32_wnd_proc): For WM_WINDOWPOSCHANGING don't
	constrain frame size in SW_SHOWMAXIMIZED case so we can truly
	maximize a frame for odd default fonts.

2014-03-21  Glenn Morris  <rgm@gnu.org>

	* minibuf.c (history-length): Increase default from 30 to 100.

2014-03-21  Daniel Colascione  <dancol@dancol.org>

	* xterm.c (x_bitmap_icon): Stop reading the icon bitmap from disk
	every time we switch to minibuffer.

	* alloc.c (lisp_align_malloc, allocate_string_data)
	(allocate_vectorlike): Allow mmap allocation of lisp objects.
	(pointers_fit_in_lispobj_p, mmap_lisp_allowed_p): New functions.

2014-03-21  Eli Zaretskii  <eliz@gnu.org>

	* w32fns.c (Fw32_shell_execute) [!CYGWIN]: Use ShellExecuteEx, to
	support more "verbs".

2014-03-21  Daniel Colascione  <dancol@dancol.org>

	Always prohibit dumping a dumped Emacs.

	* emacs.c (might_dump): New variable.
	(Fdump_emacs): Always prohibit dumping of dumped Emacs.
	* lisp.h (might_dump): Declare.
	* unexcw.c (unexec): Remove now-redundant multiple-dump detection code.

2014-03-20  Paul Eggert  <eggert@cs.ucla.edu>

	* doc.c (store_function_docstring): Fix pointer signedness mismatch.

2014-03-20  Stefan Monnier  <monnier@iro.umontreal.ca>

	* doc.c (store_function_docstring): Warn when we don't know where to
	put a docstring.
	(Fsubstitute_command_keys): Don't advertise the fact that
	text-properties are dropped, since we think it's a bug that we'll fix
	in 24.5.

	* frame.h (SET_FRAME_VISIBLE): Keep frame_garbaged up to date.
	* xterm.c (handle_one_xevent) <MapNotify>: Don't garbage the frame.
	* frame.c (frame_garbaged): Make "docstring" more precise.

2014-03-20  Glenn Morris  <rgm@gnu.org>

	* charset.c (init_charset): When we cannot find the charsets directory,
	mention if EMACSDATA is set.

2014-03-19  Paul Eggert  <eggert@cs.ucla.edu>

	* fns.c (Frandom): Fix rare bug where the result isn't random.

	Fix porting inconsistency about rounding to even.
	* floatfns.c (emacs_rint) [!HAVE_RINT]: Round to even.
	This way, the unusual !HAVE_RINT case acts like the usual
	HAVE_RINT case, and we can fix the documentation accordingly.

2014-03-19  Eli Zaretskii  <eliz@gnu.org>

	* w32fns.c (reset_modifiers): Zero out keystate[] before using it.
	(w32_wnd_proc): Initialize the dwHoverTime member of
	TRACKMOUSEEVENT structure.

2014-03-17  Teodor Zlatanov  <tzz@lifelogs.com>

	* gnutls.c (Fgnutls_boot): Fix case of :verify-error = t.

2014-03-16  Eli Zaretskii  <eliz@gnu.org>

	* search.c (find_newline): Speed up the function when using the
	newline cache, by halving the number of calls to
	region_cache_forward and region_cache_backward.  (Bug#16830)

2014-03-15  Juanma Barranquero  <lekktu@gmail.com>

	* buffer.c (Fset_buffer): Document return value (bug#17015).

2014-03-14  Martin Rudalics  <rudalics@gmx.at>

	* w32term.c (x_set_window_size): When frame-resize-pixelwise is
	nil, always resize character wise to avoid potential loss of the
	mode line (Bug#16923 related).

2014-03-12  Martin Rudalics  <rudalics@gmx.at>

	* frame.c (x_set_frame_parameters): Always calculate new sizes
	pixelwise to avoid potential loss when rounding.

2014-03-11  Dmitry Antipov  <dmantipov@yandex.ru>

	* xfns.c (x_set_mouse_color): Recolor vertical_drag_cursor.
	* xterm.c (x_free_frame_resources): Free all allocated cursors.

2014-03-10  Eli Zaretskii  <eliz@gnu.org>

	* w32.c (fstatat): Don't add an extra slash if the argument ends
	with a slash: this fails the subsequent call to stat_worker on
	Windows 9X.  Reported by oslsachem <oslsachem@gmail.com>.

2014-03-09  Martin Rudalics  <rudalics@gmx.at>

	* xdisp.c (Fwindow_text_pixel_size): Adjust doc-string.

2014-03-08  Jan Djärv  <jan.h.d@swipnet.se>

	* nsterm.h (MAC_OS_X_VERSION_10_9): Add.

	* nsterm.m (constrainFrameRect:toScreen:): Constrain normally
	when frame is only on one screen (Bug#14713).

2014-03-08  Eli Zaretskii  <eliz@gnu.org>

	* xdisp.c (move_it_in_display_line_to): If word-wrap is ON, and
	there's a valid wrap point in the display line, the last glyph
	cannot "just barely fit" on this row, because display_line doesn't
	let it.  Instead, proceed as if the last glyph didn't fit, so that
	we eventually back up the iterator to the wrap point.  This avoids
	delusional behavior of move_it_to, whereby it proceeds to the next
	display line, but sets current_x to zero for all the glyphs that
	without word-wrap would fit on the previous display line.
	One result was that visual-order cursor movement behaved erratically
	under word-wrap.
	(Fmove_point_visually): Add code to find the x coordinate of the
	last character before wrap point, under word-wrap on a TTY.

2014-03-07  Eli Zaretskii  <eliz@gnu.org>

	* xdisp.c (Fmove_point_visually): When under word-wrap, accept
	also return value of MOVE_POS_MATCH_OR_ZV from
	move_it_in_display_line_to, when moving from beginning of line to
	point's position.  (Bug#16961)

2014-03-07  Martin Rudalics  <rudalics@gmx.at>

	* buffer.c (Vbuffer_list_update_hook): Doc-string fix.
	* window.c (Fselect_window): Explain NORECORD and
	`buffer-list-update-hook' in doc-string.

2014-03-06  Martin Rudalics  <rudalics@gmx.at>

	* window.c (Fother_window_for_scrolling): Check that
	Vother_window_scroll_buffer is a buffer.

2014-03-06  Dmitry Antipov  <dmantipov@yandex.ru>

	* xterm.c (xim_initialize): Always pass a copy of resource name
	to XRegisterIMInstantiateCallback and eassert whether return
	value is True.  Passing copy is important because Xlib doesn't
	make its own copy and resource name argument usually points to
	SSDATA (Vx_resource_name), which may be changed from Lisp.
	(xim_close_display): For XUnregisterIMInstantiateCallback,
	always eassert return value and pass exactly the same values
	as were used for XRegisterIMInstantiateCallback.
	Otherwise XUnregisterIMInstantiateCallback will always fail.  See Xlib
	sources to check why if you are interested.

2014-03-05  Martin Rudalics  <rudalics@gmx.at>

	* dispnew.c (change_frame_size_1): Add new_lines instead of
	new_height, the latter may be still zero if passed as such.
	* window.c (Fwindow_pixel_height): Mention bottom divider in
	doc-string.

2014-03-05  Paul Eggert  <eggert@cs.ucla.edu>

	Fix "resource temporarily unavailable" with xgselect
	(Bug#16925).
	* xgselect.c: Include <stdbool.h>.
	(xg_select) [!USE_GTK]: Don't lose track of errno.

	Fix minor --enable-gcc-warnings issues.
	* widget.c (update_various_frame_slots, EmacsFrameResize):
	Avoid unused locals.  Prefer 'if' to '#if' when either will do.

2014-03-04  Ken Brown  <kbrown@cornell.edu>

	* gmalloc.c (aligned_alloc): Clarify the code by making `adj'
	represent the actual adjustment needed for alignment.

2014-03-04  Eli Zaretskii  <eliz@gnu.org>

	* gmalloc.c (aligned_alloc): Don't allocate more memory than
	needed, and don't reallocate if the initial allocation already
	fits the bill.  Suggested by Ken Brown <kbrown@cornell.edu>.

2014-03-04  YAMAMOTO Mitsuharu  <mituharu@math.s.chiba-u.ac.jp>

	* xterm.c (x_draw_stretch_glyph_string): Reset clipping.
	(Bug#16932)

2014-03-04  Michal Nazarewicz  <mina86@mina86.com>

	* cmds.c (delete-char): Update docstring pointing out that the
	function ignores `delete-active-region' and `overwrite-mode'.

2014-03-03  Eli Zaretskii  <eliz@gnu.org>

	* font.c (Fframe_font_cache): Fix last change.  (Bug#16930)

	* gmalloc.c (aligned_alloc): Fix adjustment of size of the
	allocated buffer due to alignment.
	(freehook): If the block to be freed was allocated by
	'aligned_alloc', find its real pointer before calling 'free'.
	(Bug#16901)
	(mabort) [emacs]: Call 'emacs_abort', not 'abort', to provide a
	backtrace.

2014-03-03  Dmitry Antipov  <dmantipov@yandex.ru>

	* font.c (toplevel): Adjust comment about font cache layout.
	(font_clear_cache): Fix to match real font cache layout.
	Suggested by <namespace_collision@yahoo.com> in Bug#16069.
	(Fframe_font_cache) [FONT_DEBUG]: New function.
	(syms_of_font) [FONT_DEBUG]: Defsubr it.

	Avoid crashes when X fonts are erroneously freed on reused X
	'Display *' connection data (Bug#16069).  Note that X font
	resources still may be leaked, but currently there is no way
	to completely avoid it.
	* xterm.h (struct x_display_info): New member x_id.  Add comments.
	* xterm.c (x_display_id): New variable.
	(x_term_init): Assign identifier to each opened X connection.
	* xfont.c (struct xfont): New member x_display_id.
	(xfont_open): Initialize it with frame's display id.
	(xfont_close): Check whether font's display id matches the one
	recorded for the given display.  Adjust comment.
	* xftfont.c (struct xftfont_info):
	(xftfont_open, xftfont_close): Exactly as above with xfont stuff.

2014-03-01  Martin Rudalics  <rudalics@gmx.at>

	Consider Vother_window_scroll_buffer valid iff it's a live buffer.
	* window.c (Fother_window_for_scrolling): Don't try to scroll a
	killed Vother_window_scroll_buffer.
	(Vother_window_scroll_buffer): Fix doc-string accordingly.

2014-03-01  Eli Zaretskii  <eliz@gnu.org>

	* fileio.c (Fexpand_file_name) [WINDOWSNT]: Don't treat file names
	that start with more than 2 slashes as UNCs.  (Bug#16751)

2014-02-28  Paul Eggert  <eggert@penguin.cs.ucla.edu>

	Fix a few crashes and leaks when cloning C strings.
	* alloc.c, lisp.h (dupstring): New function.
	* gtkutil.c (xg_get_font):
	* term.c (tty_default_color_capabilities):
	* xsettings.c (store_monospaced_changed)
	(store_font_name_changed, parse_settings)
	(read_and_apply_settings, init_gsettings, init_gconf): Use it.
	This avoids some unlikely crashes due to accessing freed storage,
	and avoids some minor memory leaks in the more-typical case.

2014-02-28  Martin Rudalics  <rudalics@gmx.at>

	* xdisp.c (note_mode_line_or_margin_highlight): Don't show drag
	cursor when modeline can't be dragged (Bug#16647).

2014-02-28  Glenn Morris  <rgm@gnu.org>

	* doc.c (Fsnarf_documentation): Snarf not-yet-bound variables
	from custom-delayed-init-variables.  (Bug#11565)

2014-02-27  Martin Rudalics  <rudalics@gmx.at>

	More fixes for mouse glyph calculations (Bug#16647).
	* window.c (coordinates_in_window): In intersection of
	horizontal and vertical window dividers prefer the horizontal
	one.  Add some extra parens to last fix.
	(window_relative_x_coord): Return x-coordinate for header and
	mode line too.
	* xdisp.c (remember_mouse_glyph): In text area don't extend
	glyph into mode line to show the vertical drag cursor there
	immediately.  Subdivide mouse glyphs in right fringes to show a
	horizontal drag cursor as soon as we enter the "grabbable width"
	portion.  Handle vertical border case separately.  Do not
	subdivide window divider areas.
	(note_mouse_highlight): On bottom divider of bottommost windows
	show vertical drag cursor only when the minibuffer window can be
	resized.

2014-02-27  Eli Zaretskii  <eliz@gnu.org>

	* xdisp.c (pop_it): Restore the it->face_box_p flag which could be
	reset by the face of the object just displayed.  See also bug#76.
	(get_next_display_element): If the string came from a display
	property, examine the box face attribute at it->position, not at
	it->current.pos, since the latter was not updated yet.  (Bug#16870)
	(handle_face_prop): Improve commentary.

2014-02-27  Michael Albinus  <michael.albinus@gmx.de>

	* dbusbind.c (Fdbus__init_bus, Qdbus__init_bus, Sdbus__init_bus):
	Rename from Fdbus_init_bus_1, Qdbus_init_bus_1, Sdbus_init_bus_1.

2014-02-26  Martin Rudalics  <rudalics@gmx.at>

	Fixes around Bug#16647.
	* xdisp.c (remember_mouse_glyph): Handle ON_RIGHT_DIVIDER and
	ON_BOTTOM_DIVIDER cases.
	* window.c (coordinates_in_window): Return ON_VERTICAL_BORDER
	only if the window has no right divider.
	(Fcoordinates_in_window_p): Fix doc-string.

2014-02-25  Juanma Barranquero  <lekktu@gmail.com>

	* lread.c (Funintern): Fix doc to match advertised calling convention.

2014-02-24  Daniel Colascione  <dancol@dancol.org>

	* keyboard.c (read_char): Close race that resulted in lost events.

2014-02-22  Glenn Morris  <rgm@gnu.org>

	* frame.c (frame-alpha-lower-limit, frame-resize-pixelwise):
	* window.c (window-resize-pixelwise): Doc fixes.

	* process.c (Finternal_default_process_filter)
	(Finternal_default_process_sentinel): Doc tweaks.

2014-02-21  Glenn Morris  <rgm@gnu.org>

	* process.c (Fprocess_buffer, Faccept_process_output)
	(Finternal_default_process_filter, Finternal_default_process_sentinel):
	Doc fixes.

2014-02-21  Martin Rudalics  <rudalics@gmx.at>

	* window.c (Fwindow_scroll_bar_width): New function.

2014-02-21  Paul Eggert  <eggert@cs.ucla.edu>

	Pacify GCC when configuring with --enable-gcc-warnings.
	* xdisp.c (move_it_in_display_line_to) [lint]:
	Initialize recently-added local.

2014-02-21  Daniel Colascione  <dancol@dancol.org>

	* dbusbind.c: Rename dbus-init-bus to dbus-init-bus-1.

2014-02-20  Eli Zaretskii  <eliz@gnu.org>

	* xdisp.c (init_iterator): Don't dereference a bogus face
	pointer.  (Bug#16819)
	(try_cursor_movement): Don't use cursor position if
	set_cursor_from_row failed to compute it.  This avoids assertion
	violations in MATRIX_ROW.
	(move_it_in_display_line_to): Save the iterator state in ppos_it
	only once per call.  Reimplement the method used to return to the
	best candidate position if all the positions found in display line
	are beyond TO_CHARPOS.  This cuts down the number of calls to
	bidi_shelve_cache, which moves a lot of stuff when lines are long
	and include bidirectional text.  (Bug#15555)

2014-02-20  Glenn Morris  <rgm@gnu.org>

	* data.c (Fdefalias): Doc fix.

2014-02-19  Eli Zaretskii  <eliz@gnu.org>

	* xdisp.c (display_line): Fix horizontal scrolling of large images
	when fringes are turned off.  This comes at a price of not
	displaying the truncation/continuation glyphs in this case.
	(Bug#16806)

	* image.c (x_create_x_image_and_pixmap) [HAVE_NTGUI]: If
	CreateDIBSection returns an error indication, zero out *ximg after
	destroying the image.  This avoids crashes in memory allocations
	due to the fact that some of the callers also call
	x_destroy_x_image, which will attempt to free an already free'd
	block of memory.

2014-02-18  Martin Rudalics  <rudalics@gmx.at>

	* widget.c (update_various_frame_slots): Don't set
	FRAME_PIXEL_HEIGHT and FRAME_PIXEL_WIDTH here (Bug#16736).

2014-02-18  Michael Albinus  <michael.albinus@gmx.de>

	* dbusbind.c (xd_close_bus): Apply proper check on busobj.

2014-02-17  Paul Eggert  <eggert@cs.ucla.edu>

	temacs --daemon fix (Bug#16599).
	* emacs.c (main): Initialize daemon_pipe[1] here ...
	(syms_of_emacs): ... instead of here.

2014-02-16  Anders Lindgern  <andlind@gmail.com>

	* nsterm.m (keyDown:): Check for normal key even if NSNumericPadKeyMask
	is set (Bug#16505).

2014-02-16  Daniel Colascione  <dancol@dancol.org>

	* dbusbind.c (xd_lisp_dbus_to_dbus): New function.
	(xd_get_connection_address): Use it.
	(xd_close_bus): Use xd_lisp_dbus_to_dbus to instead of
	xd_get_connection_address because the latter signals if the bus
	we're trying to close is already disconnected.

2014-02-13  Eli Zaretskii  <eliz@gnu.org>

	* w32proc.c (start_timer_thread): Pass a non-NULL pointer as last
	argument to CreateThread.  This avoids segfaults on Windows 9X.
	Reported by oslsachem <oslsachem@gmail.com>.

2014-02-13  Paul Eggert  <eggert@cs.ucla.edu>

	Fix subspace record bug on HP-UX 10.20 (Bug#16717).
	* unexhp9k800.c (unexec_error): New function, to simplify the code.
	(check_lseek): New function, to report lseek errors.
	(save_data_space, update_file_ptrs, read_header, write_header)
	(copy_file, copy_rest, unexec): Use these news functions.
	(update_file_ptrs): Don't assume wraparound behavior when
	converting a large size_t value to off_t.

2014-02-13  Dmitry Antipov  <dmantipov@yandex.ru>

	* composite.c (fill_gstring_header): Pass positions as C integers
	and move parameters checking to...
	(Fcomposition_get_gstring): ...this function.  Handle case when
	buffer positions are in reversed order and avoid crash (Bug#16739).
	Adjust docstring.
	* buffer.c (validate_region): Mention current buffer in error message.

2014-02-12  Marcus Karlsson  <mk@acc.umu.se>  (tiny change)

	* image.c (pbm_load): Set to NO_PIXMAP on error (Bug#16683).

2014-02-12  Lars Ingebrigtsen  <larsi@gnus.org>

	* buffer.c (syms_of_buffer): Doc clarification (bug#9981).

2014-02-11  Glenn Morris  <rgm@gnu.org>

	* nsfns.m (ns_display_info_for_name, Fx_open_connection):
	Replace refs to "OpenStep" in messages.

2014-02-10  Paul Eggert  <eggert@cs.ucla.edu>

	Avoid "." at end of error diagnostics.
	* cmds.c (Fself_insert_command): Reword and avoid "." at end.
	* font.c (Ffont_at):
	* nsfns.m (ns_display_info_for_name):
	* nsselect.m (Fx_own_selection_internal):
	* nsterm.m (performDragOperation:):
	Remove "." from end of diagnostic.

2014-02-10  Lars Ingebrigtsen  <larsi@gnus.org>

	* fns.c (Fmaphash): Say what `maphash' returns, since it may be
	unintuitive (bug#15824).
	(Fyes_or_no_p): Doc fix (bug#15456).

2014-02-10  Dmitry Antipov  <dmantipov@yandex.ru>

	* cmds.c (Fself_insert_command): Respect the width of EMACS_INT
	and avoid warning.
	* eval.c (call_debugger): When exiting the debugger, do not allow
	max_specpdl_size less than actual binding depth (Bug#16603).
	(syms_of_eval): Adjust docstring.

2014-02-09  Lars Ingebrigtsen  <larsi@gnus.org>

	* cmds.c (Fself_insert_command): Output a clearer error message on
	negative repetitions (bug#9476).

	* macros.c (Fexecute_kbd_macro): Doc fix (bug#14206).

2014-02-08  Lars Ingebrigtsen  <larsi@gnus.org>

	* syntax.c (Fskip_syntax_backward): Doc clarification (bug#15115).

	* minibuf.c (Fread_string): Doc clarification (bug#15422).

	* buffer.c (Fmake_overlay): Doc clarification (bug#15489).

2014-02-08  Juanma Barranquero  <lekktu@gmail.com>

	* keyboard.c (Frecursive_edit): Fix typo in docstring.

2014-02-08  Lars Ingebrigtsen  <larsi@gnus.org>

	* xdisp.c (syms_of_xdisp): Doc clarification (bug#15657).

	* keyboard.c (Frecursive_edit): Say more precicely how throwing
	`exit' works (bug#15865).

2014-02-07  Martin Rudalics  <rudalics@gmx.at>

	Constrain window box/body sizes and margin widths (Bug#16649).
	* xdisp.c (window_box_width): Don't return less than zero.
	(window_box_left_offset, window_box_right_offset): Don't return
	more than the window's pixel width.
	* window.c (window_body_height, window_body_width): Don't return
	negative value.
	(window_resize_apply): Adjust margin width, if necessary.

2014-02-07  Glenn Morris  <rgm@gnu.org>

	* nsterm.m (syms_of_nsterm): Doc fix.

2014-02-06  Eli Zaretskii  <eliz@gnu.org>

	* w32.c (pMultiByteToWideChar, pWideCharToMultiByte):
	New variables: pointers through which to call the respective APIs.
	(filename_to_utf16, filename_from_utf16, filename_to_ansi)
	(filename_from_ansi, sys_link, check_windows_init_file):
	Call MultiByteToWideChar and WideCharToMultiByte through pointers.
	This is required on Windows 9X, where we dynamically load
	UNICOWS.DLL which has their non-stub implementations.
	(maybe_load_unicows_dll): Assign addresses to these 2 function
	pointers after loading UNICOWS.DLL.

	* w32fns.c (Fx_file_dialog, Fw32_shell_execute) [!CYGWIN]: Call
	MultiByteToWideChar and WideCharToMultiByte through function
	pointers.

	* w32.h (pMultiByteToWideChar, pWideCharToMultiByte):
	New declarations.

2014-02-06  Jan Djärv  <jan.h.d@swipnet.se>

	* nsterm.m (toggleFullScreen:): Hide menubar on secondary monitor
	for OSX >= 10.9 if separate spaces are used.
	(toggleFullScreen:): Use screen of w instead of fw (Bug#16659).

2014-02-06  Glenn Morris  <rgm@gnu.org>

	* buffer.c (cache-long-scans): Doc fix.

2014-02-05  Eli Zaretskii  <eliz@gnu.org>

	* w32fns.c (Fw32_shell_execute): Doc fix.

2014-02-05  Bastien Guerry  <bzg@gnu.org>

	* syntax.c (Fforward_word): Call Fconstrain_to_field with
	ESCAPE-FROM-EDGE set to `nil' (Bug#16453).

2014-02-05  Martin Rudalics  <rudalics@gmx.at>

	* fringe.c (draw_fringe_bitmap_1): Don't draw a fringe if it's
	outside the window (Bug#16649).

	* xdisp.c (note_mouse_highlight): When entering a margin area show
	a non-text cursor (Bug#16647).

2014-02-04  Paul Eggert  <eggert@cs.ucla.edu>

	* menu.c (Fx_popup_dialog): Remove label 'dialog_via_menu'.
	It prompted a compile-time diagnostic on GNU/Linux.
	Simplify to remove the need for the label.

2014-02-04  Eli Zaretskii  <eliz@gnu.org>

	* w32menu.c (w32_popup_dialog): Don't condition the whole function
	on HAVE_DIALOGS.  If the dialog is "simple", pop up a message box
	to show it; otherwise return 'unsupported--w32-dialog' to signal
	to the caller that emulation with menus is necessary.
	This resurrects code inadvertently deleted by the 2013-10-08 commit.
	(Bug#16636)
	(syms_of_w32menu): DEFSYM Qunsupported__w32_dialog.

	* w32term.h (w32_popup_dialog): Prototype is no longer conditioned
	by HAVE_DIALOGS.

	* menu.c (Fx_popup_dialog): Don't condition the call to
	w32_popup_dialog on HAVE_DIALOGS.  If w32_popup_dialog returns a
	special symbol 'unsupported--w32-dialog', emulate the dialog with
	a menu by calling x-popup-menu.

	* menu.h (Qunsupported__w32_dialog): New extern variable.

2014-02-04  Michael Albinus  <michael.albinus@gmx.de>

	* keyboard.c (kbd_buffer_get_event): Read file notification events
	also in batch mode.

	* xgselect.c (xg_select): Read glib events in any case, even if
	there are no file descriptors to watch for.  (Bug#16519)

2014-02-03  Martin Rudalics  <rudalics@gmx.at>

	* dispextern.h (face_id): Add WINDOW_DIVIDER_FIRST_PIXEL_FACE_ID
	and WINDOW_DIVIDER_LAST_PIXEL_FACE_ID.
	* w32term.c (w32_draw_window_divider): Handle first and last
	pixels specially.
	* w32term.h (w32_fill_area_abs): New function.
	* xdisp.c (x_draw_right_divider): Don't draw over bottom
	divider.
	* xfaces.c (realize_basic_faces): Handle new face ids.
	* xfns.c (Fx_create_frame): Call x_default_parameter for right
	and bottom divider width.
	* xterm.c (x_draw_window_divider): Handle first and last pixels
	specially.

2014-02-03  Dmitry Antipov  <dmantipov@yandex.ru>

	* print.c (Fexternal_debugging_output): Add cast to pacify
	--enable-gcc-warnings.
	* eval.c (call_debugger): Grow specpdl if the debugger was
	entered due to specpdl overflow (Bug#16603) and allow more
	specpdl space for the debugger itself.

2014-02-02  Martin Rudalics  <rudalics@gmx.at>

	* w32fns.c (Fx_create_frame): Process frame alpha earlier.
	(Bug#16619)

2014-02-01  Eli Zaretskii  <eliz@gnu.org>

	* w32fns.c (Ffile_system_info): Use WINAPI in the function
	pointers that get the address of GetDiskFreeSpaceEx.  (Bug#16615)

	* print.c (Fexternal_debugging_output): If the argument character
	is non-ASCII, encode it with the current locale's encoding before
	writing the result to the terminal.  (Bug#16448)

	* w32fns.c (Fw32_shell_execute): Don't call file-exists-p for
	DOCUMENT that is a "remote" file name, i.e. a file-handler exists
	for it.  (Bug#16558)

2014-01-30  Andreas Schwab  <schwab@linux-m68k.org>

	* process.c (create_process): Reset SIGPROF handler in the child.
	* callproc.c (call_process): Likewise.

2014-01-29  Paul Eggert  <eggert@cs.ucla.edu>

	* xmenu.c (create_and_show_popup_menu): Port comment to C89.

2014-01-29  Eli Zaretskii  <eliz@gnu.org>

	* .gdbinit (xprintstr, xprintbytestr): Don't use repetition count
	of zero to print strings, GDB doesn't like it.

	* print.c (print_object): Use FETCH_STRING_CHAR_ADVANCE, not
	STRING_CHAR_AND_LENGTH, so that if the string is relocated by GC,
	we still use correct addresses.  (Bug#16576)

2014-01-27  K. Handa  <handa@gnu.org>

	Fix bug#16286 by a different method from 2014-01-26T00:32:30Z!eggert@cs.ucla.edu,
	to preserve the code detection behavior of 24.3.
	* coding.h (struct coding_system): New member detected_utf8_bytes.
	* coding.c (detect_coding_utf_8): Set coding->detected_utf8_bytes.
	(decode_coding_gap): Use short cut for UTF-8 file reading only
	when coding->detected_utf8_bytes equals to coding->src_bytes.
	* fileio.c (Finsert_file_contents): Cancel the previous change.

2014-01-29  Martin Rudalics  <rudalics@gmx.at>

	* w32fns.c (x_set_tool_bar_lines): Don't clear area on frames
	that are not visible.

2014-01-29  Jan Djärv  <jan.h.d@swipnet.se>

	* xmenu.c (create_and_show_popup_menu): Handle case when no key
	is grabbed (Bug#16565).

2014-01-28  Martin Rudalics  <rudalics@gmx.at>

	* xdisp.c (last_max_ascent): Re-remove after erroneously
	reintroducing it on 2013-11-30 and abolishing Dmitry's removal
	from 2013-03-29.
	(move_it_to): Re-remove reference to last_max_ascent.
	(Fwindow_text_pixel_size): Add iterator's max_ascent and
	max_descent here instead of calling line_bottom_y.
	Fix doc-string.

2014-01-28  Dmitry Antipov  <dmantipov@yandex.ru>

	* terminal.c (initial_free_frame_resources): New function.
	(init_initial_terminal): Install new hook to free face cache
	on initial frame and avoid memory leak.  For details, see
	<http://lists.gnu.org/archive/html/emacs-devel/2014-01/msg01974.html>.
	* xfaces.c (free_frame_faces): Adjust comment.

2014-01-26  Paul Eggert  <eggert@cs.ucla.edu>

	* data.c (Fstring_to_number): Document results if unparsable
	(Bug#16551).

2014-01-26  Jan Djärv  <jan.h.d@swipnet.se>

	* xterm.c (x_focus_changed): Check for non-X terminal-frame (Bug#16540)

2014-01-26  Paul Eggert  <eggert@cs.ucla.edu>

	When decoding, prefer ptrdiff_t to int for buffer positions etc.
	* coding.c (detect_coding_utf_8, emacs_mule_char)
	(detect_coding_iso_2022, encode_coding_iso_2022, check_ascii)
	(check_utf_8, decode_coding):
	* coding.h (struct coding_system.errors):
	Use ptrdiff_t, not int, for integer values derived from buffer and
	string positions.

	Fix crash with insert-file-contents and misdecoded text (Bug#16286).
	* fileio.c (Finsert_file_contents): Set CODING_MODE_LAST_BLOCK
	before invoking decode_coding_gap, since there's just one block.

2014-01-25  Martin Rudalics  <rudalics@gmx.at>

	Fix handling of face attributes in Fx_create_frame (Bug#16529).
	* w32fns.c (Fx_create_frame): Don't inhibit running Lisp code
	too early.  Again run change_frame_size before assigning menu-
	and tool-bar-lines.

2014-01-25  Fabrice Popineau  <fabrice.popineau@gmail.com>

	* w32term.c (w32_read_socket): When the WM_DISPLAYCHANGE message
	arrives, call x_check_fullscreen, in case the new display has a
	different resolution.  (Bug#16517)

2014-01-25  Eli Zaretskii  <eliz@gnu.org>

	* term.c (read_menu_input): If the selected frame changes, exit
	the menu.
	(tty_menu_show): If the selected frame changes while we displayed
	a menu, throw to top level.  (Bug#16479)

2014-01-25  Stefan Monnier  <monnier@iro.umontreal.ca>

	* eval.c (Fsignal): Fix `debug' handling to match 2013-10-03 change.

2014-01-24  Paul Eggert  <eggert@cs.ucla.edu>

	Fix bool-vector-count-population bug on MinGW64 (Bug#16535).
	* data.c (count_one_bits_word): Fix bug (negated comparison)
	when BITS_PER_ULL < BITS_PER_BITS_WORD.

2014-01-24  Dmitry Antipov  <dmantipov@yandex.ru>

	* xdisp.c (reseat_1, Fcurrent_bidi_paragraph_direction):
	Avoid undefined behavior by initializing display property bit of a
	string processed by the bidirectional iterator.  For details, see
	<http://lists.gnu.org/archive/html/emacs-devel/2014-01/msg01920.html>.

2014-01-23  Paul Eggert  <eggert@cs.ucla.edu>

	Minor cleanup of previous change.
	* image.c (imagemagick_error, Fimagemagick_types):
	Omit some recently-introduced and unnecessary casts and assignments.

2014-01-23  Dmitry Antipov  <dmantipov@yandex.ru>

	Fix two memory leaks discovered with Valgrind.
	* ftfont.c (ftfont_list) [HAVE_LIBOTF]: Call OTF_close.
	* image.c (Fimagemagick_types): Call MagickRelinquishMemory.

2014-01-22  Martin Rudalics  <rudalics@gmx.at>

	Fixes in window size functions around Bug#16430 and Bug#16470.
	* window.c (Fwindow_pixel_width, Fwindow_pixel_height)
	(Fwindow_mode_line_height, Fwindow_header_line_height)
	(Fwindow_right_divider_width, Fwindow_bottom_divider_width):
	Minor doc-string adjustments.
	(Fwindow_total_height, Fwindow_total_width): New argument ROUND.
	Rewrite doc-strings.
	(window_body_height, window_body_width): Do not count partially
	visible lines/columns when PIXELWISE is nil (Bug#16470).
	(Qfloor, Qceiling): New symbols.

2014-01-21  Eli Zaretskii  <eliz@gnu.org>

	* w32fns.c (unwind_create_frame): Avoid crashing inside assertion
	when the image cache is not yet allocated.  (Bug#16509)

2014-01-21  Dmitry Antipov  <dmantipov@yandex.ru>

	* buffer.c (Fkill_buffer): When killing an indirect buffer,
	re-attach intervals to its base buffer (Bug#16502).
	* intervals.c (set_interval_object): Move from here...
	* intervals.h (set_interval_object): ... to here.  Fix comments.

2014-01-20  Paul Eggert  <eggert@cs.ucla.edu>

	Avoid undefined behavior by initializing buffer redisplay bit.
	Problem reported by Dmitry Antipov in
	<http://lists.gnu.org/archive/html/emacs-devel/2014-01/msg01756.html>.
	* buffer.c (Fget_buffer_create): Initialize redisplay bit.

	Revert some of the CANNOT_DUMP fix (Bug#16494).
	* lread.c (init_lread): Fix typo: NILP, not !NILP.

2014-01-19  Eli Zaretskii  <eliz@gnu.org>

	* w32font.c (w32_load_unicows_or_gdi32, get_outline_metrics_w)
	(get_text_metrics_w, get_glyph_outline_w, get_char_width_32_w)
	[!WINDOWSNT]: These functions are no longer compiled on Cygwin;
	they are replaced by macros that expand into direct calls to the
	corresponding functions from GDI32.DLL.
	(globals_of_w32font) [WINDOWSNT]: Don't initialize g_b_* static
	variables in the Cygwin build, they are unused.

2014-01-19  K. Handa  <handa@gnu.org>

	* composite.c (composition_update_it): Fix previous change.

2014-01-18  Eli Zaretskii  <eliz@gnu.org>

	Fix file name handling on MS-Windows 9X.
	* w32.c (maybe_load_unicows_dll): New function.

	* emacs.c (main) [WINDOWSNT]: Call maybe_load_unicows_dll early
	on, to make sure we can convert file names to and from UTF-8 on
	Windows 9X.  This fixes a failure to start up because Emacs cannot
	find term/w32-win.el.  Reported by oslsachem <oslsachem@gmail.com>.

	* w32font.c [WINDOWSNT]: Include w32.h.
	(w32_load_unicows_or_gdi32): Call maybe_load_unicows_dll, instead
	of implementing the same stuff.
	Remove now unused g_b_init_is_windows_9x.

	* w32.h (maybe_load_unicows_dll): Add prototype.

2014-01-17  Eli Zaretskii  <eliz@gnu.org>

	* menu.c (Fx_popup_menu): When invoking tty_menu_show, temporarily
	switch to single keyboard.  Prevents daemon crashes when a new
	client connects while we show a TTY menu in an existing client.
	(Bug#16479)

2014-01-14  Paul Eggert  <eggert@cs.ucla.edu>

	Fix MinGW64 porting problem with _setjmp.
	Reported by Eli Zaretskii in:
	http://lists.gnu.org/archive/html/emacs-devel/2014-01/msg01297.html
	* image.c (FAST_SETJMP, FAST_LONGJMP): New macros, replacing
	the old _setjmp and _longjmp.  All uses changed.

2014-01-13  Daniel Colascione  <dancol@dancol.org>

	* textprop.c (Fremove_list_of_text_properties):
	Correctly handle reaching the end of the interval tree. (Bug#15344)

2014-01-13  Martin Rudalics  <rudalics@gmx.at>

	* xdisp.c (resize_mini_window): Round height to a multiple of
	frame's line height.  Fix bug in calculation of window start
	position (Bug#16424).

2014-01-13  Jan Djärv  <jan.h.d@swipnet.se>

	* macfont.m: Include termchar.h.
	(CG_SET_FILL_COLOR_WITH_FACE_FOREGROUND)
	(CG_SET_FILL_COLOR_WITH_FACE_BACKGROUND)
	(CG_SET_STROKE_COLOR_WITH_FACE_FOREGROUND): Modify from
	*_WITH_GC_* to take face and f as parameters.
	(macfont_draw): Check for DRAW_MOUSE_FACE and set face accordingly.
	Use *_WITH_FACE_*, and pass face as parameter (Bug#16425).

2014-01-13  Daniel Colascione  <dancol@dancol.org>

	Fix menu item updating in the presence of the Unity global menu
	GTK+ module.

	* gtkutil.h (xg_have_tear_offs): Add frame parameter
	* gtkutil.c (xg_have_tear_offs): Count the global menu as a
	tear-off.
	(xg_update_menubar, xg_update_menu_item): Call g_object_notify when
	updating menus; explain why.
	(xg_update_frame_menubar): Remove the 23px hack: I can't repro the
	problem it's supposed to solve and it interferes with detecting
	the presence of a global menu.
	* xmenu.c (set_frame_menubar): Call xg_have_tear_offs with new
	parameter.

2014-01-11  K. Handa  <handa@gnu.org>

	* composite.c (composition_update_it): Fix indexing of
	LGSTRING_CHAR (Bug#15984).

2014-01-11  Fabrice Popineau  <fabrice.popineau@gmail.com>

	* unexw32.c (_start) [__MINGW64__]: Define to __start.

2014-01-11  Eli Zaretskii  <eliz@gnu.org>

	* xdisp.c (try_window_id): Don't use this function's optimizations
	if overlays in the buffer displayed by the window have changed
	since last redisplay.  (Bug#16347)
	(message_dolog): Fix indentation.

2014-01-11  Martin Rudalics  <rudalics@gmx.at>

	* frame.c (frame_resize_pixelwise): Fix doc-string.

2014-01-10  Martin Rudalics  <rudalics@gmx.at>

	Fix handling of internal borders (Bug#16348).
	* dispnew.c (adjust_frame_glyphs_for_window_redisplay):
	Remove internal border width from pixel width of windows.
	(change_frame_size_1): Don't return early when frame's pixel
	size changes - we still have to record the new sizes in the
	frame structure.
	* w32fns.c (x_set_tool_bar_lines): Clear internal border width
	also when toolbar gets larger.
	* window.c (check_frame_size): Include internal_border_width in
	check.
	* xdisp.c (Ftool_bar_height): Fix doc-string typo.
	* xfns.c (x_set_menu_bar_lines, x_set_tool_bar_lines):
	In non-toolkit/non-GTK version clear internal border.
	* xterm.c (x_clear_under_internal_border): New function for
	non-toolkit/non-GTK version.
	(x_after_update_window_line): In non-toolkit/non-GTK version
	don't do that.
	(handle_one_xevent, x_set_window_size):
	Call x_clear_under_internal_border in non-toolkit/non-GTK version.
	* xterm.h (x_clear_under_internal_border): Extern it.

2014-01-07  Paul Eggert  <eggert@cs.ucla.edu>

	Fix misdisplay of interlaced GIFs with libgif5 (Bug#16372).
	* image.c (gif_load): libgif5 deinterlaces for us, so don't do
	it again.

2014-01-06  Eli Zaretskii  <eliz@gnu.org>

	* xdisp.c (redisplay_window): Don't skip window redisplay if the
	last value of point is not equal to buffer's point.  (Bug#16129)

2014-01-05  Paul Eggert  <eggert@cs.ucla.edu>

	Spelling fixes.
	* nsterm.h (updateCollectionBehavior): Rename from
	updateCollectionBehaviour.  All uses changed.

	Port to GNU/Linux with recent grsecurity/PaX patches (Bug#16343).
	* Makefile.in (SETFATTR): New macro.
	(temacs$(EXEEXT)): Use it.

2014-01-04  Martin Rudalics  <rudalics@gmx.at>

	Fix maximization behavior on Windows (Bug#16300).
	* w32fns.c (w32_fullscreen_rect): Don't handle
	FULLSCREEN_MAXIMIZED and FULLSCREEN_NONE specially.
	* w32term.c (w32fullscreen_hook): Use SetWindowPlacement instead
	of SetWindowPos.  Restore last placement also when leaving
	FULLSCREEN_HEIGHT and FULLSCREEN_WIDTH.  Call ShowWindow in all
	but the FULLSCREEN_BOTH case.

2014-01-03  Paul Eggert  <eggert@cs.ucla.edu>

	Port to C89.
	* data.c (arithcompare_driver):
	* fileio.c (Fcar_less_than_car):
	* fns.c (internal_equal):
	* frame.c (delete_frame):
	* lisp.h (enum More_Lisp_Bits):
	* lread.c (read1):
	Avoid C99 constructs that don't work in C89.
	* data.c (ULL_MAX, count_trailing_zeros_ll): New macros,
	to port to C89, which doesn't have 'long long'.
	(count_trailing_zero_bits): Use them.

2014-01-03  Chong Yidong  <cyd@gnu.org>

	* doc.c (Fdocumentation): Remove dynamic-docstring-function.

2014-01-02  Martin Rudalics  <rudalics@gmx.at>

	Further adjust frame/window scrollbar width calculations.
	* window.c (apply_window_adjustment):
	Set windows_or_buffers_changed.
	(Fwindow_scroll_bars): Return actual scrollbar width.
	* xfns.c (x_set_scroll_bar_default_width): Rename wid to unit.
	For non-toolkit builds again use 14 as minimum width and set
	FRAME_CONFIG_SCROLL_BAR_WIDTH accordingly.
	* xterm.c (XTset_vertical_scroll_bar): Take width from
	WINDOW_SCROLL_BAR_AREA_WIDTH.
	(x_new_font): Rename wid to unit.  Base calculation of new
	scrollbar width on toolkit used and make it analogous to that of
	x_set_scroll_bar_default_width.
	* w32fns.c (x_set_scroll_bar_default_width): Rename wid to unit.
	(Fx_create_frame): Call x_set_scroll_bar_default_width instead
	of GetSystemMetrics.
	* w32term.c (w32_set_vertical_scroll_bar): Take width from
	WINDOW_SCROLL_BAR_AREA_WIDTH.
	(x_new_font): Make it correspond to changes in xterm.c.

2014-01-01  Paul Eggert  <eggert@cs.ucla.edu>

	* lisp.h (EMACS_INT): Configure based on INTPTR_MAX, not LONG_MAX.
	This is a cleaner way to fix the MinGW-w64 porting problem.
	Check for INTPTR_MAX misconfiguration.

2014-01-01  Eli Zaretskii  <eliz@gnu.org>

	* search.c (newline_cache_on_off, find_newline): In indirect
	buffers, use the newline cache of the base buffer.

	* insdel.c (invalidate_buffer_caches): If BUF is an indirect
	buffer, invalidate the caches of its base buffer.  (Bug#16265)

	* indent.c (width_run_cache_on_off, compute_motion): In indirect
	buffers, use the width-run cache of the base buffer.

	* xdisp.c (redisplay_window): When the window displays an indirect
	buffer, and the character widths in the display table have
	changed, invalidate the width-run cache of the corresponding base
	buffer.

	* fileio.c (Finsert_file_contents): When invalidating the newline
	cache, consider the case of inserting into indirect buffer.

	* bidi.c (bidi_paragraph_cache_on_off, bidi_find_paragraph_start):
	In indirect buffers, use the paragraph cache of the base buffer.

2013-12-31  Martin Rudalics  <rudalics@gmx.at>

	* window.c (grow_mini_window): Fix last change.

2013-12-31  Jan Djärv  <jan.h.d@swipnet.se>

	* nsterm.m (windowDidResignKey:): Set mouse_moved to 0 (Bug#8421).

2013-12-31  Fabrice Popineau  <fabrice.popineau@supelec.fr>

	* w32term.c (w32_initialize): Use LCID and LOWORD.

	* w32proc.c (create_child): Use pid_t for 5th argument.
	(IsValidLocale): Don't provide prototype for MinGW64.
	(Fw32_get_valid_keyboard_layouts, Fw32_get_keyboard_layout)
	(Fw32_set_keyboard_layout): Use HKL and HIWORD/LOWORD.

	* w32heap.c (allocate_heap) [_WIN64]: Use "ull", not "i64", which
	MinGW64 doesn't support.

	* lisp.h (EMACS_INT) [_WIN64]: Define for the MinGW64 build.

	* w32.c (set_named_security_info): New function.
	(acl_set_file): Fall back on set_named_security_info if
	set_file_security fails.
	(g_b_init_set_named_security_info_w)
	(g_b_init_set_named_security_info_a): New static variables.
	(globals_of_w32): Initialize them to zero.
	(set_named_security_info): Set them to non-zero if the
	corresponding API is available.
	(SetNamedSecurityInfoW_Proc, SetNamedSecurityInfoA_Proc):
	New function typedefs.

2013-12-31  Martin Rudalics  <rudalics@gmx.at>

	Some more fixes following pixelwise resize changes including one
	for Bug#16306.
	* gtkutil.c (x_wm_set_size_hint): Have size hints respect value
	of frame_resize_pixelwise.
	* widget.c (pixel_to_text_size): New function.
	(update_wm_hints): Have size hints respect value of
	frame_resize_pixelwise.
	(EmacsFrameResize): Alway process resize requests pixelwise.
	* window.c (grow_mini_window): Make sure mini window is at least
	one line tall.
	* xdisp.c (display_menu_bar): Make sure menubar extends till
	right end of frame.
	* xfns.c (x_set_menu_bar_lines): Resize frame windows pixelwise.
	(x_set_tool_bar_lines): Calculate pixelwise.
	* xterm.c (x_wm_set_size_hint): Have size hints respect value of
	frame_resize_pixelwise.

2013-12-30  Juanma Barranquero  <lekktu@gmail.com>

	* fileio.c (Fcopy_file) [!WINDOWSNT]: Don't declare on Windows
	variables not used there.

2013-12-30  Eli Zaretskii  <eliz@gnu.org>

	* w32.c (sys_umask): New function.  (Bug#16299)

2013-12-30  Martin Rudalics  <rudalics@gmx.at>

	* dispnew.c (change_frame_size_1): Take old width of root window
	from that window's pixel width.  (Bug#16284)

2013-12-29  Paul Eggert  <eggert@cs.ucla.edu>

	Plain copy-file no longer chmods an existing destination (Bug#16133).
	* fileio.c (realmask): Now a static var, not a local.
	(barf_or_query_if_file_exists): New arg KNOWN_TO_EXIST.
	Remove arg STATPTR.  All uses changed.
	(Fcopy_file): Do not alter permissions of existing destinations,
	unless PRESERVE-PERMISSIONS (renamed from
	PRESERVE-EXTENDED-ATTRIBUTES) is non-nil.
	Avoid race when testing for existing destinations and for
	when input and output files are the same.
	If changing the group fails, adjust both default and
	preserved permissions so that access is not granted to the
	wrong group.
	(Fset_default_file_modes, init_fileio): Update realmask.
	(Fdefault_file_modes): Use realmask instead of calling umask.

2013-12-28  Paul Eggert  <eggert@cs.ucla.edu>

	Fix pipe bug with OS X emacs --daemon (Bug#16262).
	* emacs.c (main) [DAEMON_MUST_EXEC]: Clear the close-on-exec
	flags on the daemon pipe ends before execing.

2013-12-28  Eli Zaretskii  <eliz@gnu.org>

	* w32fns.c (Fx_create_frame): Error out if called from a TTY
	session.  (Bug#14739)

2013-12-27  Jarek Czekalski  <jarekczek@poczta.onet.pl>

	* callproc.c (Vexec_path): Document that exec-directory is in it.

2013-12-27  Steve Purcell  <steve@sanityinc.com>  (tiny change)

	* nsterm.m (syms_of_nsterm): Enable ns-use-srgb-colorspace by
	default.

2013-12-27  Chong Yidong  <cyd@gnu.org>

	* data.c (Fsymbol_function): Doc fix.

2013-12-26  Martin Rudalics  <rudalics@gmx.at>

	Some more tinkering with Bug#16051.
	* window.c (resize_frame_windows): Don't let the size of the
	root window drop below the frame's default character size.
	Never ever delete any subwindows - let the window manager do the
	clipping.

	* w32fns.c (x_set_tool_bar_lines): Rewrite calculation of number
	of toolbar lines needed when they exceed the height of the root
	window.
	(unwind_create_frame_1): New function.
	(Fx_create_frame): Generally inhibit calling the window
	configuration change hook here.  Remove extra call to
	change_frame_size - it's not needed when we don't run the
	configuration change hook.

2013-12-26  Paul Eggert  <eggert@cs.ucla.edu>

	Fix core dumps with gcc -fsanitize=address and GNU/Linux.
	On my Fedora 19 platform the core dumps were so big that
	my desktop became nearly catatonic.
	* alloc.c (no_sanitize_memcpy) [MAX_SAVE_STACK > 0]: New function.
	(Fgarbage_collect) [MAX_SAVE_STACK > 0]: Use it.
	(USE_ALIGNED_MALLOC): Do not define if addresses are sanitized.
	(mark_memory): Use ATTRIBUTE_NO_SANITIZE_ADDRESS rather than
	a clang-only syntax.
	* conf_post.h (__has_feature): New macro, if not already defined.
	(ADDRESS_SANITIZER, ADDRESS_SANITIZER_WORKAROUND)
	(ATTRIBUTE_NO_SANITIZE_ADDRESS): New macros.

2013-12-25  Eli Zaretskii  <eliz@gnu.org>

	* w32fns.c (Fw32_shell_execute): Make DOCUMENT absolute only if it
	is a file name.  (Bug#16252)

2013-12-25  Chong Yidong  <cyd@gnu.org>

	* keyboard.c (Voverriding_terminal_local_map)
	(Voverriding_local_map): Doc fix.

	* keymap.c (Vemulation_mode_map_alists): Doc fix.

2013-12-24  Eli Zaretskii  <eliz@gnu.org>

	* w32fns.c (Fw32_shell_execute): Ensure DOCUMENT is an absolute
	file name when it is submitted to ShellExecute.  Simplify code.
	Don't test DOCUMENT for being a string, as that is enforced by
	CHECK_STRING.  Doc fix.

2013-12-23  Eli Zaretskii  <eliz@gnu.org>

	* xdisp.c (tool_bar_height): Use WINDOW_PIXEL_WIDTH to set up the
	iterator X limits, not FRAME_TOTAL_COLS, for consistency with what
	redisplay_tool_bar does.  Improve and fix commentary.
	(hscroll_window_tree): Don't assume w->cursor.vpos is within the
	limits of the glyph matrices.  (Bug#16051)
	(redisplay_tool_bar): Modify the tool-bar-lines frame parameter
	only when the new size is different from the old one, and the new
	size can be achieved given the frame height.

2013-12-23  Jan Djärv  <jan.h.d@swipnet.se>

	* conf_post.h: Use unsigned it for bool_bf if GNUSTEP (Bug#16210).

2013-12-23  Glenn Morris  <rgm@gnu.org>

	* lread.c (Fload): Mention load-prefer-newer in doc.

2013-12-22  Martin Rudalics  <rudalics@gmx.at>

	Handle Bug#16207 by being more restrictive when running hooks.
	* window.c (unwind_change_frame): New function.
	(Fset_window_configuration): Don't run configuration change hook
	while the frame configuration is unsafe.  Call select_window
	twice.

2013-12-22  Xue Fuqiao  <xfq.free@gmail.com>

	* lread.c (syms_of_lread) <load_prefer_newer>: Doc fix.

2013-12-21  Jan Djärv  <jan.h.d@swipnet.se>

	* nsterm.h: Declare EmacsColor category.

	* nsterm.m (NSColor): Implement EmacsColor category.
	(ns_get_color): Use colorUsingDefaultColorSpace.
	(ns_get_color, ns_term_init): Use colorForEmacsRed.

	* nsfns.m (Fxw_color_values): Use colorUsingDefaultColorSpace.

2013-12-21  Eli Zaretskii  <eliz@gnu.org>

	* image.c (fn_png_longjmp) [WINDOWSNT]: Mark the function as
	having the PNG_NORETURN attribute, to avoid compiler warning in
	my_png_error.

2013-12-21  YAMAMOTO Mitsuharu  <mituharu@math.s.chiba-u.ac.jp>

	* w32term.h (struct scroll_bar): Remove member `fringe_extended_p'.

	* w32term.c (w32_draw_fringe_bitmap, x_scroll_run): Remove code for
	fringe background extension.
	(x_scroll_bar_create): Remove variables `sb_left' and `sb_width',
	because they are now always the same as `left' and `width',
	respectively.  Remove code for the case that `width' and
	`sb_width' are different.

2013-12-20  Martin Rudalics  <rudalics@gmx.at>

	Remove scroll_bar_actual_width from frames.
	* frame.h (struct frame): Remove scroll_bar_actual_width slot.
	* frame.c (Fscroll_bar_width): Return scroll bar area width.
	(x_figure_window_size):
	* nsterm.m (x_set_window_size):
	* widget.c (set_frame_size):
	* w32term.c (x_set_window_size):
	* xterm.c (x_set_window_size, x_set_window_size_1): Don't set
	scroll_bar_actual_width.

	Convert scroll_bar members to integers on Windows.
	* w32term.h (struct scroll_bar): Convert top, left, width,
	height, start, end and dragging to integers.
	* w32fns.c (w32_createscrollbar): Remove XINT conversions for
	scroll_bar members.
	* w32term.c (w32_set_scroll_bar_thumb)
	(w32_scroll_bar_handle_click): Remove XINT conversions for
	scroll_bar members.  Treat bar->dragging as integer.
	(x_scroll_bar_create): Call ALLOCATE_PSEUDOVECTOR with "top" as
	first element.  Remove XINT conversions for scroll_bar members.
	(w32_set_vertical_scroll_bar, x_scroll_bar_report_motion):
	Remove XINT conversions for scroll_bar members.

	Fix assignment for new window total sizes.
	* window.c (Fwindow_resize_apply_total): Assign values for
	minibuffer window.

2013-12-20  Chong Yidong  <cyd@gnu.org>

	* textprop.c (Fadd_face_text_property): Doc fix.  Rename `appendp'
	argument to `append'.

2013-12-19  Eli Zaretskii  <eliz@gnu.org>

	* xdisp.c (extend_face_to_end_of_line): Use default face, not the
	current text face, for extending the face of the display margins.
	(Bug#16192)

	* casefiddle.c (Fupcase_word, Fdowncase_word, Fcapitalize_word):
	Doc fix.  (Bug#16190)

2013-12-19  Jan Djärv  <jan.h.d@swipnet.se>

	* nsterm.h (KEY_NS_DRAG_FILE, KEY_NS_DRAG_COLOR, KEY_NS_DRAG_TEXT):
	Remove.

	* nsterm.m (Qfile, Qurl): New.
	(EV_MODIFIERS2): New macro.
	(EV_MODIFIERS): Use EV_MODIFIERS2.
	(ns_term_init): Remove font and color from DND, does not work on
	newer OSX, and other ports don't have them.
	(performDragOperation:): Handle modifiers used during drag.
	Use DRAG_N_DROP_EVENT instead of NS specific events (Bug#8051).
	Remove global Lisp variables used to communicate with ns-win.el.
	Remove font and color handling.
	(syms_of_nsterm): Defsym Qfile and Qurl.

2013-12-19  Anders Lindgren  <andlind@gmail.com>

	* nsterm.m (NSTRACE_SIZE, NSTRACE_RECT): New macros.
	(ns_constrain_all_frames, x_set_offset): Remove assignment to
	dont_constrain.
	(updateFrameSize:, windowWillResize:toSize:): Add trace.
	(constrainFrameRect): Remove special case nr_screens == 1.
	Don't constrain size to size of view.

	* nsterm.h (ns_output): Remove dont_constrain.

2013-12-19  Anders Lindgren  <andlind@gmail.com>

	* nsterm.m (mouseDown:): Generate HORIZ_WHEEL_EVENT.

2013-12-18  Paul Eggert  <eggert@cs.ucla.edu>

	Minor fixes for recent openp changes.
	* lisp.h (GCPRO7): New macro.
	* lread.c (openp): Use bool for boolean; all callers changed.
	Protect save_string from GC.  Don't assume that file descriptors
	are nonzero.  Redo save_mtime comparison to avoid bogus GCC
	warning about uninitialized variable.

2013-12-18  Eli Zaretskii  <eliz@gnu.org>

	* w32fns.c (emacs_abort): Use intptr_t as argument of
	INT_BUFSIZE_BOUND, to avoid compiler warnings.

2013-12-18  Glenn Morris  <rgm@gnu.org>

	* lread.c (Fload): Pass load_prefer_newer to openp.
	Don't bother checking mtime if openp already did it.
	(openp): Add `newer' argument, to check all suffixes
	and find the newest file.
	(syms_of_lread) <load_prefer_newer>: New option.  (Bug#2061)
	* callproc.c (call_process):
	* charset.c (load_charset_map_from_file):
	* emacs.c (init_cmdargs):
	* image.c (x_create_bitmap_from_file, x_find_image_file):
	* lisp.h (openp):
	* lread.c (Flocate_file_internal):
	* process.c (Fformat_network_address):
	* sound.c (Fplay_sound_internal):
	* w32.c (check_windows_init_file):
	* w32proc.c (sys_spawnve): Update for new arg spec of openp.

	* emacs.c (standard_args) [HAVE_NS]: Remove -disable-font-backend.

2013-12-17  Eli Zaretskii  <eliz@gnu.org>

	* w32.c (getloadavg): Don't index samples[] array with negative
	indices.  Recover from wall-clock time being set backwards.

	* w32term.c (w32_initialize): Declare the argument of
	set_user_model as const.

	* w32menu.c <MessageBoxW_Proc>: Fix argument declarations.
	(w32_menu_show): Constify some arguments passed to MessageBox.

	* w32uniscribe.c (uniscribe_font_driver): Use LISP_INITIALLY_ZERO
	to initialize Lisp objects.

	* w32font.c (w32font_driver): Use LISP_INITIALLY_ZERO to
	initialize Lisp objects.

	* frame.c (x_set_frame_parameters) [HAVE_X_WINDOWS]: Declare and
	use variables used only on X under that condition.

	* fileio.c (Fcopy_file) [!WINDOWSNT]: Don't declare on Windows
	variables not used there.

2013-12-16  Paul Eggert  <eggert@cs.ucla.edu>

	Fix problems with CANNOT_DUMP and EMACSLOADPATH.
	* lread.c (init_lread): If CANNOT_DUMP, we can't be dumping.

2013-12-16  Eli Zaretskii  <eliz@gnu.org>

	* xdisp.c (Fmove_point_visually): Fix subtle bugs in the fallback
	code, revealed in presence of R2L characters, character
	compositions, and display vectors.  A better fix for Bug#16148.
	(extend_face_to_end_of_line): Don't reference tool_bar_window in
	GTK and NS builds, they don't have this member of struct frame.

	* dispextern.h (struct composition_it): Correct a comment for the
	'width' member.

2013-12-16  Paul Eggert  <eggert@cs.ucla.edu>

	* font.h (valid_font_driver) [!ENABLE_CHECKING]: Define a dummy.
	This prevents a compilation error on C compilers that do not
	default functions to return 'int' if not declared.  Also, add
	INLINE_HEADER_BEGIN and INLINE_HEADER_END to this include file,
	since it now uses inline functions.

2013-12-16  Eli Zaretskii  <eliz@gnu.org>

	* xdisp.c (extend_face_to_end_of_line): Don't fill background of
	display margins on mode line, header line, and in the frame's
	tool-bar window.  (Bug#16165)

2013-12-16  Andreas Schwab  <schwab@suse.de>

	* gnutls.c (Fgnutls_boot): Properly check Flistp return value.

2013-12-16  Teodor Zlatanov  <tzz@lifelogs.com>

	* gnutls.c (Fgnutls_boot): Use `Flistp' instead of
	`CHECK_LIST_CONS'.

2013-12-16  Martin Rudalics  <rudalics@gmx.at>

	* w32term.c (w32_enable_frame_resize_hack): Default to 1.

2013-12-16  Dmitry Antipov  <dmantipov@yandex.ru>

	* font.c (valid_font_driver) [ENABLE_CHECKING]: New function
	intended to find bogus pointers in font objects (Bug#16140).
	* font.h (valid_font_driver) [ENABLE_CHECKING]: Add prototype.
	* alloc.c (cleanup_vector): Use valid_font_driver in eassert.
	(compact_font_cache_entry, compact_font_caches) [!HAVE_NTGUI]:
	Disable for MS-Windows due to Bug#15876; apparently this
	requires more or less substantial changes in fontset code.
	* xfont.c (xfont_close):
	* xftfont.c (xftfont_close): Call x_display_info_for_display
	to check whether 'Display *' is valid (Bug#16093 and probably
	Bug#16069).

2013-12-15  Eli Zaretskii  <eliz@gnu.org>

	* fileio.c (Fexpand_file_name) [WINDOWSNT]: Fix conditionals.
	Reported by Juanma Barranquero <lekktu@gmail.com>.

	* process.c (Fprocess_send_eof): Don't crash if someone tries to
	open a pty on MS-Windows.  (Bug#16152)

	* emacs.c (decode_env_path): Fix bogus comparison against
	emacs_dir.  Reported by Juanma Barranquero <lekktu@gmail.com>.

2013-12-15  Juanma Barranquero  <lekktu@gmail.com>

	* w32fns.c (Fw32_shell_execute): Remove unused local variable.
	(Fx_file_dialog): Add parentheses around && to silence warning.

	* w32term.c (construct_drag_n_drop): Remove unused local variable.

2013-12-15  Eli Zaretskii  <eliz@gnu.org>

	* xdisp.c (extend_face_to_end_of_line): Extend background of
	non-default face in margin areas as well.  (Bug#16151)
	(display_line): Call extend_face_to_end_of_line for continued
	lines as well, if the display margins have non-zero width.
	(set_glyph_string_background_width): When needed, set the
	extends_to_end_of_line_p flag on glyph strings to be drawn in
	margin areas, not only in the text area.

	* frame.h (FRAME_MOUSE_UPDATE): Fix a typo that caused infloop at
	startup.

2013-12-15  Paul Eggert  <eggert@cs.ucla.edu>

	* gnutls.c (Fgnutls_boot): Fix typo; "!" applied to a Lisp_Object.
	Don't worry about verify_error being t, since it has to be a list.

2013-12-14  Paul Eggert  <eggert@cs.ucla.edu>

	Use bool for boolean, focusing on headers.
	* atimer.h, lisp.h, syssignal.h, syswait.h, unexelf.c:
	No need to include <stdbool.h>, since conf_post.h does it now.
	* buffer.h (BUF_COMPUTE_UNCHANGED, DECODE_POSITION)
	(BUFFER_CHECK_INDIRECTION, GET_OVERLAYS_AT, PER_BUFFER_VALUE_P)
	(SET_PER_BUFFER_VALUE_P):
	* ccl.c, ccl.h (setup_ccl_program):
	* ccl.h (CHECK_CCL_PROGRAM):
	* character.h (MAKE_CHAR_UNIBYTE, CHECK_CHARACTER_CAR)
	(CHECK_CHARACTER_CDR, CHAR_STRING_ADVANCE, NEXT_CHAR_BOUNDARY)
	(PREV_CHAR_BOUNDARY, FETCH_STRING_CHAR_ADVANCE)
	(FETCH_STRING_CHAR_AS_MULTIBYTE_ADVANCE)
	(FETCH_STRING_CHAR_ADVANCE_NO_CHECK, FETCH_CHAR_ADVANCE)
	(FETCH_CHAR_ADVANCE_NO_CHECK, INC_POS, DEC_POS, INC_BOTH)
	(DEC_BOTH, BUF_INC_POS, BUF_DEC_POS):
	* charset.h (CHECK_CHARSET, CHECK_CHARSET_GET_ID)
	(CHECK_CHARSET_GET_ATTR, CHECK_CHARSET_GET_CHARSET)
	(CHARSET_FAST_MAP_SET):
	* coding.c (decode_coding_ccl, encode_coding_ccl):
	* coding.h (CHECK_CODING_SYSTEM, CHECK_CODING_SYSTEM_GET_SPEC)
	(CHECK_CODING_SYSTEM_GET_ID, SJIS_TO_JIS, SJIS_TO_JIS2)
	(JIS_TO_SJIS, JIS_TO_SJIS2, ENCODE_FILE, DECODE_FILE)
	(ENCODE_SYSTEM, DECODE_SYSTEM, ENCODE_UTF_8)
	(decode_coding_c_string):
	* composite.h (COMPOSITION_DECODE_REFS, COMPOSITION_DECODE_RULE):
	* conf_post.h (has_attribute):
	* dispextern.h (trace_redisplay_p)
	(INC_TEXT_POS, DEC_TEXT_POS, SET_GLYPH_FROM_GLYPH_CODE)
	(SET_CHAR_GLYPH, SET_CHAR_GLYPH_FROM_GLYPH)
	(SET_GLYPH_FROM_CHAR_GLYPH)
	(WINDOW_WANTS_MODELINE_P, WINDOW_WANTS_HEADER_LINE_P)
	(FACE_SUITABLE_FOR_ASCII_CHAR_P, FACE_SUITABLE_FOR_CHAR_P)
	(PRODUCE_GLYPHS, reset_mouse_highlight, in_display_vector_p)
	(cursor_in_mouse_face_p):
	* dispnew.c (adjust_glyph_matrix, clear_glyph_matrix_rows)
	(blank_row, prepare_desired_row)
	(build_frame_matrix_from_leaf_window, make_current)
	(mirror_make_current, mirrored_line_dance, mirror_line_dance)
	(update_window, scrolling_window, update_frame_line):
	* disptab.h (GLYPH_FOLLOW_ALIASES):
	* editfns.c (Fformat):
	* font.h (FONT_WEIGHT_SYMBOLIC, FONT_SLANT_SYMBOLIC)
	(FONT_WIDTH_SYMBOLIC, FONT_WEIGHT_FOR_FACE, FONT_SLANT_FOR_FACE)
	(FONT_WIDTH_FOR_FACE, FONT_WEIGHT_NAME_NUMERIC)
	(FONT_SLANT_NAME_NUMERIC, FONT_WIDTH_NAME_NUMERIC)
	(FONT_SET_STYLE, CHECK_FONT, CHECK_FONT_SPEC, CHECK_FONT_ENTITY)
	(CHECK_FONT_OBJECT, CHECK_FONT_GET_OBJECT, FONT_ADD_LOG)
	(FONT_DEFERRED_LOG):
	* frame.h (FRAME_W32_P, FRAME_MSDOS_P, FRAME_WINDOW_P)
	(FRAME_EXTERNAL_TOOL_BAR, FRAME_EXTERNAL_MENU_BAR, FOR_EACH_FRAME)
	(FRAME_MOUSE_UPDATE):
	* fringe.c (Fdefine_fringe_bitmap):
	* image.c (x_create_bitmap_from_data, x_create_bitmap_mask)
	(x_create_bitmap_from_xpm_data, xpm_load_image):
	* intervals.h (INTERVAL_HAS_PARENT, INTERVAL_PARENT)
	(set_interval_parent, RESET_INTERVAL, COPY_INTERVAL_CACHE)
	(MERGE_INTERVAL_CACHE):
	* keymap.h (KEYMAPP):
	* lisp.h (eassert, USE_LSB_TAG, CHECK_LISP_OBJECT_TYPE)
	(STRING_SET_UNIBYTE, STRING_SET_MULTIBYTE, DEFSYM, PSEUDOVECTORP)
	(CHECK_RANGED_INTEGER, CHECK_TYPE_RANGED_INTEGER)
	(CHECK_NUMBER_COERCE_MARKER, CHECK_NUMBER_OR_FLOAT_COERCE_MARKER)
	(DEFVAR_LISP, DEFVAR_LISP_NOPRO, DEFVAR_BOOL, DEFVAR_INT)
	(DEFVAR_BUFFER_DEFAULTS, DEFVAR_KBOARD, QUIT)
	(RETURN_UNGCPRO, USE_SAFE_ALLOCA, SAFE_NALLOCA, SAFE_FREE)
	(SAFE_ALLOCA_LISP, FOR_EACH_ALIST_VALUE, functionp):
	* syntax.h (SYNTAX_ENTRY, SYNTAX_WITH_FLAGS, SYNTAX)
	(UPDATE_SYNTAX_TABLE_FORWARD, UPDATE_SYNTAX_TABLE_BACKWARD)
	(SETUP_BUFFER_SYNTAX_TABLE):
	* systime.h (timespec_valid_p):
	* term.c (save_and_enable_current_matrix):
	* window.h (WINDOW_MENU_BAR_P, WINDOW_TOOL_BAR_P):
	* xdisp.c (in_display_vector_p, display_tool_bar_line)
	(redisplay_internal, try_window_reusing_current_matrix)
	(sync_frame_with_window_matrix_rows, try_window_id)
	(display_menu_bar, display_tty_menu_item, display_mode_line)
	(coords_in_mouse_face_p, cursor_in_mouse_face_p):
	* xdisp.c (trace_redisplay_p) [GLYPH_DEBUG]:
	* xmenu.c (xmenu_show):
	* xterm.c (use_xim, x_term_init):
	* xterm.h (XSync, GTK_CHECK_VERSION, use_xim, SET_SCROLL_BAR_X_WIDGET)
	(struct x_bitmap_record):
	Use bool for booleans.
	* ccl.c (struct buffer_text):
	* ccl.h (struct ccl_program):
	* charset.h (struct charset):
	* cm.h (struct cm):
	* coding.h (struct iso_2022_spec, struct coding_system):
	* dispextern.h (struct glyph, struct glyph_matrix, struct glyph_row)
	(struct glyph_string, struct face, struct face_cache)
	(struct bidi_string_data, struct bidi_it)
	(struct draw_fringe_bitmap_params, struct it, Mouse_HLInfo)
	(struct image):
	* editfns.c (Fformat):
	* frame.h (struct frame):
	* fringe.c (struct fringe_bitmap):
	* intervals.h (struct interval):
	* keyboard.h (struct kboard):
	* lisp.h (struct Lisp_Symbol, struct Lisp_Misc_Any, struct Lisp_Marker)
	(struct Lisp_Overlay, struct Lisp_Save_Value, struct Lisp_Free)
	(struct Lisp_Buffer_Local_Value, union specbinding):
	* macfont.m (struct macfont_info):
	* process.h (struct Lisp_Process):
	* termchar.h (struct tty_display_info):
	* window.h (struct window):
	* xterm.h (struct x_output):
	Use bool_bf for boolean bit-fields.
	* ccl.c (setup_ccl_program): Now returns bool instead of -1 or 0.
	All callers changed.
	* ccl.h (struct ccl_program): Remove unused members private_state,
	src_multibyte, dst_multibyte, cr_consumed, suppress_error,
	eight_bit_control.
	(struct ccl_spec): Remove unused members cr_carryover,
	eight_bit_carryover.
	* conf_post.h: Include <stdbool.h>.
	(bool_bf): New type.
	* dispextern.h (TRACE, PREPARE_FACE_FOR_DISPLAY):
	* intervals.h (RESET_INTERVAL, COPY_INTERVAL_CACHE)
	(MERGE_INTERVAL_CACHE): Surround statement macro with proper
	'do { ... } while (false)' brackets.
	* dispextern.h (IF_DEBUG): Properly parenthesize and convert to void.
	Args must now be expressions; all callers changed.
	(SET_MATRIX_ROW_ENABLED_P): Assume 2nd arg is bool.
	(PRODUCE_GLYPHS): Simplify use of boolean.
	* fileio.c (Fcopy_file):
	If I is an integer, prefer 'if (I != 0)' to 'if (I)'.
	* lisp.h (UNGCPRO): Return void, not int.
	(FOR_EACH_TAIL): Use void expression, not int expression.
	* region-cache.c: Reindent.
	* region-cache.h: Copy comments from region-cache.c, to fix
	incorrect remarks about booleans.

2013-12-14  Eli Zaretskii  <eliz@gnu.org>

	* xdisp.c (Fmove_point_visually): Expect overshoot in move_it_to
	when character at point is displayed from a display vector.
	(Bug#16148)

2013-12-14  Teodor Zlatanov  <tzz@lifelogs.com>

	* gnutls.c: Replace `:verify_hostname_error' with `:verify_error',
	now a list of certificate validation checks that will abort a
	connection with an error.
	(Fgnutls_boot): Document it and use it.

2013-12-14  Martin Rudalics  <rudalics@gmx.at>

	* w32term.c (w32_enable_frame_resize_hack): New variable.
	(x_set_window_size): Use it to hack frame resizing on Windows
	(Bug#16028).

2013-12-14  Eli Zaretskii  <eliz@gnu.org>

	* fileio.c (Fcopy_file) [WINDOWSNT]: Move most of the
	Windows-specific code to w32.c.  Change error message text to
	match that of Posix platforms.

	* w32.c (w32_copy_file): New function, most of the code copied and
	reworked from Fcopy_file.  Improve error handling.  Plug memory
	leak when errors are thrown.  Support file names outside of the
	current codepage.  (Bug#7100)

2013-12-13  Paul Eggert  <eggert@cs.ucla.edu>

	* lread.c (load_path_default): Prototype.

2013-12-13  Glenn Morris  <rgm@gnu.org>

	* lread.c: Unconditionally reset load-path after dumping.  (Bug#16107)
	(dump_path): Remove.
	(load-path-default): Remove `changed' argument.
	Do not set dump_path permanently.  Simplify.
	(init_lread): Simplify.
	(syms_of_lread): Remove dump_path.

2013-12-13  Dmitry Antipov  <dmantipov@yandex.ru>

	* alloc.c, font.c, font.h, ftfont.c, ftxfont.c, macfont.m,
	* nsfont.m, w32font.c, xfont.c, xftfont.c: Revert last and
	2013-12-12 font-related change to avoid Bug#16128, which
	is quite hard to fix without even more substantial changes.

2013-12-13  Dmitry Antipov  <dmantipov@yandex.ru>

	* font.c (font_close_object): Check for live frame (Bug#16128).

2013-12-13  Paul Eggert  <eggert@cs.ucla.edu>

	* gnutls.c, gnutls.h (emacs_gnutls_record_check_pending):
	Return ptrdiff_t, not int, since it's a buffer size.
	Reindent/reparen some macros to a more Gnuish style.

2013-12-12  Paul Eggert  <eggert@cs.ucla.edu>

	Avoid undefined behavior with huge regexp interval counts.
	* regex.c (GET_INTERVAL_COUNT): Rename from 'GET_UNSIGNED_NUMBER',
	since it's now specialized to interval counts.  All uses changed.
	Do not assume wrapraound on signed integer overflow.
	(regex_compile): Simplify based on the above changes.

2013-12-12  Eli Zaretskii  <eliz@gnu.org>

	Support file names on MS-Windows that use characters outside of
	the current system codepage.  (Bug#7100)

	* w32.c (get_file_security, set_file_security)
	(create_symbolic_link): Separate pointers and boolean flags for
	ANSI and Unicode APIs.  Use the latter if w32_unicode_filenames is
	non-zero, else the former.
	(codepage_for_filenames, filename_to_utf16, )
	(filename_from_utf16, filename_to_ansi, filename_from_ansi):
	New functions.
	(init_user_info): Allow $HOME and $SHELL to include non-ANSI
	characters.
	(normalize_filename): Lose the DBCS code, now works on UTF-8.
	Accept only one argument; all callers changed.
	(dostounix_filename): Remove the second argument, now works in
	UTF-8.  All callers changed.
	(parse_root): Lose DBCS code.
	(get_long_basename, w32_get_short_filename, init_environment)
	(GetCachedVolumeInformation, sys_readdir, open_unc_volume)
	(read_unc_volume, logon_network_drive, faccessat, sys_chdir)
	(sys_chmod, sys_creat, sys_fopen, sys_link, sys_mkdir, sys_open)
	(sys_rename_replace, sys_rmdir, sys_unlink, stat_worker, utime)
	(is_symlink, readlink, chase_symlinks, w32_delayed_load): Work in
	Unicode mode if w32_unicode_filenames is non-zero, in ANSI mode
	otherwise.
	(ansi_encode_filename): New function.
	(get_emacs_configuration, get_emacs_configuration_options):
	Functions deleted.
	(add_volume_info, GetCachedVolumeInformation): Run the input file
	name through unixtodos_filename, to ensure it is stored and
	referenced in canonical form.
	(get_volume_info): Lose the DBCS code, now works in UTF-8.
	(logon_network_drive, sys_link, utime): Improve error handling.
	(sys_access): New function.
	(hashval, generate_inode_val): Unused functions deleted.
	(symlink, readlink, readlinkat): Lose DBCS code, now works in UTF-8.
	(check_windows_init_file): Convert error message from UTF-8 to
	ANSI codepage, for display in the message box.
	(globals_of_w32): Set w32_unicode_filenames according to the OS
	version.

	* w32term.c (construct_drag_n_drop): Work in Unicode mode when
	w32_unicode_filenames is non-zero, ANSI mode otherwise.
	(syms_of_w32term): Declare w32-unicode-filenames.

	* w32proc.c (new_child, delete_child): Remove code that handled
	unused pending_deletion and input_file members of the child struct.
	(create_child, sys_spawnve): Convert all file names to ANSI
	codepage.  Use ANSI APIs explicitly; forcibly fail if any file
	name cannot be encoded in ANSI codepage.  Don't use
	unixtodos_filename, mirror slashes by hand.
	(record_infile, record_pending_deletion): Functions deleted.
	(Fw32_short_file_name): Call w32_get_short_filename instead of
	GetShortPathName.

	* w32notify.c (add_watch): Work in Unicode mode when
	w32_unicode_filenames is non-zero, ANSI mode otherwise.
	(Fw32notify_add_watch): Rewrite to avoid using GetFullPathName;
	instead, do the same with Lisp primitives.

	* w32fns.c (file_dialog_callback, Fx_file_dialog)
	(Fsystem_move_file_to_trash, Fw32_shell_execute)
	(Ffile_system_info, Fdefault_printer_name): Work in Unicode mode
	when w32_unicode_filenames is non-zero, ANSI mode otherwise.
	(Fw32_shell_execute): Improve error reporting.
	(Fdefault_printer_name): Ifdef away for Cygwin.

	* w32.h (struct _child_process): Remove input_file and
	pending_deletion members that are no longer used.
	(dostounix_filename, w32_get_short_filename, filename_from_ansi)
	(filename_to_ansi, filename_from_utf16, filename_to_utf16)
	(ansi_encode_filename): New and updated prototypes.

	* unexw32.c (open_input_file, open_output_file, unexec): Use ANSI
	APIs explicitly.
	(unexec): Don't use dostounix_filename, it expects a file name in
	UTF-8.  Instead, mirror backslashes by hand.  Convert NEW_NAME to
	ANSI encoding.

	* fileio.c (Ffile_name_directory, file_name_as_directory)
	(directory_file_name, Fexpand_file_name)
	(Fsubstitute_in_file_name) [WINDOWSNT]: Adapt to the change in
	arguments of dostounix_filename.
	(Fexpand_file_name) [WINDOWSNT]: Convert value of $HOME to UTF-8.
	use MAX_UTF8_PATH for size of file-name strings.
	(emacs_readlinkat): Build an explicitly unibyte string for file
	names.
	(syms_of_fileio) <file-name-coding-system>:
	<default-file-name-coding-system>: Mention MS-Windows peculiarities.

	* emacs.c (init_cmdargs) [WINDOWSNT]: Convert argv[0] to UTF-8.
	(main) [WINDOWSNT]: Convert the argv[] elements that are files or
	directories to UTF-8.
	(decode_env_path) [WINDOWSNT]: Convert file names taken from the
	environment, and each element of the input PATH, to UTF-8.

	* dired.c (file_attributes): Use build_unibyte_string explicitly
	to make Lisp strings from user and group names.

	* coding.h (ENCODE_FILE, DECODE_FILE): Just call encode_file and
	decode_file.

	* coding.c (decode_file_name, encode_file_name): New functions.

	* termcap.c (tgetent): Adapt to the change in arguments of
	dostounix_filename.

	* sysdep.c (sys_subshell) [WINDOWSNT]: Use MAX_UTF8_PATH for file
	names.

	* msdos.c (dostounix_filename, init_environment): Adapt to the
	change in arguments of dostounix_filename.

	* image.c (xpm_load, tiff_load, gif_load, imagemagick_load)
	[WINDOWSNT]: Encode file names passed to the image libraries in
	ANSI codepage.

	* gnutls.c (Fgnutls_boot): Encode all file names passed to GnuTLS.
	[WINDOWSNT]: Convert file names to the current ANSI codepage.

	* filelock.c (lock_file) [WINDOWSNT]: Adapt to the change in
	arguments of dostounix_filename.

2013-12-12  Dmitry Antipov  <dmantipov@yandex.ru>

	* font.h (struct font_entity) [HAVE_NS]: New field to record
	font driver which was used to create this entity.
	(struct font) [HAVE_WINDOW_SYSTEM]: New field to record
	frame where the font was opened.
	(font_close_object): Add prototype.
	* font.c (font_make_entity) [HAVE_NS]: Zero out driver field.
	(font_close_object): Not static any more.  Lost frame arg.
	Adjust comment and users.
	* alloc.c (cleanup_vector): Call font_close_object to adjust
	per-frame font counters correctly.  If HAVE_NS, also call
	driver-specific cleanup for font-entity objects.
	* ftfont.c (ftfont_open):
	* nsfont.m (nsfont_open):
	* w32font.c (w32font_open_internal):
	* xfont.c (xfont_open):
	* xftfont.c (xftfont_open): Save frame pointer in font object.
	* macfont.m (macfont_open): Likewise.
	(macfont_descriptor_entity): Save driver pointer to be able
	to call its free_entity routine when font-entity is swept.
	* ftxfont.c (ftxfont_open): Add eassert because frame
	pointer should be saved by ftfont_driver.open.

2013-12-12  Dmitry Antipov  <dmantipov@yandex.ru>

	* xterm.c (x_make_frame_visible): Restore hack which is needed when
	input polling is used.  This is still meaningful for Cygwin, see
	http://lists.gnu.org/archive/html/emacs-devel/2013-12/msg00351.html.
	* keyboard.c (poll_for_input_1, input_polling_used):
	Define unconditionally.
	* dispextern.h (FACE_SUITABLE_FOR_CHAR_P): Remove unused macro.
	(FACE_FOR_CHAR): Simplify because face_for_char does the same.
	* fontset.c (face_suitable_for_char_p) [0]: Remove unused function.
	(font_for_char): Prefer ptrdiff_t to int for buffer position.
	(face_for_char): Likewise.  Rearrange eassert and return ASCII
	face for CHAR_BYTE8_P.
	* fontset.h (font_for_char, face_for_char): Adjust prototypes.

2013-12-11  Ken Brown  <kbrown@cornell.edu>

	* dispextern.h (erase_phys_cursor):
	* keyboard.h (make_ctrl_char): Declare prototypes if HAVE_NTGUI.

2013-12-11  Dmitry Antipov  <dmantipov@yandex.ru>

	* nsterm.m (x_free_frame_resources):
	* term.c (tty_free_frame_resources):
	* xterm.c (x_free_frame_resources): Do not check for non-NULL
	face cache because it's implied by free_frame_faces anyway.
	* w32term.c (x_free_frame_resources): Likewise.  Do not call
	free_frame_faces twice.

2013-12-11  Rüdiger Sonderfeld  <ruediger@c-plusplus.de>

	* editfns.c (Fformat_time_string): Mention %F in the doc.

2013-12-11  Martin Rudalics  <rudalics@gmx.at>

	* window.c (resize_frame_windows): Don't return immediately when
	the root window's size doesn't change - the minibuffer window
	may still have to be repositioned/resized.
	* xfns.c (Fx_create_frame): Always change the frame size after
	initializing the frame's faces.
	* xterm.c (handle_one_xevent): Don't set pixel sizes here,
	change_frame_size should already have done it.
	(x_new_font): Assign new tool- and menu-bar heights.
	(x_set_window_size_1): Account for tool- and menu-bar heights
	(Bug#16013).  Don't set pixel sizes since change_frame_size
	should already have done it.

2013-12-11  Paul Eggert  <eggert@cs.ucla.edu>

	Remove the option of using libcrypto.
	* Makefile.in (LIB_CRYPTO): Remove.
	(LIBES): Don't use it.

2013-12-11  Juri Linkov  <juri@jurta.org>

	* term.c (term_get_fkeys_1): Remove non-standard IBM terminfo
	as obsolete to avoid conflicts with <S-up>.  (Bug#13471)

2013-12-10  Dmitry Antipov  <dmantipov@yandex.ru>

	* xdisp.c (display_tool_bar_line): Don't extend on a previously
	drawn tool bar items (Bug#16058).
	* font.c (font_find_for_lface): Ensure SAFE_FREE on return.

2013-12-09  Ken Brown  <kbrown@cornell.edu>

	* frame.c (get_frame_param): Make extern if HAVE_NTGUI.

	* lisp.h (get_frame_param): Adjust conditions for prototype
	declaration.

2013-12-09  Dmitry Antipov  <dmantipov@yandex.ru>

	* gtkutil.c (USE_NEW_GTK_FONT_CHOOSER) [HAVE_FREETYPE]:
	Avoid unused macro warning if configured --without-xft.

2013-12-09  Jan Djärv  <jan.h.d@swipnet.se>

	* alloc.c (Fmemory_limit): Avoid compiler warning.  Return 0 always.

2013-12-08  Jan Djärv  <jan.h.d@swipnet.se>

	* nsterm.m (updateFrameSize:): Fix GNUstep toolbar not updating.

	* emacs.c (main): Call fixup_locale a second time for GNUstep.

2013-12-08  Martin Rudalics  <rudalics@gmx.at>

	* frame.c (x_set_font): Mark frame as garbaged (Bug#16028).

2013-12-08  Paul Eggert  <eggert@cs.ucla.edu>

	Use libcrypto's checksum implementations if available, for speed.
	* Makefile.in (LIB_CRYPTO): New macro.
	(LIBES): Use it.

	* frame.h (SET_FRAME_VISIBLE): Now an inline function.
	The macro didn't conform to C99 due to type mismatch,
	which caused compilation failure with Sun C 5.12,
	and it was confusing anyway.  Include window.h to declare
	redisplay_other_windows.

2013-12-08  Stefan Monnier  <monnier@iro.umontreal.ca>

	* window.c (set_window_buffer): Update mode line (bug#16084).

2013-12-07  Paul Eggert  <eggert@cs.ucla.edu>

	Fix minor problems found by static checking.
	* keyboard.c (poll_for_input_1, input_polling_used):
	Define only if HAVE_NTGUI.
	* xmenu.c (popup_activate_callback): Omit unnecessary
	check against USE_X_TOOLKIT, which must be defined here anyway.
	* xterm.c, xterm.h (x_dispatch_event) [! (USE_X_TOOLKIT || USE_MOTIF)]:
	Now static.

2013-12-07  Martin Rudalics  <rudalics@gmx.at>

	* w32term.c (w32_read_socket): Fix int/Lisp_Object type mixup.

2013-12-07  Jan Djärv  <jan.h.d@swipnet.se>

	* gtkutil.c (tb_size_cb): Call xg_height_or_width_changed.

	* nsterm.m (x_set_window_size): Remove fprintf.
	(init): Define always.  Set applicationDidFinishLaunchingCalled
	for GNUstep.
	(applicationDidFinishLaunching:):
	Set applicationDidFinishLaunchingCalled.
	(applicationDidBecomeActive:): Call applicationDidFinishLaunching if
	not called.

	* nsterm.h (EmacsApp): Add applicationDidFinishLaunchingCalled.

	Pixel resize changes for NS (Bug#16049).
	* nsterm.m (x_set_window_size): Change parameters rows/cols to
	height/width.  row/cols are locals.
	Pass pixelwise to check_frame_size.  Don't set FRAME_PIXEL_WIDTH/HEIGHT.
	(updateFrameSize:): Remove gsextra.  Adjust for pixelwise resize.
	(windowWillResize): Remove gsextra.  Calculate extra as in
	updateFrameSize.
	(x_new_font): Don't change frame size if fullscreen.
	Change size pixelwise.

	* nsfns.m (Fx_create_frame): Call change_frame_size twice as per
	comment in xfns.c.  Change to pixelwise call.

2013-12-06  Eli Zaretskii  <eliz@gnu.org>

	* buffer.c (Fset_buffer_multibyte): Invalidate buffer caches.
	(Bug#16070)

2013-12-06  Dmitry Antipov  <dmantipov@yandex.ru>

	* xterm.c (input_signal_count): Remove.
	(x_dispatch_event): Define unconditionally.
	(x_make_frame_visible): Process X events until the frame
	is really visible (Bug#16027).
	* xterm.h (x_dispatch_event): Declare unconditionally.

2013-12-05  Jan Djärv  <jan.h.d@swipnet.se>

	* nsfns.m (ns_frame_parm_handlers): Add right/bottom_divider_width.

	* nsterm.m (x_set_window_size): Handle pixelwise.

2013-12-05  Martin Rudalics  <rudalics@gmx.at>

	* w32term.c (x_new_font):
	* xterm.c (x_new_font): Calculate new frame size from new font
	size (Bug#16028).

2013-12-04  Stefan Monnier  <monnier@iro.umontreal.ca>

	* lisp.h (FOR_EACH_TAIL): New macro.
	* fns.c (Fdelq): Use it to avoid inf-loops; remove QUIT.

	* window.c (select_window): Call second wset_redisplay before we change
	selected_window (bug#16034).

2013-12-04  Paul Eggert  <eggert@cs.ucla.edu>

	* bidi.c (LRM_CHAR, RLM_CHAR): Remove; no longer used.

2013-12-04  Eli Zaretskii  <eliz@gnu.org>

	* w32xfns.c: Include window.h, to avoid a compiler warning.

2013-12-04  Stefan Monnier  <monnier@iro.umontreal.ca>

	* window.c (window_scroll): Mark window for redisplay (bug#16034).
	(scroll_command, Fscroll_other_window): Don't cause redisplay now that
	window_scroll takes care of it.
	(Fset_window_point, Fdelete_other_windows_internal)
	(set_window_buffer, Fwindow_resize_apply, resize_frame_windows)
	(Fsplit_window_internal, Fdelete_window_internal)
	(Fresize_mini_window_internal, Fset_window_configuration)
	(apply_window_adjustment): Use fset_redisplay and wset_redisplay to
	cause redisplay instead of forcing a complete redisplay.
	* xdisp.c (wset_redisplay): Don't set windows_or_buffers_changed if
	we're only affecting the selected_window.

2013-12-04  Eli Zaretskii  <eliz@gnu.org>

	* bidi.c (bidi_get_type, bidi_get_category): Handle the isolate
	directional control characters.  Update type and category
	determination according to the UBA from Unicode v6.3.
	(bidi_category_t): New category EXPLICIT_FORMATTING.

	* dispextern.h (bidi_type_t): Update to include new bidirectional
	properties introduced with Unicode v6.3.  (Bug#16043)

2013-12-04  Martin Rudalics  <rudalics@gmx.at>

	* xterm.c (XTflash): Fix coordinate of bottom area to flash
	(Bug#16044).

2013-12-04  Dmitry Antipov  <dmantipov@yandex.ru>

	* font.c (font_list_entities): Remove dummy assignment.
	* font.h (struct font) [HAVE_WINDOW_SYSTEM]: Group members which are
	used on graphic displays only.  Remove unused 'font_encoder' member.
	(struct font_bitmap): Remove unused 'extra' member.
	* nsfont.m (nsfont_open):
	* w32font.c (w32font_open_internal):
	* ftfont.c (ftfont_get_bitmap): Adjust users.

2013-12-03  Paul Eggert  <eggert@cs.ucla.edu>

	Use bool for boolean.
	* tparam.c (tparam1):
	* undo.c (record_point, record_property_change):
	Use bool for boolean, for local vars that are always true or false.

	Minor integer overflow fixes (Bug#16033).
	* window.c (Fset_window_new_pixel): Don't let new_pixel go negative.
	This improves on the previous fix to this function.
	(window_resize_check): When summing up pixel counts, don't rely on
	undefined behavior if the sum overflows.

2013-12-03  Martin Rudalics  <rudalics@gmx.at>

	* window.c (Fset_window_new_pixel): Don't choke at negative
	argument value (Bug#16033).

	* xfns.c (Fx_create_frame): Add another call to change_frame_size
	to avoid crash in window_box_height.

	* gtkutil.h: Fix external declaration of xg_frame_set_char_size.
	* gtkutil.c (xg_frame_set_char_size, style_changed_cb): Fix size
	calculation.
	* xterm.c (x_set_window_size): Fix size calculation (Bug#16013).

2013-12-03  Paul Eggert  <eggert@cs.ucla.edu>

	Minor integer overflow fixes.
	* window.c (Fset_window_new_pixel, grow_mini_window):
	* xdisp.c (Fwindow_text_pixel_size):
	Avoid undefined behavior on signed integer overflow.
	* xfns.c (x_set_mouse_color):
	Check that drag shape fits in 'unsigned', since that's what X wants.

2013-12-02  Eli Zaretskii  <eliz@gnu.org>

	Improve reporting of fatal exception on MS-Windows.
	* w32fns.c (my_exception_handler): New function.
	(globals_of_w32fns): Set it up as the unhandled exception
	handler.  Initialize exception code and address to zeros.
	(emacs_abort): If the exception code and address are available,
	print them at the beginning of the backtrace.  Fix the format of
	printing addresses (was producing 0x0x12345678 on XP).
	(Bug#15994)

2013-12-02  Helmut Eller  <eller.helmut@gmail.com>

	* eval.c (Fbacktrace__locals): New function.
	(syms_of_eval): Defsubr it.

2013-12-02  Dmitry Antipov  <dmantipov@yandex.ru>

	* font.h (FONT_WIDTH, FONT_HEIGHT, FONT_BASE, FONT_DESCENT):
	Define here to unify between...
	* nsterm.h, w32term.h, xterm.h: ...port-specific headers.
	* w32term.h (CHECK_W32_FRAME): Remove unused macro.

2013-12-02  YAMAMOTO Mitsuharu  <mituharu@math.s.chiba-u.ac.jp>

	* xterm.h (struct scroll_bar): Remove member `fringe_extended_p'.

	* xterm.c (x_draw_fringe_bitmap, x_scroll_run): Remove code for
	fringe background extension.
	(x_scroll_bar_create): Remove variables `sb_left' and `sb_width',
	because they are now always the same as `left' and `width',
	respectively.  Remove code for the case that `width' and
	`sb_width' are different.

2013-12-01  Paul Eggert  <eggert@cs.ucla.edu>

	Fix minor problems found by static checking.
	* dispextern.h, xdisp.c (x_draw_bottom_divider): Now static.
	* frame.c (set_frame_param) [!HAVE_NTGUI]: Remove.
	* xdisp.c (Ftool_bar_height) [USE_GTK || HAVE_NS]: Now const function.

2013-12-01  Lars Magne Ingebrigtsen  <larsi@gnus.org>

	* image.c (imagemagick_compute_animated_image): Don't crash if we
	have an animation with different-sized images (bug#15313).

2013-11-30  Martin Rudalics  <rudalics@gmx.at>

	Remove some unused items introduced during pixelwise change.
	* window.c (window_resize_total_check): Remove unused function.
	* xdisp.c (remember_mouse_glyph): Remove unused label.
	(Ftool_bar_height): Move declaration inside #if.
	* xterm.c (x_set_window_size): Don't use r and c.

2013-11-30  Juanma Barranquero  <lekktu@gmail.com>

	* xdisp.c (Fwindow_text_pixel_size): Remove unused variables
	`value' and `endp'.

	* window.c (Fset_window_configuration): Comment out unused variables.

	* w32term.c (w32_read_socket): Remove unused variable `buf'.

2013-11-30  Jan Djärv  <jan.h.d@swipnet.se>

	* xdisp.c (redisplay_internal): unrequest_sigio => request_sigio.

	* xfaces.c (NEAR_SAME_COLOR_THRESHOLD): Move inside HAVE_WINDOW_SYSTEM.

	* gnutls.c (gnutls_audit_log_function): Only declare and define if
	HAVE_GNUTLS3 (Bug#16001).

	* xdisp.c (redisplay_internal): Call request_sigio at end_of_redisplay
	if interrupts are deferred (Bug#15801).

2013-11-30  Martin Rudalics  <rudalics@gmx.at>

	Support resizing frames and windows pixelwise.
	* dispextern.h (enum window_part): Add ON_SCROLL_BAR,
	ON_RIGHT_DIVIDER and ON_BOTTOM_DIVIDER.
	(struct glyph_matrix): Replace window_left_col and
	window_top_line by window_pixel_left and window_pixel_top.
	(WINDOW_WANTS_MODELINE_P, WINDOW_WANTS_HEADER_LINE_P):
	Minor rewrite.
	(enum face_id): Add WINDOW_DIVIDER_FACE_ID.
	(draw_window_divider, move_it_to, x_draw_right_divider)
	(x_draw_bottom_divider, change_frame_size): Add or fix
	declarations.
	* dispnew.c (change_frame_size_1): Change prototype.
	(adjust_glyph_matrix, required_matrix_width)
	(adjust_frame_glyphs_for_window_redisplay): Use pixel
	values instead of lines and columns.
	(marginal_area_string): Use WINDOW_FRINGES_WIDTH instead of
	WINDOW_TOTAL_FRINGE_WIDTH.
	(handle_window_change_signal, do_pending_window_change)
	(init_display): Adjusts calls of change_frame_size.
	(change_frame_size, change_frame_size_1): Handle pixelwise
	changes.
	* frame.c (Qright_divider_width, Qbottom_divider_width):
	New Lisp objects.
	(set_menu_bar_lines_1, set_menu_bar_lines, make_frame)
	(make_terminal_frame, Fmake_terminal_frame, Fframe_parameters)
	(x_set_internal_border_width, x_set_vertical_scroll_bars)
	(x_set_scroll_bar_width, x_figure_window_size): Handle pixel
	values.
	(set_frame_param): New function.
	(Fframe_text_cols, Fframe_text_lines, Fframe_total_cols)
	(Fframe_text_width, Fframe_text_height, Fscroll_bar_width)
	(Ffringe_width, Fborder_width, Fright_divider_width)
	(Fbottom_divider_width): New functions, defsubr them.
	(Fset_frame_height, Fset_frame_width, Fset_frame_size):
	New argument pixelwise.
	(struct frame_parm_table): New members Qright_divider_width and
	Qbottom_divider_width.
	(x_set_frame_parameters): Handle parameters for pixelwise sizes.
	(x_report_frame_params): Handle Qright_divider_width and
	Qbottom_divider_width.
	(x_set_right_divider_width, x_set_bottom_divider_width):
	New functions.
	(frame_resize_pixelwise): New option.
	* frame.h (struct frame): Add tool_bar_height, menu_bar_height,
	new_pixelwise, right_divider_width and bottom_divider_width;
	remove total_lines; rename text_lines, text_cols, new_text_lines
	and new_text_cols to text_height, text_width, new_height and
	new_width respectively.
	(FRAME_LINES, FRAME_COLS): Rename to FRAME_TEXT_HEIGHT and
	FRAME_TEXT_WIDTH respectively.
	(FRAME_MENU_BAR_HEIGHT, FRAME_TOOL_BAR_HEIGHT)
	(FRAME_RIGHT_DIVIDER_WIDTH, FRAME_BOTTOM_DIVIDER_WIDTH)
	(FRAME_TEXT_TO_PIXEL_WIDTH, FRAME_PIXEL_TO_TEXT_WIDTH):
	New macros.
	(FRAME_TOP_MARGIN_HEIGHT, FRAME_LEFT_SCROLL_BAR_AREA_WIDTH)
	(FRAME_RIGHT_SCROLL_BAR_AREA_WIDTH, FRAME_SCROLL_BAR_AREA_WIDTH)
	(SET_FRAME_COLS, SET_FRAME_WIDTH, SET_FRAME_HEIGHT)
	(FRAME_TEXT_COLS_TO_PIXEL_WIDTH, FRAME_PIXEL_WIDTH_TO_TEXT_COLS)
	(FRAME_TEXT_COLS_TO_PIXEL_WIDTH): Rewrite macros.
	(FRAME_TOTAL_COLS_ARG): Remove macro.
	* fringe.c (draw_fringe_bitmap_1): Handle right divder.
	* gtkutil.c (xg_frame_resized, xg_frame_set_char_size)
	(x_wm_set_size_hint): Handle frame pixel sizes.
	* indent.c (compute_motion, Fcompute_motion):
	Call window_body_width instead of window_body_cols.
	* keyboard.c (Qright_divider, Qbottom_divider): New symbols.
	(make_lispy_position): Handle right and bottom dividers.
	(Fsuspend_emacs): Pixelize call of change_frame_size.
	* keyboard.h: Extern Qright_divider, Qbottom_divider.
	* lisp.h: Extern set_frame_param.
	* nsfns.m (x_set_tool_bar_lines): Pixelize call of
	x_set_window_size.
	(Fx_create_frame): Add entry for vertical_drag_cursor.
	Pixelize call of change_frame_size.
	* nsterm.h (struct ns_output): Add vertical_drag_cursor.
	* nsterm.m (ns_update_window_end): Optionally draw right
	divider.
	(x_set_window_size): Add argument pixelwise.
	Call check_frame_size and change_frame_size with pixelwise zero.
	(ns_draw_window_divider): New function.
	(ns_redisplay_interface): Add ns_draw_window_divider.
	(updateFrameSize:): Call change_frame_size with pixelwise zero.
	(x_new_font): Call x_set_window_size with pixelwise zero.
	* print.c (print_object): For a window print its sequence
	number again.
	* term.c (Fresume_tty): Pixelize call of change_frame_size.
	* w32fns.c (x_set_mouse_color): Handle vertical drag cursor.
	(x_set_menu_bar_lines, x_set_tool_bar_lines): Calculate pixelwise.
	(w32_createwindow): Use scroll bar area width.
	(w32_wnd_proc): Handle bottom divider width.
	For WM_WINDOWPOSCHANGING return zero if we resize pixelwise.
	(Fx_create_frame): Default divider width parameters.
	Caclulate sizes pixelwise.  Add vertical drag cursor support.
	(x_create_tip_frame): Default divider widths to zero.
	Pixelize call to change_frame_size.
	(Fx_show_tip): Add handling of divider widths.  Pixelize window
	position and sizes.
	(Fw32_frame_rect): New function.
	(frame_parm_handler w32_frame_parm_handlers): Add divider
	widths.
	(Vx_window_vertical_drag_shape): Add variable.
	* w32inevt.c (resize_event, maybe_generate_resize_event):
	Pixelize change_frame_size calls.
	* w32menu.c (set_frame_menubar): Pixelize x_set_window_size
	call.
	* w32term.c (w32_draw_window_divider): New function.
	(x_update_window_end): Handle right divider.
	(w32_draw_fringe_bitmap, x_scroll_run)
	(w32_set_vertical_scroll_bar): Pixelize scrollbar widths.
	(w32_read_socket): Handle SIZE_MAXIMIZED separately.
	Calculate new frame sizes pixelwise.
	(x_new_font): Pixelize call to x_set_window_size.
	(x_check_fullscreen): Pixelize call to change_frame_size.
	(x_set_window_size_1, x_set_window_size): New argument
	pixelwise.  Calculate pixelwise.
	(x_wm_set_size_hint): Use scroll bar area width.
	(w32_redisplay_interface): Add w32_draw_window_divider.
	* w32term.h (struct w32_output): Add vertical drag cursor.
	* widget.c (set_frame_size, update_wm_hints)
	(EmacsFrameResize, EmacsFrameSetValues): Pixelize calls of
	change_frame_size.
	(EmacsFrameSetCharSize): Pixelize call of x_set_window_size.
	* window.c (sequence_number): Restore.
	(Fwindow_pixel_width, Fwindow_pixel_height)
	(Fwindow_mode_line_height, Fwindow_header_line_height)
	(window_pixel_to_total, Frun_window_scroll_functions)
	(Fset_window_new_pixel, window_resize_apply_total)
	(Fwindow_resize_apply_total): New functions.
	(window_body_height, window_body_width): Rename from
	window_body_lines.  New argument PIXELWISE.
	Calculate pixelwise.
	(Fwindow_body_height, Fwindow_body_width): New argument
	PIXELWISE.
	(coordinates_in_window, window_relative_x_coord): Use window's
	pixel width instead of total width.
	(replace_window, recombine_windows): Initialize pixel values.
	(resize_root_window, resize_frame_windows, grow_mini_window)
	(shrink_mini_window): New argument PIXELWISE.
	Calculate pixelwise.
	(Fdelete_other_windows_internal, adjust_window_margins)
	(window_resize_check, window_resize_apply)
	(Fdelete_window_internal, Fresize_mini_window_internal)
	(Fwindow_text_width, Fwindow_text_height): Calculate pixelwise.
	(check_frame_size): Rename arguments.  New argument PIXELWISE.
	Calculate pixelwise.
	(set_window_buffer): Make samebuf bool.  Run configuration change
	hook only if buffer changed.
	(Fset_window_buffer): Rewrite doc-string.
	(make_window): Initialize new_pixel slot.
	(Fwindow_resize_apply): Check pixel size of root window.
	(Fsplit_window_internal): Call 2nd argument pixel_size.
	Calculate pixelwise.
	(Fscroll_left, Fscroll_right): Call window_body_width instead of
	window_body_cols.
	(save_window_data): New slots frame_text_width,
	frame_text_height, frame_menu_bar_height, frame_tool_bar_height.
	(saved_window): New slots pixel_left, pixel_top, pixel_height,
	pixel_width.
	(Fcurrent_window_configuration, Fset_window_configuration)
	(save_window_save, compare_window_configurations): Handle new
	slots in save_window_data and saved_window.
	(Fset_window_scroll_bars): Fix doc-string.
	(window_resize_pixelwise): New variable.
	(coordinates_in_window, Fcoordinates_in_window_p):
	Handle dividers.
	(make_parent_window): Adjust sequence_number.
	(Fwindow_right_divider_width, Fwindow_bottom_divider_width):
	New functions.
	* window.h (struct window): New members new_pixel, pixel_left,
	pixel_top, pixel_width, pixel_height.  Restore sequence_number.
	(wset_new_pixel): New function.
	(WINDOW_PIXEL_WIDTH, WINDOW_PIXEL_HEIGHT)
	(MIN_SAFE_WINDOW_PIXEL_WIDTH, MIN_SAFE_WINDOW_PIXEL_HEIGHT)
	(WINDOW_LEFT_PIXEL_EDGE, WINDOW_RIGHT_PIXEL_EDGE)
	(WINDOW_TOP_PIXEL_EDGE, WINDOW_BOTTOM_PIXEL_EDGE)
	(WINDOW_BOTTOMMOST_P, WINDOW_BOX_LEFT_PIXEL_EDGE)
	(WINDOW_BOX_RIGHT_PIXEL_EDGE, WINDOW_MARGINS_COLS)
	(WINDOW_MARGINS_WIDTH, WINDOW_RIGHT_DIVIDER_WIDTH)
	(WINDOW_BOTTOM_DIVIDER_WIDTH): New macros.
	(WINDOW_TOTAL_FRINGE_WIDTH): Rename to WINDOW_FRINGES_WIDTH.
	(WINDOW_TOTAL_WIDTH, WINDOW_TOTAL_HEIGHT): Remove macros.
	(WINDOW_RIGHT_EDGE_X, WINDOW_LEFT_EDGE_X, WINDOW_TOP_EDGE_Y)
	(WINDOW_BOTTOM_EDGE_Y, WINDOW_FULL_WIDTH_P, WINDOW_LEFTMOST_P)
	(WINDOW_RIGHTMOST_P, WINDOW_BOX_LEFT_EDGE_X)
	(WINDOW_BOX_RIGHT_EDGE_X, WINDOW_FRINGE_COLS)
	(WINDOW_BOX_HEIGHT_NO_MODE_LINE, WINDOW_BOX_TEXT_HEIGHT):
	Rewrite.
	(resize_frame_windows, grow_mini_window, shrink_mini_window)
	(window_body_width, check_frame_size): Adapt external declarations.
	* xdisp.c (last_max_ascent): New integer.
	(window_text_bottom_y): Handle bottom divider.
	(window_box_width, window_box_height): Calculate pixelwise.
	(get_glyph_string_clip_rects): Handle right divider.
	(remember_mouse_glyph): When windows are resized pixelwise
	proceed with width and height set to 1.
	(init_iterator): Use WINDOW_PIXEL_WIDTH instead of
	WINDOW_TOTAL_WIDTH.
	(move_it_to): Calculate and return maximum x position
	encountered.
	(Fwindow_text_pixel_size): New function.
	(resize_mini_window, update_tool_bar): Calculate pixelwise.
	(tool_bar_lines_needed): Rename to tool_bar_height.
	Calculate pixelwise.
	(Ftool_bar_lines_needed): Rename to Ftool_bar_height.
	Calculate pixelwise.
	(redisplay_tool_bar): Calculate pixelwise.
	(redisplay_window): Calculate pixelwise.  Handle dividers.
	(draw_glyphs, x_clear_end_of_line, note_mouse_highlight)
	(x_draw_vertical_border): Handle dividers.
	(define_frame_cursor1): Handle vertical drag cursor.
	(x_draw_right_divider, x_draw_bottom_divider): New functions.
	(expose_window): Calculate pixelwise.  Handle dividers.
	(init_xdisp): Initialize pixel values.
	* xfaces.c (Qwindow_divider): New face.
	(realize_basic_faces): Realize it.
	* xfns.c (x_set_mouse_color): Handle vertical_drag_cursor.
	(x_set_menu_bar_lines, x_set_tool_bar_lines): Calculate pixelwise.
	(x_set_scroll_bar_default_width): Default actual width to 16.
	(Fx_create_frame): Set sizes pixelwise.
	(x_create_tip_frame): Default divider widths to zero.
	Pixelize call of change_frame_size.
	(Fx_show_tip): Handle divider widths.  Initial pixel position
	and sizes.
	(frame_parm_handler x_frame_parm_handlers): Add divider widths.
	(Vx_window_vertical_drag_shape): New option.
	* xmenu.c (free_frame_menubar): Pixelize call of
	x_set_window_size.
	* xterm.c (x_draw_window_divider): New function.
	(x_update_window_end): Optionally draw right divider.
	(x_draw_fringe_bitmap, x_scroll_run, x_scroll_bar_create)
	(XTset_vertical_scroll_bar): Use scroll bar pixel width.
	(handle_one_xevent, x_new_font): Calculate pixelwise.
	(x_set_window_size_1, x_set_window_size): New argument
	pixelwise.  Calculate pixelwise.
	(x_wm_set_size_hint): Pixelize call of check_frame_size.
	(struct x_redisplay_interface): Add x_draw_window_divider.
	* xterm.h (struct x_output): Add vertical_drag_cursor.

2013-11-30  Stefan Monnier  <monnier@iro.umontreal.ca>

	* xdisp.c (redisplay_internal): Don't call set_window_update_flags.
	Set invisible frames's `redisplay' when a full redisplay is requested.
	(redisplay_window): Set must_be_updated_p instead (bug#15999).
	(redisplay_mode_lines): Don't set must_be_updated_p any more.
	(display_mode_lines): Set it here instead.

	* dispnew.c (set_window_update_flags): Remove `b' argument; make static.

	* dispextern.h (set_window_update_flags): Remove.

2013-11-29  Stefan Monnier  <monnier@iro.umontreal.ca>

	* fns.c (internal_equal): Add a hash_table argument to handle cycles.

	* xdisp.c (REDISPLAY_SOME_P): New macro.
	(redisplay_internal): Use it (bug#15999).
	(prepare_menu_bars, redisplay_window): Use it as well.

	* lisp.mk (lisp): Add electric.elc and uniquify.elc.

2013-11-29  Tom Seddon  <emacs@tomseddon.plus.com>  (tiny change)

	* w32font.c (g_b_init_get_char_width_32_w): New static var.
	(globals_of_w32font): Zero it out.
	(GetCharWidth32W_Proc): New function pointer.
	(get_char_width_32_w): New function.
	(compute_metrics): If get_glyph_outline_w returns an error, try
	get_char_width_32_w before declaring a failure.  This avoids
	punishing raster (a.k.a. "bitmap") fonts by slowing down
	redisplay.  (Bug#6364).

2013-11-29  Eli Zaretskii  <eliz@gnu.org>

	* xdisp.c (clear_mouse_face): Don't invalidate the entire
	mouse-highlight info, just signal frame_up_to_date_hook that mouse
	highlight needs to be redisplayed.  (Bug#15913)

2013-11-29  Paul Eggert  <eggert@cs.ucla.edu>

	Fix minor problems found by static checking.
	* buffer.h (struct buffer_text, struct buffer):
	* frame.h (struct frame):
	* window.h (struct window):
	Avoid 'bool foo : 1;', as it's not portable to pre-C99 compilers,
	as described in ../lib/stdbool.in.h.  Use 'unsigned foo : 1;' instead.
	* menu.c (syms_of_menu): Define x-popup-dialog, removing a
	no-longer-valid use of HAVE_MENUS.
	* xdisp.c (propagate_buffer_redisplay): Now static.

2013-11-29  Stefan Monnier  <monnier@iro.umontreal.ca>

	* xmenu.c (Fmenu_or_popup_active_p):
	* window.c (Fset_window_configuration):
	* menu.c (Fx_popup_menu, Fx_popup_dialog):
	* keyboard.c (record_menu_key, read_char_x_menu_prompt):
	* fns.c (Fyes_or_no_p):
	* editfns.c (Fmessage_box, Fmessage_or_box):
	* alloc.c (make_save_ptr_ptr):
	* xdisp.c, w32menu.c, term.c, xterm.h, xterm.c: Remove HAVE_MENUS.

	* window.c (Fset_window_configuration): Move select_window later.

2013-11-28  Stefan Monnier  <monnier@iro.umontreal.ca>

	Refine redisplay optimizations to only redisplay *some* frames/windows
	rather than all of them.
	* xdisp.c (REDISPLAY_SOME): New constant.
	(redisplay_other_windows, wset_redisplay, fset_redisplay)
	(bset_redisplay, bset_update_mode_line): New functions.
	(message_dolog): Use bset_redisplay.
	(clear_garbaged_frames): Use fset_redisplay.
	(echo_area_display): Use wset_redisplay.
	(buffer_shared_and_changed): Remove.
	(prepare_menu_bars): Call Vpre_redisplay_function before updating
	frame titles.  Compute the actual set of windows redisplayed.
	Don't update frame titles and menu bars for frames that don't need to
	be redisplayed.
	(propagate_buffer_redisplay): New function.
	(AINC): New macro.
	(redisplay_internal): Use it.  Be more selective in the set of windows
	we redisplay.  Propagate windows_or_buffers_changed to
	update_mode_lines a bit later to simplify the code.
	(mark_window_display_accurate_1): Reset window and buffer's
	`redisplay' flag.
	(redisplay_window): Do nothing if neither the window nor the buffer nor
	the frame needs redisplay.
	* window.h (struct window): Add `redisplay' field.
	(wset_redisplay, fset_redisplay, bset_redisplay, bset_update_mode_line)
	(redisplay_other_windows, window_list): New declarations.
	* window.c (select_window, Fset_window_start): Use wset_redisplay.
	(window_list): Not static any more.
	(grow_mini_window, shrink_mini_window): Use fset_redisplay.
	* minibuf.c (read_minibuf_unwind): Don't redisplay everything.
	* insdel.c (prepare_to_modify_buffer_1): Use bset_redisplay.
	* frame.c (Fmake_frame_visible): Don't redisplay everything.
	* frame.h (struct frame): Add `redisplay' field.
	Move `external_menu_bar' bitfield next to other bit-fields.
	(SET_FRAME_GARBAGED): Use fset_redisplay.
	(SET_FRAME_VISIBLE): Don't garbage the frame;
	Use redisplay_other_windows.
	* buffer.h (struct buffer): Add `redisplay' field.
	* buffer.c (Fforce_mode_line_update): Pay attention to the `all' flag.
	(modify_overlay): Use bset_redisplay.
	* alloc.c (gc_sweep): Don't unmark strings while sweeping symbols.

2013-11-28  Eli Zaretskii  <eliz@gnu.org>

	Support w32 file notifications in batch mode.
	* w32proc.c (sys_select): Don't wait on interrupt_handle if it is
	invalid (which happens in batch mode).  If non-interactive, call
	handle_file_notifications to store file notification events in the
	input queue.  (Bug#15933)

	* w32notify.c (send_notifications): Handle FRAME_INITIAL frames as well.

	* w32inevt.c (handle_file_notifications): Now external, not static.

	* w32term.h (handle_file_notifications): Provide prototype.

	* emacs.c (main) [HAVE_W32NOTIFY]: When non-interactive, call
	init_crit, since init_display, which does that otherwise, is not
	called.

2013-11-27  Glenn Morris  <rgm@gnu.org>

	* Makefile.in ($(lispsource)/international/charprop.el): New.
	(emacs$(EXEEXT)): Depend on charprop.el.

2013-11-27  Eli Zaretskii  <eliz@gnu.org>

	* fileio.c (Finsert_file_contents): Invalidate buffer caches when
	deleting portions of the buffer under non-nil REPLACE argument.
	(Bug#15973)

	* w32notify.c (Fw32notify_add_watch): If the argument FILE is a
	directory, watch it and not its parent.
	(add_watch): Allow empty string in FILE.

2013-11-27  Martin Rudalics  <rudalics@gmx.at>

	* window.c (Fset_window_start, window_resize_apply)
	(window_scroll): Reset window_end_valid (Bug#15957).

2013-11-27  Glenn Morris  <rgm@gnu.org>

	* Makefile.in (leimdir): Now in lisp source directory.
	($(leimdir)/leim-list.el): Just use ../leim .
	* epaths.in (PATH_DUMPLOADSEARCH):
	* lread.c (load_path_default):
	* nsterm.m (ns_load_path): No more leim directory.

2013-11-26  Andreas Schwab  <schwab@suse.de>

	* .gdbinit (xgettype): Add cast.

2013-11-26  Glenn Morris  <rgm@gnu.org>

	Preload leim-list.el.
	* epaths.in (PATH_DUMPLOADSEARCH): Add leim/.
	* callproc.c (init_callproc): Don't assume PATH_DUMPLOADSEARCH
	is a single directory.

2013-11-25  Paul Eggert  <eggert@cs.ucla.edu>

	bool-vector-subsetp is now the normal direction (Bug#15912).
	* data.c (Fbool_vector_subsetp): Test whether the first argument
	is a subset of the second one, not the reverse.  Add doc string.

	Fix minor problems found by static checking.
	* lread.c (load_path_default): Now static.
	* textprop.c (text_property_stickiness): Be consistent about the
	test used when deciding whether to consider the previous character.
	This simplifies the code a bit.

2013-11-25  Stefan Monnier  <monnier@iro.umontreal.ca>

	* textprop.c (text_property_stickiness): Fix front-stickiness at BOB.

	* frame.c (Fhandle_focus_in, Fhandle_focus_out): Move to frame.el.
	(syms_of_frame): Don't defsubr them.

2013-11-25  Glenn Morris  <rgm@gnu.org>

	* lread.c (load_path_default): Change the sense of the argument.
	(init_lread): When EMACSLOADPATH is set, do not ignore changes
	from dump_path.  When it is not, avoid checking dump_path twice.

	* lread.c (init_lread): Fix 2013-11-23 goof that was checking
	uninstalled dump_path against installed Vload_path.  (Bug#15964)

2013-11-24  Stefan Monnier  <monnier@iro.umontreal.ca>

	Export get_pos_property to Elisp.
	* editfns.c (Fget_pos_property): Rename from get_pos_property.
	(syms_of_editfns): Export it to Elisp.

	* data.c (Fmake_variable_buffer_local): Mention `permanent-local'.

2013-11-23  Romain Francoise  <romain@orebokech.com>

	* fileio.c (init_fileio): Move `write_region_inhibit_fsync'
	initialization here ...
	(syms_of_fileio): ... from here.

2013-11-23  Stefan Monnier  <monnier@iro.umontreal.ca>

	* lread.c (init_lread): Fix int/Lisp_Object mixup.
	Please use --enable-check-lisp-object-type.

2013-11-23  Glenn Morris  <rgm@gnu.org>

	* process.c (get_process): Explicit error for dead buffers.

2013-11-23  Andreas Schwab  <schwab@linux-m68k.org>

	* process.c (get_process): Check that OBJ is a live buffer.  (Bug#15923)

2013-11-23  Glenn Morris  <rgm@gnu.org>

	Empty elements in EMACSLOADPATH stand for the default.  (Bug#12100)
	* lread.c (load_path_check): Take path to check as argument.
	(load_path_default): New, split from init_lread.
	(init_lread): Move calc of default load-path to load_path_default.
	Empty elements in EMACSLOADPATH now stand for the default.
	(load-path): Doc fix.
	* emacs.c (decode_env_path): Add option to treat empty elements
	as nil rather than ".".
	* callproc.c (init_callproc_1, init_callproc):
	* image.c (Vx_bitmap_file_path):
	* lisp.h (decode_env_path):
	* lread.c (Vsource_directory):
	Update for new argument spec of decode_env_path.

2013-11-22  Eli Zaretskii  <eliz@gnu.org>

	* bidi.c (bidi_find_paragraph_start): Limit the returned positions
	to BEGV_BYTE..ZV_BYTE range.  (Bug#15951)

2013-11-21  Paul Eggert  <eggert@cs.ucla.edu>

	Fix some dependency problems that cause unnecessary recompiles.
	Problem reported by RMS in
	<http://lists.gnu.org/archive/html/emacs-devel/2013-11/msg00421.html>.
	* Makefile.in (OLDXMENU_TARGET, OLDXMENU, OLDXMENU_DEPS)
	(really-lwlib, really-oldXMenu, stamp-oldxmenu)
	(../src/$(OLDXMENU), $(OLDXMENU)): Remove.
	(temacs$(EXEEXT)): Depend on $(LIBXMENU), not stamp-oldxmenu.
	($(lwlibdir)/liblw.a, $(oldXMenudir)/libXMenu11.a, FORCE): New targets.
	(boostrap-clean): No need to remove stamp-oldxmenu.

	Fix recently introduced bool vector overrun.
	This was due to an optimization that went awry.
	Reported by Glenn Morris in
	<http://lists.gnu.org/archive/html/emacs-devel/2013-11/msg00622.html>.
	* alloc.c (make_uninit_bool_vector): Don't allocate a dummy word
	for empty vectors, undoing the 2013-11-18 change.
	* data.c (bool_vector_binop_driver): Rely on this.
	Fix bug that occasionally overran the destination.
	* lisp.h (struct Lisp_Bool_vector): Document this.

2013-11-20  Jan Djärv  <jan.h.d@swipnet.se>

	* nsterm.m (init, run, stop:): Enable again.  stop calls super stop
	to handle dialogs.

	* nsterm.m (init, run, stop:): Comment out for now, does not work
	with dialogs.

2013-11-19  Paul Eggert  <eggert@cs.ucla.edu>

	* charset.c (syms_of_charset): Don't read past end of string.

2013-11-19  Glenn Morris  <rgm@gnu.org>

	* frame.c (Fhandle_focus_in, Fhandle_focus_out): Doc fixes.

2013-11-19  Brian Jenkins  <brian@brianjenkins.org>  (tiny change)

	Add hooks to run on gaining/losing focus.  (Bug#15029)
	* frame.c (Qfocus_in_hook, Qfocus_out_hook): New static lisp objects.
	(Fhandle_focus_in, Fhandle_focus_out): Run focus hooks.
	(syms_of_frame): Add focus-in-hook, focus-out-hook.

2013-11-18  Paul Eggert  <eggert@cs.ucla.edu>

	* data.c (bool_vector_binop_driver): Rename locals for sanity's sake.
	The old names predated the API change that put destination at end.

	Improve API of recently-added bool vector functions (Bug#15912).
	The old API had (bool-vector-count-matches A B)
	and (bool-vector-count-matches-at A B I), which gave the
	misleading impression that the two functions were variants, one
	with a location I.  The new API has (bool-vector-count-population A)
	and (bool-vector-count-consecutive A B I) to make the distinction
	clearer.  The first function no longer has a B argument, since the
	caller can easily determine the number of nils if the length and
	number of ts is known.
	* data.c (Fbool_vector_count_population): Rename from
	bool_vector_count_matches, and accept just 1 argument.
	(Fbool_vector_count_consecutive): Rename from
	Fbool_vector_count_matches_at.

	Always allocate at least one bits_word per bool vector.
	See Daniel Colascione in:
	http://lists.gnu.org/archive/html/emacs-devel/2013-11/msg00518.html
	* alloc.c (make_uninit_bool_vector): Always allocate at least one word.
	* data.c (bool_vector_binop_driver): Rely on this.  Tune.
	* lisp.h (struct Lisp_Bool_vector): Document this.

2013-11-18  Eli Zaretskii  <eliz@gnu.org>

	* insdel.c (invalidate_buffer_caches): New function, consolidated
	from part of prepare_to_modify_buffer.
	(insert_from_gap, prepare_to_modify_buffer):
	* coding.c (code_convert_region, code_convert_string):
	Call invalidate_buffer_caches.  (Bug#15841)

	* lisp.h (invalidate_buffer_caches): Add prototype.

2013-11-17  Eli Zaretskii  <eliz@gnu.org>

	* w32term.c (x_update_window_end): Don't invalidate the entire
	mouse-highlight info, just signal frame_up_to_date_hook that mouse
	highlight needs to be redisplayed.  (Bug#15913)

2013-11-17  Paul Eggert  <eggert@cs.ucla.edu>

	* lisp.h (DEBUGGER_SEES_C_MACROS): Remove.

2013-11-16  Eli Zaretskii  <eliz@gnu.org>

	* doc.c (Fsubstitute_command_keys): Inhibit modification hooks
	while we are using Vprin1_to_string_buffer.

	* keymap.c (describe_map): Don't crash if PT is 1 both before and
	after inserting the description string.  (Bug#15907)

2013-11-15  Paul Eggert  <eggert@cs.ucla.edu>

	* data.c: Work around bogus GCC diagnostic about shift count.
	Reported by Eli Zaretskii in
	<http://lists.gnu.org/archive/html/emacs-devel/2013-11/msg00489.html>.
	(pre_value): New function.
	(count_trailing_zero_bits): Use it.

2013-11-15  Eli Zaretskii  <eliz@gnu.org>

	* lisp.h (DEBUGGER_SEES_C_MACROS) [GCC < v3.5]: Pessimistically
	assume C macros are not supported even under -g3 in these old GCC
	versions.

2013-11-15  Leo Liu  <sdl.web@gmail.com>

	* minibuf.c (Ftry_completion, Fall_completions)
	(Ftest_completion): Use FUNCTIONP.  (Bug#15889)

2013-11-15  Paul Eggert  <eggert@cs.ucla.edu>

	* lisp.h (DEFINE_GDB_SYMBOL_BEGIN, DEFINE_GDB_SYMBOL_END):
	Define to empty if DEBUGGER_SEES_C_MACROS is defined.
	This avoids placing unnecessary constants into the Emacs code.

2013-11-14  Kazuhiro Ito  <kzhr@d1.dion.ne.jp>  (tiny change)

	* keyboard.c (make_ctrl_char) [HAVE_NTGUI]: Now externally visible
	for Cygwin w32 build.

	* xdisp.c (erase_phys_cursor) [HAVE_NTGUI]: Now externally visible
	for Cygwin w32 build.  (Bug#15892)

2013-11-14  Paul Eggert  <eggert@cs.ucla.edu>

	Simplify, port and tune bool vector implementation.
	* alloc.c (bool_vector_exact_payload_bytes)
	(bool_vector_payload_bytes): Remove.
	(bool_vector_fill): Return its argument.
	* alloc.c (bool_vector_fill):
	* lread.c (read1):
	* print.c (print_object):
	Simplify by using bool_vector_bytes.
	* alloc.c (make_uninit_bool_vector):
	New function, broken out from Fmake_bool_vector.
	(Fmake_bool_vector): Use it.  Use tail call.
	(make_uninit_bool_vector, vector_nbytes): Simplify size calculations.
	* data.c (BITS_PER_ULL): New constant.
	(ULLONG_MAX, count_one_bits_ll): Fall back on long counterparts
	if long long versions don't exist.
	(shift_right_ull): New function.
	(count_one_bits_word): New function, replacing popcount_bits_word
	macro.  Don't assume that bits_word is no wider than long long.
	(count_one_bits_word, count_trailing_zero_bits):
	Don't assume that bits_word is no wider than long long.
	* data.c (bool_vector_binop_driver, bool_vector_not):
	* fns.c (Fcopy_sequence):
	* lread.c (read1):
	Create an uninitialized destination, to avoid needless work.
	(internal_equal): Simplify.
	(Ffillarray): Prefer tail call.
	* data.c (bool_vector_binop_driver): Don't assume bit vectors always
	contain at least one word.
	(bits_word_to_host_endian): Prefer if to #if.  Don't assume
	chars are narrower than ints.
	* data.c (Fbool_vector_count_matches, Fbool_vector_count_matches_at):
	* fns.c (Fcopy_sequence):
	Simplify and tune.
	* lisp.h (bits_word, BITS_WORD_MAX, BITS_PER_BITS_WORD):
	Don't try to port to hosts where bits_word values have holes; the
	code wouldn't work there anyway.  Verify this assumption, though.
	(bool_vector_bytes): New function.
	(make_uninit_bool_vector): New decl.
	(bool_vector_fill): Now returns Lisp_Object.

	* xfns.c (xic_create_fontsetname):
	* xrdb.c (gethomedir): Prefer tail calls.

2013-11-12  Paul Eggert  <eggert@cs.ucla.edu>

	* xterm.c (syms_of_xterm): staticpro Qmodifier_value, Qalt, Qhyper,
	Qmeta, and Qsuper.  This is safer, and it's what w32fns.c does.

	* buffer.c (Fforce_mode_line_update): Don't fall off end of function
	that requires a return value.
	(Fset_buffer_modified_p): Take advantage of this change to do
	a tail call.

2013-11-11  Stefan Monnier  <monnier@iro.umontreal.ca>

	* buffer.c (Frestore_buffer_modified_p): Sync it with
	Fset_buffer_modified_p.
	(Fforce_mode_line_update): New function, moved from subr.el.
	(Fset_buffer_modified_p): Use them.
	(syms_of_buffer): Defsubr Fforce_mode_line_update.

2013-11-11  Paul Eggert  <eggert@cs.ucla.edu>

	* search.c (find_newline): Rewrite to prefer offsets to pointers.
	This avoids undefined behavior when subtracting pointers into
	different aways.  On my platform it also makes the code a tad
	smaller and presumably faster.

2013-11-11  Stefan Monnier  <monnier@iro.umontreal.ca>

	* keyboard.c (command_loop_1): Use region-extract-function.
	* insdel.c (Qregion_extract_function): Not static any more (can we
	stop pretending that these vars can benefit from being marked static?).

2013-11-09  Eli Zaretskii  <eliz@gnu.org>

	* search.c (find_newline): If buffer text is relocated during the
	"dumb loop", adjust C pointers into buffer text to follow suit.
	(Bug#15841)

2013-11-09  Łukasz Stelmach  <stlman@poczta.fm>  (tiny change)

	* gtkutil.c (xg_check_special_colors): Use rgb: instead of rgbi:
	for conversion (Bug#15837).

2013-11-09  Eli Zaretskii  <eliz@gnu.org>

	* fileio.c (Finsert_file_contents): Invalidate the newline cache
	for the entire range of inserted characters.  (Bug#15841)

2013-11-08  Jan Djärv  <jan.h.d@swipnet.se>

	* xfaces.c (lface_fully_specified_p): Let distant-foreground be
	unspecified.
	(realize_default_face): Remove assignment to distant-foreground if
	unspecified (Bug#15815).

2013-11-08  Eli Zaretskii  <eliz@gnu.org>

	* xdisp.c (message_dolog): Make sure the *Messages* buffer has its
	cache-long-scans disabled, since we don't want to call
	prepare_to_modify_buffer (in insert_1_both) for each message we
	display.

	* buffer.h (bset_cache_long_scans): New INLINE function, moved
	from buffer.c.  Improve commentary to the buffer field setter
	functions.

	* buffer.c (bset_cache_long_scans): Static function deleted.
	Improve commentary to the buffer field setter functions.
	(init_buffer_once): Default for cache-long-scans changed to t.
	(Bug#15797)

2013-11-08  Paul Eggert  <eggert@cs.ucla.edu>

	* gmalloc.c (special_realloc, calloc, mallochook): Use tail calls.

	* chartab.c (make_sub_char_table): Fix size typo (Bug#15825).
	This bug was introduced in my 2013-06-21 change, and caused
	struct Lisp_Sub_Char_Table objects to be given too many slots,
	which broke 'make -C admin/unidata'.

2013-11-07  Jan Djärv  <jan.h.d@swipnet.se>

	Import changes from mac-port 4.5.
	* macfont.m (mac_font_copy_default_descriptors_for_language)
	(mac_font_copy_default_name_for_charset_and_languages): Declare.
	(cf_charset_table): big-5-0 has uniquifier 0x4EDC.
	(macfont_language_default_font_names): New.
	(macfont_list): Rearrange language/charset code.
	(macfont_close): Don't check for macfont_info->cache.
	(mac_ctfont_create_preferred_family_for_attributes): New font
	selection code, call
	mac_font_copy_default_name_for_charset_and_languages.
	(mac_font_copy_default_descriptors_for_language)
	(mac_font_copy_default_name_for_charset_and_languages): New functions.

	* macfont.h (kCTVersionNumber10_9): Define if not defined.

2013-11-07  Paul Eggert  <eggert@cs.ucla.edu>

	Port to C11 aligned_alloc, and fix some integer overflows.
	* alloc.c (USE_ALIGNED_ALLOC): New symbol.
	(USE_POSIX_MEMALIGN): Remove.  All uses replaced with USE_ALIGNED_ALLOC,
	and use of posix_memalign replaced with aligned_alloc.
	(aligned_alloc): New function, defined or declared as needed.
	* conf_post.h (HAVE_POSIX_MEMALIGN) [DARWIN_OS]:
	Don't undef; configure.ac now does this.
	* gmalloc.c (aligned_alloc) [MSDOS]: New decl.
	(calloc, aligned_alloc): Check for integer overflow.
	(aligned_alloc): Rename from memalign.  All uses changed.
	(memalign): New function, an alias for aligned_alloc.

2013-11-06  Stefan Monnier  <monnier@iro.umontreal.ca>

	* xdisp.c (redisplay_internal): Fix typo in last change.

2013-11-06  Paul Eggert  <eggert@cs.ucla.edu>

	* regex.c: Fix --enable-gcc-warning glitch with GCC 4.5.2.

2013-11-06  Stefan Monnier  <monnier@iro.umontreal.ca>

	* xdisp.c (syms_of_xdisp): New vars redisplay--all-windows-cause and
	redisplay--mode-lines-cause.
	(redisplay_internal): Keep them uptodate.  Remove redundant check of
	buffer_shared_and_changed.
	* *.[chm]: Number every assignment to update_mode_lines so we
	can track why it is set.

2013-11-06  Eli Zaretskii  <eliz@gnu.org>

	* editfns.c (Fformat_time_string): Doc fix.  (Bug#15816)

2013-11-06  Stefan Monnier  <monnier@iro.umontreal.ca>

	* *.[chm]: Number every assignment to windows_or_buffers_changed so we
	can track why it is set.

2013-11-06  Paul Eggert  <eggert@cs.ucla.edu>

	Integer-related fixes for term.c etc.
	* dispextern.h (face_tty_specified_color): New function.
	* term.c (turn_on_face): Don't rely on undefined behavior when
	assigning an out-of-range value to 'long'.
	Simplify test for toggling highlight.
	(tty_capable_p): Omit last two (unused) args.  All callers changed.
	* term.c (tty_capable_p, tty_menu_display, tty_menu_add_selection)
	(read_menu_input, tty_menu_activate, tty_menu_show):
	* xfaces.c (x_supports_face_attributes_p)
	(tty_supports_face_attributes_p):
	Use bool for boolean.  All callers changed.
	(tty_supports_face_attributes_p): Omit defaults for color indices;
	no longer needed.  Simplify tail call.

2013-11-05  Stefan Monnier  <monnier@iro.umontreal.ca>

	* xdisp.c (prepare_menu_bars): Mark static.
	* lisp.h (prepare_menu_bars): Don't declare.
	* xselect.c (x_handle_selection_clear):
	* callproc.c (call_process): Remove redundant call to prepare_menu_bars.

2013-11-05  Paul Eggert  <eggert@cs.ucla.edu>

	* keyboard.c (Fcommand_error_default_function): Fix pointer signedness
	glitch.  Eliminate 'sz' prefix; Hungarian notation is not helpful here.

2013-11-05  Stefan Monnier  <monnier@iro.umontreal.ca>

	* keyboard.c (Fcommand_error_default_function): Rename from
	Fdefault_error_output.

2013-11-05  Jarek Czekalski  <jarekczek@poczta.onet.pl>  (tiny change)

	* keyboard.c (Fdefault_error_output): New function, extracted from
	cmd_error_internal.
	(syms_of_keyboard): Use it for Vcommand_error_function.

2013-11-05  Stefan Monnier  <monnier@iro.umontreal.ca>

	* eval.c (handlerlist_sentinel): New variable (bug#15802).
	(init_eval): Use it to ensure handlerlist is non-NULL.
	(unwind_to_catch): Make sure we never set handlerlist to NULL.
	(Fsignal): Adjust NULLness test of handlerlist.
	* lisp.h (PUSH_HANDLER): Assume handlerlist is non-NULL.

2013-11-05  Eli Zaretskii  <eliz@gnu.org>

	* callproc.c (call_process): Call prepare_to_modify_buffer before
	decoding text read from the sub-process, as the decoded stuff will
	be inserted into the buffer.  This will invalidate the various
	caches maintained for the buffer.  (Bug#15148)

2013-11-05  Xue Fuqiao  <xfq.free@gmail.com>

	* xdisp.c (syms_of_xdisp): Mention the active display table in doc
	string of glyphless-char-display.

2013-11-05  Jan Djärv  <jan.h.d@swipnet.se>

	* nsfns.m (ns_get_name_from_ioreg): New function.
	(ns_screen_name): Don't use deprecated CGDisplayIOServicePort on
	OSX >= 10.9.  Use ns_get_name_from_ioreg.

2013-11-05  Paul Eggert  <eggert@cs.ucla.edu>

	Simplify and port recent bool vector changes.
	* alloc.c (ROUNDUP): Move here from lisp.h, since it's now used
	only in this file.  Use a more-efficient implementation if the
	second argument is a power of 2.
	(ALIGN): Rewrite in terms of ROUNDUP.  Make it a function.
	Remove no-longer-necessary compile-time checks.
	(bool_vector_exact_payload_bytes): New function.
	(bool_vector_payload_bytes): Remove 2nd arg; callers that need
	exact payload changed to call the new function.  Do not assume
	that the arg or result fits in ptrdiff_t.
	(bool_vector_fill): New function.
	(Fmake_bool_vector): Use it.  Don't assume bit counts fit
	in ptrdiff_t.
	(vroundup_ct): Don't assume arg fits in size_t.
	* category.c (SET_CATEGORY_SET): Remove.  All callers now just
	invoke set_category_set.
	(set_category_set): 2nd arg is now EMACS_INT and 3rd is now bool.
	All callers changed.  Use bool_vector_set.
	* category.h (XCATEGORY_SET): Remove; no longer needed.
	(CATEGORY_MEMBER): Now a function.  Rewrite in terms of
	bool_vector_bitref.
	* data.c (Faref): Use bool_vector_ref.
	(Faset): Use bool_vector_set.
	(bits_word_to_host_endian): Don't assume you can shift by CHAR_BIT.
	(Fbool_vector_not, Fbool_vector_count_matches)
	(Fbool_vector_count_matches_at): Don't assume CHAR_BIT == 8.
	* fns.c (concat): Use bool_vector_ref.
	(Ffillarray): Use bool_vector_fill.
	(mapcar1): Use bool_vector_ref.
	(sxhash_bool_vector): Hash words, not bytes.
	* lisp.h (BOOL_VECTOR_BITS_PER_CHAR): Now a macro as well as
	a constant, since it's now used in #if.
	(bits_word, BITS_WORD_MAX, BITS_PER_BITS_WORD): Fall back on
	unsigned char on unusual architectures, so that we no longer
	assume that the number of bits per bits_word is a power of two or
	is a multiple of 8 or of CHAR_BIT.
	(Qt): Add forward decl.
	(struct Lisp_Bool_Vector): Don't assume EMACS_INT is aligned
	at least as strictly as bits_word.
	(bool_vector_data, bool_vector_uchar_data): New accessors.
	All data structure accesses changed to use them.
	(bool_vector_words, bool_vector_bitref, bool_vector_ref)
	(bool_vector_set): New functions.
	(bool_vector_fill): New decl.
	(ROUNDUP): Move to alloc.c as described above.

	Fix recent gnutls changes.
	* gnutls.c (Fgnutls_boot): Don't assume C99.
	* process.c (wait_reading_process_output): Fix typo in recent change.

2013-11-05  Teodor Zlatanov  <tzz@lifelogs.com>

	* process.c (wait_reading_process_output, read_process_output)
	(send_process): Check gnutls_state is not NULL.

	* gnutls.c (emacs_gnutls_handle_error): Adjust log level for EAGAIN.
	(Fgnutls_boot): Set process gnutls_p later, after initialization.

2013-11-04  Jan Djärv  <jan.h.d@swipnet.se>

	* nsterm.m (init, run, stop:): New methods in EmacsApp for
	OSX >= 10.9 to prevent memory leak of GCD dispatch source.

	* nsterm.h (EmacsApp): Add shouldKeepRunning and isFirst for
	OSX >= 10.9.

	* nsfns.m (Fx_create_frame): Fix memory leak.

	* macfont.m (CG_SET_FILL_COLOR_WITH_GC_FOREGROUND)
	(CG_SET_FILL_COLOR_WITH_GC_BACKGROUND)
	(CG_SET_STROKE_COLOR_WITH_GC_FOREGROUND): Fix memory leak.

2013-11-04  Eli Zaretskii  <eliz@gnu.org>

	* xdisp.c (message3_nolog, message_with_string): Encode the string
	before writing it to the terminal in a non-interactive session.

	* lread.c (openp): If both FILENAME and SUFFIX are unibyte, make
	sure we concatenate them into a unibyte string.

	* fileio.c (make_temp_name): Encode PREFIX, and decode the
	resulting temporary name before returning it to the caller.
	(Fexpand_file_name): If NAME is pure-ASCII and DEFAULT_DIRECTORY
	is a unibyte string, convert NAME to a unibyte string to ensure
	that the result is also a unibyte string.

	* emacs.c (init_cmdargs): Use build_unibyte_string to make sure we
	create unibyte strings from default paths and directory/file
	names.

	* coding.h (ENCODE_FILE): Do not attempt to encode a unibyte
	string.

	* callproc.c (init_callproc): Use build_unibyte_string to make
	sure we create unibyte strings from default paths and
	directory/file names.

	* buffer.c (init_buffer): Don't store default-directory of
	*scratch* in multibyte form.  The original problem which led to
	that is described in
	http://lists.gnu.org/archive/html/emacs-pretest-bug/2004-11/msg00532.html,
	but it was solved long ago.  (Bug#15260)

2013-11-04  Paul Eggert  <eggert@cs.ucla.edu>

	Port to stricter C99 platforms.
	Especially, C99 prohibits nesting a struct X inside struct Y if
	struct X has a flexible array member.
	* alloc.c (struct sdata): New type.
	(sdata): Implement in terms of struct sdata.
	Remove u member; all uses replaced by next_vector, set_next_vector.
	(SDATA_SELECTOR, SDATA_DATA, SDATA_DATA_OFFSET): Adjust to sdata change.
	(SDATA_DATA_OFFSET): Now a constant, not a macro.
	(struct sblock): Rename first_data member to data, which is now
	a flexible array member.  All uses changed.
	(next_vector, set_next_vector, large_vector_vec): New functions.
	(vector_alignment): New constant.
	(roundup_size): Make it a multiple of ALIGNOF_STRUCT_LISP_VECTOR, too.
	(struct large-vector): Now merely a NEXT member, since the old approach
	ran afoul of stricter C99.  All uses changed to use
	large_vector_vec or large_vector_offset.
	(large_vector_offset): New constant.
	* dispnew.c: Include tparam.h, for tgetent.
	Do not include term.h; no longer needed.
	* gnutls.c (Fgnutls_boot): Don't continue after calling a _Noreturn.
	* lisp.h (ENUM_BF) [__SUNPRO_C && __STDC__]: Use unsigned int.
	(struct Lisp_Vector): Use a flexible array member for contents,
	instead of a union with a member that is an array of size 1.
	All uses changed.
	(ALIGNOF_STRUCT_LISP_VECTOR): New constant, to make up for the
	fact that the struct no longer contains a union.
	(struct Lisp_Misc_Any, struct Lisp_Marker, struct Lisp_Overlay)
	(struct Lisp_Save_Value, struct Lisp_Free):
	Use unsigned, not int, for spacers, to avoid c99 warning.
	(union specbinding): Use unsigned, not bool, for bitfield, as
	bool is not portable to pre-C99 hosts.

2013-11-04  Glenn Morris  <rgm@gnu.org>

	* emacs.c (usage_message): Mention that `-L :...' appends.

2013-11-02  Glenn Morris  <rgm@gnu.org>

	* Makefile.in (abs_builddir): Remove.
	(bootstrap_exe): Use relative filename.

	Use relative filenames in TAGS files.
	* Makefile.in (abs_srcdir): Remove it again.
	(.PHONY): Remove frc.
	(maintainer-clean): No more TAGS-LISP file.
	(TAGS): Pass relative file names to etags.
	(../lisp/TAGS): Rename from TAGS-LISP.  Work in ../lisp.

	* Makefile.in (abs_srcdir): New, set by configure.
	(lispdir): Remove.
	(maintainer-clean): Remove pointless echo.  That should be in the
	top-level Makefile, if anywhere.  Delete TAGS-LISP.
	(extraclean): No s/ and m/ directories for some time.
	(TAGS): Also depend on ctagsfiles3.
	Remove no-longer-defined S_FILE.
	Pass absolute filenames to etags once more.
	(TAGS-LISP): Replace lispdir with its expansion.
	(TAGS-LISP, $(lwlibdir)/TAGS): Correctly pass ETAGS to sub-makes.
	($(lwlibdir)/TAGS): Remove useless subshell, check cd return value.

2013-11-02  Jan Djärv  <jan.h.d@swipnet.se>

	* xfaces.c (check_lface_attrs, realize_default_face):
	Add LFACE_DISTANT_FOREGROUND_INDEX (Bug#15788).
	(realize_default_face): Set DISTANT_FOREGROUND to unspecified_fg.

2013-11-02  Paul Eggert  <eggert@cs.ucla.edu>

	* emacs.c (original_pwd): Remove global var by making it local.
	(init_cmdargs): New arg ORIGINAL_PWD; caller changed.

2013-11-01  Jan Djärv  <jan.h.d@swipnet.se>

	* xfaces.c: Declare color_distance.
	(QCdistant_foreground): New variable.
	(NEAR_SAME_COLOR_THRESHOLD): New define.
	(load_color2): New function.
	(load_color): Call load_color2.
	(load_face_colors): Call load_color2 and if distant-color is specified
	calculate distant and use distant-color if colors are near.
	(LFACE_DISTANT_FOREGROUND): New define.
	(merge_face_ref, Finternal_set_lisp_face_attribute)
	(Finternal_get_lisp_face_attribute)
	(x_supports_face_attributes_p): Handle distant-foreground similar to
	foreground.
	(syms_of_xfaces): DEFSYM QCdistant_foreground.

	* dispextern.h (lface_attribute_index):
	Add LFACE_DISTANT_FOREGROUND_INDEX.

2013-11-01  Claudio Bley  <claudio.bley@googlemail.com>

	* image.c (pbm_next_char): New function.
	See http://netpbm.sourceforge.net/doc/pbm.html for the details.
	(pbm_scan_number): Use it.
	(Qlibjpeg_version): New variable.
	(syms_of_image): DEFSYM and initialize it.

2013-10-31  Jan Djärv  <jan.h.d@swipnet.se>

	* emacs.c (main): Skip -psn args on OSX even if ! isatty (0).

2013-10-31  Glenn Morris  <rgm@gnu.org>

	* emacs.c (original_pwd): New char.
	(main): If using --chdir, store original_pwd.
	(init_cmdargs): When setting Vinvocation_directory based on a
	relative argv[0], use original_pwd if set.  (Bug#15768)

2013-10-29  Stefan Monnier  <monnier@iro.umontreal.ca>

	* keyboard.c (command_loop_1): If command is nil, call `undefined'.

2013-10-29  Paul Eggert  <eggert@cs.ucla.edu>

	* insdel.c: Fix minor problems found by static checking.
	(Qregion_extract_function): Now static.
	(prepare_to_modify_buffer_1): Remove unused locals.

2013-10-29  Stefan Monnier  <monnier@iro.umontreal.ca>

	* xdisp.c (prepare_menu_bars): Call Vpre_redisplay_function.
	(syms_of_xdisp): Declare pre-redisplay-function.
	(markpos_of_region): Remove function.
	(init_iterator, compute_stop_pos, handle_face_prop)
	(face_before_or_after_it_pos, reseat_to_string)
	(get_next_display_element, window_buffer_changed)
	(redisplay_internal, try_cursor_movement, redisplay_window)
	(try_window_reusing_current_matrix, try_window_id, display_line)
	(note_mode_line_or_margin_highlight, note_mouse_highlight)
	(display_string, mouse_face_from_buffer_pos): Remove region handling.
	* window.h (struct window): Remove field `region_showing'.
	* dispextern.h (struct it): Remove region_beg/end_charpos.
	(face_at_buffer_position, face_for_overlay_string)
	(face_at_string_position): Update prototypes.
	* xfaces.c (face_at_buffer_position, face_for_overlay_string)
	(face_at_string_position): Remove `region_beg' and `region_end' args.
	* fontset.c (Finternal_char_font):
	* font.c (font_at, font_range): Adjust calls accordingly.
	* insdel.c (Qregion_extract_function): New var.
	(syms_of_insdel): Initialize it.
	(prepare_to_modify_buffer_1): Use it.

2013-10-29  Dmitry Antipov  <dmantipov@yandex.ru>

	Prefer 'unsigned long' to 'long unsigned int' and 'unsigned long int'.
	* ftxfont.c (ftxfont_get_gcs):
	* gtkutil.c (xg_set_widget_bg, xg_set_background_color):
	* xfaces.c (x_free_colors, x_free_dpy_colors)
	(x_create_gc, unload_color):
	* xselect.c (x_property_data_to_lisp):
	* xsettings.c (parse_settings):
	* xterm.c (x_copy_color, x_alloc_lighter_color, x_setup_relief_color)
	(get_bits_and_offset): Adjust definition.
	* frame.c (XParseGeometry): Adjust locals.
	* lisp.h (toplevel): Adjust EMACS_UINT type definition.
	* regex.h (toplevel): Likewise for reg_syntax_t.

2013-10-29  Stefan Monnier  <monnier@iro.umontreal.ca>

	* eval.c (run_hook_with_args): Use FUNCTIONP.

2013-10-29  Dmitry Antipov  <dmantipov@yandex.ru>

	* xterm.h (struct x_output): For 'black_relief' and 'white_relief'
	fields, drop 'allocated_p' member and use -1 for uninitialized value.
	* w32term.h (struct w32_output): Similarly but do not use -1 because...
	* xfaces.c (unload_color) [HAVE_X_WINDOWS]: ...this function is a no-op
	on MS-Windows anyway.
	(free_face_colors): Define only if HAVE_X_WINDOWS and...
	(free_realized_face): ...adjust user.
	* xfns.c (Fx_create_frame, x_create_tip_frame): Initialize black and
	white relief pixels to -1.
	* xterm.c (x_setup_relief_color, x_free_frame_resources): Adjust users.
	* w32term.c (w32_setup_relief_color, x_free_frame_resources): Likewise.
	* dispextern.h (unload_color): Move prototype under HAVE_X_WINDOWS.

2013-10-28  Paul Eggert  <eggert@cs.ucla.edu>

	* dispextern.h, image.c (x_bitmap_height, x_bitmap_width): Now static.
	* xfaces.c (load_pixmap): Omit last two args, which are always NULL
	in practice now.  All callers changed.

2013-10-28  Dmitry Antipov  <dmantipov@yandex.ru>

	* dispextern.h (struct face): Use bitfields for 'underline_type'
	and 'box' members.  Remove set-but-unused members 'pixmap_w' and
	'pixmap_h'.  If not HAVE_WINDOW_SYSTEM, also remove dummy
	'stipple' member.  Move 'lface' member up to help...
	* xfaces.c (make_realized_face): ...this function to find and
	clear just the members that need clearing.
	(load_face_colors, realize_x_face):
	* xdisp.c (extend_face_to_end_of_line): Adjust user.

2013-10-27  Dmitry Antipov  <dmantipov@yandex.ru>

	* xftfont.c (struct xftfont_info): Remove set-but-unused
	'screen' member.
	(xftfont_open): Adjust user.
	(xftfont_get_colors): Remove useless prototype.

2013-10-26  Eli Zaretskii  <eliz@gnu.org>

	* emacs.c (Fdump_emacs): Encode FILENAME and SYMFILE arguments
	before passing them to 'unexec'.  (Bug#15260)

2013-10-26  Xue Fuqiao  <xfq.free@gmail.com>

	* fringe.c (set_fringe_bitmap_face): Add usage note from lispref.

2013-10-25  Eli Zaretskii  <eliz@gnu.org>

	* w32uniscribe.c (uniscribe_close): Adjust the argument list to
	the changed signature of the font driver's 'close' method.

	* w32font.h (w32font_close): Adjust the prototype to the change in
	function definition.

	* w32font.c (w32font_close): Reintroduce deleted declaration of i.

	* w32uniscribe.c (uniscribe_close): Adapt the call to
	w32font_close to its new prototype.

2013-10-25  Dmitry Antipov  <dmantipov@yandex.ru>

	Omit unused frame argument of font API's close function.
	* font.h (struct font): Drop frame argument.  Adjust comment.
	* font.c (font_clear_cache, font_close_object): Adjust users.
	* ftfont.c (ftfont_close):
	* ftxfont.c (ftxfont_close):
	* macfont.m (macfont_close):
	* nsfont.m (nsfont_close):
	* w32font.c (w32font_close):
	* xfont.c (xfont_close):
	* xftfont.c (xftfont_close): Adjust driver-specific close functions,
	tweak comments and make functions safe if called more than once for
	the same font object.

	Perform font-specific cleanup when font object is swept by GC.  See
	http://lists.gnu.org/archive/html/emacs-devel/2013-10/msg00740.html.
	* alloc.c (cleanup_vector): New function.
	(sweep_vector): Call it for each reclaimed vector object.
	* font.h (struct font): Adjust comment.

2013-10-24  Glenn Morris  <rgm@gnu.org>

	* Makefile.in (abs_top_srcdir): New, set by configure.

2013-10-23  Dmitry Antipov  <dmantipov@yandex.ru>

	Adjust recent font-related changes to fix bug#15686.
	* alloc.c (mark_object) [HAVE_WINDOW_SYSTEM]: If marked frame
	is a live window system frame, mark its default font too.

2013-10-23  Glenn Morris  <rgm@gnu.org>

	* Makefile.in (RUN_TEMACS): Make relative (again).
	($(leimdir)/leim-list.el, .el.elc, $(lispsource)/loaddefs.el)
	(bootstrap-emacs$(EXEEXT)):
	Quote entities that might contain whitespace.

2013-10-23  Paul Eggert  <eggert@cs.ucla.edu>

	Port to Solaris 10 and its bundled GCC.
	Problem reported by Timothy C. Burt.
	* floatfns.c (isfinite, isnan): Redefine unconditionally.

2013-10-21  Dmitry Antipov  <dmantipov@yandex.ru>

	Do not allow font caches to grow too large.
	* alloc.c (compact_font_cache_entry, compact_font_caches):
	New functions or stub if not HAVE_WINDOW_SYSTEM.
	(compact_undo_list): Factor out from Fgarbage_collect.
	Add comment.
	(mark_face_cache): Mark face font.  Move down to avoid
	extra prototypes.
	(mark_terminals): Do not mark font cache here.
	(Fgarbage_collect): Call compaction functions described
	above.  Adjust comment.

2013-10-20  Jan Djärv  <jan.h.d@swipnet.se>

	* emacs.c (main): On Cocoa, if GUI session and 0 is not a tty,
	chdir to HOME (bug#15607).

	* nsterm.m (Qcocoa, Qgnustep): New variables.
	(syms_of_nsterm): Defsym Qcocoa, Qgnustep.  Fprovide appropriate one.
	(ns_get_color): Make selection color work for GNUstep also.

2013-10-18  Eli Zaretskii  <eliz@gnu.org>

	* keyboard.c (make_lispy_event): Remove GPM-specific code that
	handles mouse clicks.  Instead, let GPM use the same code as all
	the other mice use.  See the discussion starting at
	http://lists.gnu.org/archive/html/emacs-devel/2013-10/msg00521.html
	for the details of the problem with the menu bar this fixes.

2013-10-18  Dmitry Antipov  <dmantipov@yandex.ru>

	Remove port-specific display name lists to avoid extra
	complexity and data duplication with display info lists.
	* xterm.h (x_display_name_list): Remove declaration.
	* xterm.c (x_display_name_list): Remove.
	(x_term_init, x_delete_display, syms_of_xterm): Adjust users.
	* xfns.c (x_display_info_for_name, Fx_display_list):
	Likewise.  Use x_display_list where appropriate.
	* w32term.h (w32_display_name_list): Remove declaration.
	* w32term.c (w32_display_name_list): Remove.
	(w32_initialize_display_info, x_delete_display, syms_of_w32term):
	Adjust users.
	* w32fns.c (x_display_info_for_name, Fx_display_list):
	Likewise.  Use x_display_list where appropriate.
	* nsterm.h (ns_display_name_list): Remove declaration.
	* nsterm.m (ns_display_name_list): Remove.
	(ns_term_init, syms_of_nsterm): Adjust users.
	* nsfns.m (ns_display_info_for_name, Fx_display_list):
	Likewise.  Use x_display_list where appropriate.
	* termhooks.h (TERMINAL_FONT_CACHE): New macro.
	* alloc.c (toplevel) [HAVE_WINDOW_SYSTEM]: Include TERM_HEADER.
	(mark_terminals): Mark per-terminal font cache.

2013-10-17  Barry O'Reilly  <gundaetiapo@gmail.com>

	Don't run timers in input-pending-p.  Its new check-timers param
	provides the prior behavior.  (Bug#15045).
	* keyboard.c (Finput_pending_p): Accept optional check-timers param.

2013-10-17  Paul Eggert  <eggert@cs.ucla.edu>

	Make some functions static in non-Microsoft builds.
	On my platform (Fedora 19 x86-64), this shrinks the
	Emacs executable (text+data) by 0.25%.
	* dispextern.h (erase_phys_cursor) [!WINDOWSNT]:
	(load_color) [!MSDOS]:
	* gnutls.h (emacs_gnutls_transport_set_errno) [!WINDOWSNT]:
	* keyboard.h (make_ctrl_char) [!WINDOWSNT]:
	* lisp.h (check_existing):
	* process.h (conv_sockaddr_to_lisp, network_interface_list)
	(network_interface_info) [!WINDOWSNT]:
	* termhooks.h (encode_terminal_code) [!WINDOWSNT]:
	Remove extern decls.
	* fileio.c (check_existing):
	* keyboard.c (make_ctrl_char) [!WINDOWSNT]:
	* process.c (conv_sockaddr_to_lisp, network_interface_list)
	(network_interface_info) [!WINDOWSNT]:
	* term.c (encode_terminal_code) [!WINDOWSNT]:
	* xdisp.c (erase_phys_cursor) [!WINDOWSNT]:
	* xfaces.c (load_color) [!MSDOS]:
	Now static.
	* fileio.c (check_existing, check_executable, check_writable):
	* process.c (network_interface_list, network_interface_info):
	Move earlier, so that we don't need forward decls.
	* gnutls.c (fn_gnutls_transport_set_errno)
	(emacs_gnutls_transport_set_errno) [!WINDOWNT]:
	Remove; unused.
	* w32.c (init_environment): Use faccessat rather than
	check_existing, partly for consistency with the rest of the code
	in this file, partly so that check_existing can be static.

	Make VALMASK visible to GDB even if clang is used (Bug#15574).
	* emacs.c (MAIN_PROGRAM): New macro.
	* lisp.h (DEFINE_GDB_SYMBOL_BEGIN, DEFINE_GDB_SYMBOL_END): New macros.
	(ARRAY_MARK_FLAG, PSEUDOVECTOR_FLAG, VALMASK): Use them.

	bool vector int width fixes
	* data.c (bool_vector_spare_mask, Fbool_vector_count_matches)
	(Fbool_vector_count_matches_at):
	Use EMACS_INT, not ptrdiff_t, to record bit counts, as a bit count
	can exceed PTRDIFF_MAX, at least in theory.
	(Fbool_vector_count_matches_at):
	Use int, not ptrdiff_t, to record a value that can't exceed INT_MAX.

2013-10-16  Paul Eggert  <eggert@cs.ucla.edu>

	* process.h (conv_sockaddr_to_lisp): New decl, for newly-extern func.
	(struct sockaddr): Add forward decl, for platforms that lack it.

2013-10-16  Jan Djärv  <jan.h.d@swipnet.se>

	* nsselect.m (ns_string_from_pasteboard): Remove Fquit, just return
	Qnil (Bug#15628).

2013-10-16  Eli Zaretskii  <eliz@gnu.org>

	* w32.c (network_interface_get_info, network_interface_list)
	(network_interface_info): New functions.  (Bug#15610)
	(GetAdaptersInfo_Proc): New typedef.
	(get_adapters_info): New wrapper function.
	(globals_of_w32): Initialize g_b_init_get_adapters_info.

	* process.h (network_interface_list, network_interface_info):
	New prototypes.

	* process.c (conv_sockaddr_to_lisp): Now externally-visible.
	(Fnetwork_interface_list, Fnetwork_interface_info): Define for
	all systems.  Return non-nil for systems that HAVE_NET_IF_H and
	for WINDOWSNT.  Doc fix.
	(syms_of_process): Defsubr Snetwork_interface_list and
	Snetwork_interface_info unconditionally.

	* menu.c (have_boxes): Fix redundant simulation of radio buttons
	in NS GUI sessions.  (Bug#15629)

2013-10-16  Dmitry Antipov  <dmantipov@yandex.ru>

	* fns.c (Fstring_as_unibyte): Use xlispstrdup.

2013-10-15  Paul Eggert  <eggert@cs.ucla.edu>

	* print.c (print_object): Print " ..." when truncating bool vectors.

2013-10-15  Eli Zaretskii  <eliz@gnu.org>

	* w32inevt.c (do_mouse_event): Support mouse wheel and all the 5
	standard mouse buttons.

	* termhooks.h (struct input_event): Remove incorrect commentary.

2013-10-15  Paul Eggert  <eggert@cs.ucla.edu>

	Disallow bool vector operations on mixed-length operands.
	The old behavior left garbage in the result vector sometimes,
	and didn't seem to be useful.
	* data.c (Qwrong_length_argument): New static var.
	(wrong_length_argument): New function.
	(bool_vector_binop_driver): Check that args agree in length.

	* keyboard.c, keyboard.h (all_kboards): Now static.

2013-10-15  Xue Fuqiao  <xfq.free@gmail.com>

	* buffer.c (syms_of_buffer) <buffer-invisibility-spec>: Add usage
	note from the lispref.

2013-10-15  Dmitry Antipov  <dmantipov@yandex.ru>

	* nsterm.h (struct ns_display_info): Remove set-but-unused
	member image_cache (image caches are per-terminal anyway).
	(FRAME_X_IMAGE_CACHE): Remove.
	* nsterm.m (ns_initialize_display_info): Adjust user.

2013-10-14  Eli Zaretskii  <eliz@gnu.org>

	* w32proc.c: Include mingw_time.h.

	* w32.c: Include mingw_time.h.

	Implement scrolling of TTY menus when the screen is too short.

	* term.c (tty_menu_display): Accept an additional argument, the
	menu item from which to start displaying the menu.  Account for
	the value of Y when limiting the menu to the number of available
	screen lines.
	(mi_result): New enumeration.
	(read_menu_input): Return enumerated value.  When the y coordinate
	hits min_y or max_y, return scroll indication instead of wrapping
	around the menu.
	(tty_menu_activate): Handle the scrolling indications from
	read_menu_input.  Compute the first menu item to display and pass
	it to tty_menu_display.

2013-10-14  Dmitry Antipov  <dmantipov@yandex.ru>

	* termhooks.h (FRAME_MUST_WRITE_SPACES, FRAME_LINE_INS_DEL_OK)
	(FRAME_CHAR_INS_DEL_OK, FRAME_SCROLL_REGION_OK)
	(FRAME_SCROLL_REGION_COST, FRAME_MEMORY_BELOW_FRAME):
	Adjust to match the change described below.
	(struct terminal): Move must_write_spaces, line_ins_del_ok,
	char_ins_del_ok, scroll_region_ok, scroll_region_cost and
	memory_below_frame members to...
	* termchar.h (struct tty_display_info): ...here because they're
	relevant only on TTYs.  Prefer unsigned bitfield where appropriate.
	* term.c (init_tty):
	* nsterm.m (ns_create_terminal):
	* w32term.c (w32_create_terminal):
	* xterm.c (x_create_terminal): Adjust users.
	* dispnew.c (line_hash_code, line_draw_cost): Pass frame arg
	to filter out non-TTY frames.  Adjust comment.
	(scrolling): Adjust user.  Prefer eassert for debugging check.

2013-10-14  Dmitry Antipov  <dmantipov@yandex.ru>

	* xfaces.c (PT_PER_INCH): Remove unused macro.
	* termhooks.h (struct terminal): Remove set-but-unused
	member fast_clear_end_of_line.
	(FRAME_FAST_CLEAR_END_OF_LINE): Remove.
	* nsterm.m (ns_create_terminal):
	* term.c (init_tty):
	* w32term.c (w32_create_terminal):
	* xterm.c (x_create_terminal): Adjust users.

2013-10-14  Paul Eggert  <eggert@cs.ucla.edu>

	* lisp.h (bool_vector_size): New function.
	All uses of XBOOL_VECTOR (x)->size changed to bool_vector_size (x).
	* data.c (bool_vector_spare_mask, bool_vector_binop_driver)
	(Fbool_vector_not, Fbool_vector_count_matches_at):
	Remove uses of 'eassume' that should no longer be needed,
	because they are subsumed by the 'eassume' in bool_vector_size.

2013-10-12  Eli Zaretskii  <eliz@gnu.org>

	* image.c (GIFLIB_MAJOR, GIFLIB_MINOR, GIFLIB_RELEASE): Move back
	after inclusion of gif_lib.h, thus fixing compiler warnings caused
	by 2013-10-10T19:15:33Z!eggert@cs.ucla.edu.

2013-10-11  Eli Zaretskii  <eliz@gnu.org>

	* xdisp.c (deep_copy_glyph_row): Handle the case that FROM and TO
	have different dimensions.  (Bug#15575)

	* dispnew.c (fill_up_frame_row_with_spaces): Now has external
	visibility.

	* dispextern.h (fill_up_frame_row_with_spaces): Add prototype.

2013-10-11  Dmitry Antipov  <dmantipov@yandex.ru>

	* term.c (tty_menu_show): Never return with unbalanced
	specpdl.  Use eassert for debugging check.  Adjust style.

2013-10-11  Eli Zaretskii  <eliz@gnu.org>

	* term.c (read_menu_input): Make selection of menu items
	cyclical.  Suggested by Dmitry Antipov <dmantipov@yandex.ru>.
	(tty_menu_activate): Fix off-by-one error when computing max_y.

2013-10-11  Teodor Zlatanov  <tzz@lifelogs.com>

	* gnutls.c (gnutls_audit_log_function): Add function for GnuTLS
	audit logging (only used with GnuTLS 3.x) and enable it.

2013-10-11  Dmitry Antipov  <dmantipov@yandex.ru>

	* dispnew.c (redraw_frame): Remove useless #ifdef because
	FRAME_MSDOS_P is a compile-time zero everywhere except MS-DOS.
	Also, move TTY fflush to...
	* term.c (tty_update_end): ...this function.

2013-10-11  Eli Zaretskii  <eliz@gnu.org>

	* xdisp.c (display_tty_menu_item): Make sure we never write beyond
	the end of the frame's glyph matrix.  (Bug#15575)

	* term.c (tty_menu_display): Don't move cursor while overwriting
	frame's glyphs with menu items.  Limit the number of items
	displayed to what can be shown on the available screen lines,
	excluding the echo area.
	(tty_menu_activate): Limit the Y coordinate allowed by
	read_menu_input to the last screen line used for menu display.

2013-10-11  Paul Eggert  <eggert@cs.ucla.edu>

	* lisp.h (eassume): New macro.
	Also, include <verify.h>, for 'assume'.
	* alloc.c (bool_vector_payload_bytes, Fmake_bool_vector)
	(vroundup, vector_nbytes):
	* data.c (bool_vector_spare_mask, bool_vector_binop_driver)
	(Fbool_vector_not, Fbool_vector_count_matches)
	(Fbool_vector_count_matches_at):
	Use eassume, not eassert.
	* casetab.c (set_identity, shuffle):
	* composite.c (composition_gstring_put_cache):
	* dispnew.c (update_frame_1):
	* ftfont.c (ftfont_shape_by_flt):
	* image.c (gif_load):
	* intervals.c (offset_intervals):
	* macfont.m (macfont_shape):
	Remove calls to 'assume' that are no longer needed, because
	--enable-gcc-warnings no longer generates bogus warnings
	when these calls are removed.

2013-10-11  Dmitry Antipov  <dmantipov@yandex.ru>

	* xdisp.c (deep_copy_glyph_row): Remove unused locals.

2013-10-10  Stefan Monnier  <monnier@iro.umontreal.ca>

	* fileio.c (Fsubstitute_in_file_name): Use substitute-env-in-file-name.
	(Qsubstitute_env_in_file_name): New var.
	(syms_of_fileio): Define it.

2013-10-10  Eli Zaretskii  <eliz@gnu.org>

	* xdisp.c (deep_copy_glyph_row): Assert that the 'used' counts of
	FROM and TO are identical.  Copy only the glyphs of TEXT_AREA.
	(Bug#15575)

	* term.c (save_and_enable_current_matrix): Don't allocate and
	don't save margin areas.
	(restore_desired_matrix): Don't restore margin areas.
	(free_saved_screen): Don't free margin areas.

2013-10-10  Paul Eggert  <eggert@cs.ucla.edu>

	* image.c: Pacify --enable-gcc-warnings.
	(GIFLIB_MAJOR, GIFLIB_MINOR, GIFLIB_RELEASE, fn_GifErrorString):
	#define only if used.

2013-10-10  Eli Zaretskii  <eliz@gnu.org>

	* image.c (GIFLIB_MAJOR): Define to 4 if undefined.
	(GIFLIB_MINOR, GIFLIB_RELEASE): Define to zero if undefined.
	(GifErrorString) [GIFLIB_MAJOR >= 5]: Define a function pointer.
	(gif_load): For giflib v5.x and later, display the error message
	produced by giflib when its functions fail.
	(syms_of_image) <Qlibgif_version> [HAVE_NTGUI]: New DEFSYM.
	(Bug#15531)

2013-10-10  Dmitry Antipov  <dmantipov@yandex.ru>

	* keyboard.c (last_event_timestamp): Remove.  For X selection and
	GTK popup menus, it may be obtained from per-frame X display info.
	(kbd_buffer_store_event_hold, kbd_buffer_get_event)
	(process_special_events): Adjust users.
	* keyboard.h (last_event_timestamp): Remove declaration.
	* xmenu.c (xmenu_show, create_and_show_popup_menu): Lost last arg.
	Use FRAME_DISPLAY_INFO (f)->last_user_time for gtk_menu_popup.
	* menu.h (xmenu_show): Adjust prototype.
	* menu.c (Fx_popup_menu): Adjust user.
	* xselect.c (x_own_selection, x_get_foreign_selection)
	(Fx_disown_selection_internal): Use dpyinfo->last_user_time.

2013-10-10  Dmitry Antipov  <dmantipov@yandex.ru>

	* keyboard.c (init_kboard): Now static.  Add arg
	to denote window system.  Adjust comment.
	(init_keyboard): Adjust user.
	(allocate_kboard): New function.
	(syms_of_keyboard):
	* nsterm.m (ns_term_init):
	* term.c (init_tty):
	* w32term.c (w32_create_terminal):
	* xterm.c (x_term_init): Use it.
	* keyboard.h (init_kboard): Remove prototype.
	(allocate_kboard): Add prototype.

2013-10-10  Barry Fishman  <barry_fishman@acm.org>  (tiny change)

	* image.c (GIFLIB_MAJOR): Ensure it's defined.
	(DGifOpen, DGifOpenFileName): Handle giflib 5 syntax.  (Bug#15531)

2013-10-09  Paul Eggert  <eggert@cs.ucla.edu>

	* fns.c (sxhash_bool_vector): Fix buffer read overrun.

2013-10-09  Eli Zaretskii  <eliz@gnu.org>

	* term.c (tty_menu_activate): Flush the output stream after
	showing the cursor, and don't mark the frame garbaged at exit from
	the function.  Fixes redisplay glitches when moving from one menu
	to another.

2013-10-09  Jan Djärv  <jan.h.d@swipnet.se>

	* nsfns.m (Fns_convert_utf8_nfd_to_nfc): Check input for valid UTF-8
	or throw error (Bug#15570).

2013-10-09  Paul Eggert  <eggert@cs.ucla.edu>

	* intervals.c (temp_set_point_both): Move test into 'eassert',
	for speed.

	* lisp.h (eassert): Don't use 'assume'.
	Sometimes 'assume' wins in performance, and sometimes it loses,
	so it shouldn't be used all the time.  Perhaps we need two
	flavors of 'eassert', one for where 'assume' is far more likely
	to help or to hurt; but that can be done later.
	Problem reported by Dmitry Antipov in
	<http://lists.gnu.org/archive/html/emacs-devel/2013-10/msg00276.html>.
	Also, don't include <verify.h>; no longer needed.

2013-10-09  Glenn Morris  <rgm@gnu.org>

	* eval.c (Fcond): Doc tweak.

2013-10-09  Eli Zaretskii  <eliz@gnu.org>

	* xfaces.c (x_free_gc) [HAVE_X_WINDOWS, HAVE_NTGUI]: Don't pass
	expressions with side effects to eassert.  (Bug#15565)

2013-10-09  Stefan Monnier  <monnier@iro.umontreal.ca>

	* fns.c (hashfn_user_defined): Allow hash functions to return any
	Lisp_Object.

2013-10-08  Paul Eggert  <eggert@cs.ucla.edu>

	Fix minor problems found by static checking.
	* dispnew.c (save_current_matrix): Omit unnecessary casts.
	* dispnew.c (update_frame_with_menu): Mark debug local as used.
	* keyboard.c, keyboard.h (Qmouse_movement): Now static.
	* keyboard.c (read_menu_command): Remove unused local.
	* lisp.h (read_menu_command): New decl.
	* menu.c, menu.h (menu_item_width): Arg is now unsigned char *, for
	benefit of STRING_CHAR_AND_LENGTH.  All uses changed.
	Return ptrdiff_t, not int.
	* term.c (tty_menu_struct): 'allocated' member is now ptrdiff_t,
	not int, for benefit of xpalloc.
	(tty_menu_create, tty_menu_make_room): Simplify by using xzalloc
	and xpalloc.
	(have_menus_p): Remove; unused.
	(tty_menu_add_pane, tty_menu_add_selection): Change signedness of
	local char * pointer to pacify STRING_CHAR_AND_LENGTH.
	(tty_menu_add_selection, tty_menu_locate, tty_meny_destroy):
	Now static.
	(save_and_enable_current_matrix): Omit unnecessary casts.
	(read_menu_input): Omit local extern decl (now in lisp.h).
	Don't access uninitialized storage if mouse_get_xy fails.
	(tty_menu_activate): Mark local as initialized, for lint.
	(tty_menu_activate, tty_meny_show): Remove unused locals.

2013-10-08  Eli Zaretskii  <eliz@gnu.org>

	Support menus on text-mode terminals.
	* xterm.h (xw_popup_dialog): Add prototype.

	* xmenu.c (Fx_popup_dialog): Function moved to menu.c.
	(xmenu_show): Block input here, instead in Fx_popup_menu.
	(xw_popup_dialog): New function, with X-specific bits of popup
	dialogs.

	* xdisp.c (deep_copy_glyph_row, display_tty_menu_item):
	New functions.

	* window.c (Fset_window_configuration): Use run-time tests of the
	frame type instead of compile-time conditionals, when menu-bar
	lines are considered.

	* w32term.h (w32con_hide_cursor, w32con_show_cursor)
	(w32_popup_dialog): New prototypes.

	* w32menu.c (Fx_popup_dialog): Function deleted.
	(w32_popup_dialog): New function, with w32 specific bits of popup
	dialogs.  Block input here.

	* w32inevt.c (w32_console_read_socket): Minor change to add
	debugging TTY events.

	* w32fns.c (show_hourglass): If returning early because the frame
	is not a GUI frame, unblock input.

	* w32console.c (w32con_hide_cursor, w32con_show_cursor, cursorX)
	(cursorY): New functions.

	* termhooks.h (cursorX, cursorY): Prototypes of functions on
	WINDOWSNT, macros that call curX and curY elsewhere.

	* termchar.h (struct tty_display_info) <showing_menu>: New flag.

	* term.c (tty_hide_cursor, tty_show_cursor) [WINDOWSNT]: Call w32
	specific function to hide and show cursor on a text-mode terminal.
	(tty_menu_struct, struct tty_menu_state): New structures.
	(tty_menu_create, tty_menu_make_room, tty_menu_search_pane)
	(tty_menu_calc_size, mouse_get_xy, tty_menu_display)
	(have_menus_p, tty_menu_add_pane, tty_menu_add_selection)
	(tty_menu_locate, save_and_enable_current_matrix)
	(restore_desired_matrix, screen_update, read_menu_input)
	(tty_menu_activate, tty_menu_destroy, tty_menu_help_callback)
	(tty_pop_down_menu, tty_menu_last_menubar_item)
	(tty_menu_new_item_coords, tty_menu_show): New functions.
	(syms_of_term): New DEFSYMs for tty-menu-* symbols.

	* nsterm.h (ns_popup_dialog): Adjust prototype.

	* nsmenu.m (ns_menu_show): Block and unblock input here, instead
	of in x-popup-menu.
	(ns_popup_dialog): Adapt order of arguments to the other
	*_menu_show implementations.
	(Fx_popup_dialog): Function deleted.

	* msdos.c (x_set_menu_bar_lines): Delete unused function.

	* menu.h (tty_menu_show, menu_item_width): Provide prototypes.

	* menu.c (have_boxes): New function.
	(single_keymap_panes): Use it instead of a compile-time
	conditional.
	(single_menu_item): Use run-time tests of the frame type instead
	of compile-time conditionals.
	(encode_menu_string): New function.
	(list_of_items, list_of_panes): Use it instead of ENCODE_STRING
	the macro, since different types of frame need different encoding
	of menu items.
	(digest_single_submenu): Use run-time tests of frame type instead
	of, or in addition to, compile-time conditionals.
	(menu_item_width, Fmenu_bar_menu_at_x_y): New functions.
	(Fx_popup_menu): Detect when the function is called from keyboard
	on a TTY.  Don't barf when invoked on a text-mode frame.
	Check frame type at run time, instead of compile-time conditionals for
	invoking terminal-specific menu-show functions.
	Call tty_menu_show on text-mode frames.
	(Fx_popup_dialog): Move here from xmenu.c.  Test frame types at
	run time to determine which alternative to invoke; support dialogs
	on TTYs.

	* keyboard.h <Qmouse_movement>: Declare.

	* keyboard.c <Qmouse_movement>: Now extern.
	<Qecho_keystrokes>: New static variable.
	(read_key_sequence): Accept an additional argument, a flag to
	prevent redisplay during reading of the key sequence.  All callers
	changed.
	(read_menu_command): New function.
	(read_char): When COMMANDFLAG is -2, do not redisplay and do not
	autosave.
	(toolkit_menubar_in_use): New function.
	(make_lispy_event): Use it instead of a compile-time test.

	* fns.c (Fyes_or_no_p) [HAVE_MENUS]: Don't condition on
	window-system being available.

	* editfns.c (Fmessage_box) [HAVE_MENUS]: Don't condition the call
	to x-popup-dialog on the frame type, they all now support popup
	dialogs.

	* dispnew.c (save_current_matrix): Save the margin areas.
	(restore_current_matrix): Restore margin areas.
	(update_frame_with_menu): New function.

	* dispextern.h (display_tty_menu_item, update_frame_with_menu):
	Add prototypes.

	* alloc.c (make_save_ptr): Now compiled unconditionally.

2013-10-08  Dmitry Antipov  <dmantipov@yandex.ru>

	* dispnew.c (set_window_update_flags): Add buffer arg.  Adjust comment.
	(redraw_frame, update_frame): Adjust users.
	* dispextern.h (set_window_update_flags): Adjust prototype.
	* xdisp.c (redisplay_internal): When updating all frames with zero
	windows_or_buffers_changed, assume that only the windows that shows
	current buffer should be really updated.

2013-10-08  Dmitry Antipov  <dmantipov@yandex.ru>

	Do not allocate huge temporary memory areas and objects while encoding
	for file I/O, thus reducing an enormous memory usage for large buffers.
	See http://lists.gnu.org/archive/html/emacs-devel/2013-10/msg00180.html.
	* coding.h (struct coding_system): New member raw_destination.
	* coding.c (setup_coding_system): Initialize it to zero.
	(encode_coding_object): If raw_destination is set, do not create
	dst_object.  Add comment.
	* fileio.c (toplevel): New constant E_WRITE_MAX.
	(e_write): Do not encode more than E_WRITE_MAX characters per one loop
	iteration.  Use raw_destination if E_WRITE_MAX characters is encoded.

2013-10-08  Jan Djärv  <jan.h.d@swipnet.se>

	* nsterm.m (windowDidExitFullScreen:)
	(toggleFullScreen:): Change NS_IMPL_COCOA to HAVE_NATIVE_FS.

2013-10-08  Paul Eggert  <eggert@cs.ucla.edu>

	Fix race where emacs aborts when sent SIGTERM (Bug#15534).
	* keyboard.c (unblock_input_to): Don't process pending signals
	if a fatal error is in progress.

	* lisp.h (bits_word, BITS_WORD_MAX): New type and macro.
	All uses of 'size_t' and 'SIZE_MAX' changed to use them, when
	they're talking about words in Lisp bool vectors.
	(BITS_PER_BITS_WORD): Rename from BITS_PER_SIZE_T.  All uses changed.
	* data.c (popcount_bits_word): Rename from popcount_size_t.
	(bits_word_to_host_endian): Rename from size_t_to_host_endian.
	All uses changed.

2013-10-07  Paul Eggert  <eggert@cs.ucla.edu>

	Improve support for popcount and counting trailing zeros (Bug#15550).
	* data.c: Include <count-one-bits.h>, <count-trailing-zeros.h>.
	(USE_MSC_POPCOUNT, POPCOUNT_STATIC_INLINE)
	(NEED_GENERIC_POPCOUNT, popcount_size_t_generic)
	(popcount_size_t_msc, popcount_size_t_gcc):
	Remove; now done by Gnulib.
	(popcount_size_t): Now a macro that defers to Gnulib.
	(count_trailing_zero_bits): Return int, for consistency with
	Gnulib and because Emacs prefers signed to unsigned int.
	Don't assume that size_t is either unsigned int or unsigned long
	or unsigned long long.
	(size_t_to_host_endian): Do not assume that size_t is either
	exactly 32 or exactly 64 bits wide.
	* lisp.h (BITS_PER_SIZE_T): Define consistently with BITS_PER_LONG
	etc., so that it's now an enum constant, not a macro.
	No need to assume that it's either 32 or 64.

2013-10-07  Jan Djärv  <jan.h.d@swipnet.se>

	* nsterm.m (windowDidEnterFullScreen:): setPresentationOptions only
	on >= 10.7.

2013-10-07  Dmitry Antipov  <dmantipov@yandex.ru>

	* insdel.c (insert_from_gap): Prefer ptrdiff_t to int where needed.
	* xdisp.c (handle_fontified_prop): Likewise.  Use bool for boolean.

2013-10-07  Paul Eggert  <eggert@cs.ucla.edu>

	emacs_read and emacs_write now use void *, not char *.
	* alloc.c (valid_pointer_p) [!WINDOWSNT]: Remove now-unnecessary cast.
	* sysdep.c (emacs_read, emacs_write, emacs_write_sig):
	Buffer arg is now void *, not char *.  This matches plain
	'read' and 'write' better, and avoids a constraint violation
	on Solaris 9 with Oracle Studio.

2013-10-07  Dmitry Antipov  <dmantipov@yandex.ru>

	* alloc.c (Fmake_string): For ASCII char initializer, prefer
	memset to explicit loop.  Otherwise copy largest possible chunk
	from initialized to uninitialized part, thus allowing the longer
	memcpy runs and reducing the number of loop iterations.

2013-10-06  Jan Djärv  <jan.h.d@swipnet.se>

	* nsterm.m (ns_update_begin): If native fullscreen and no toolbar,
	hide toolbar (Bug#15388).
	(windowDidEnterFullScreen:): If presentation options are zero,
	set them here (Bug#15388).
	(ns_update_auto_hide_menu_bar): Remove runtime check.
	Don't auto hide dock unless menubar is also auto hidden.

2013-10-05  Xue Fuqiao  <xfq.free@gmail.com>

	* editfns.c (message): Mention batch mode in doc string.

2013-10-05  Jan Djärv  <jan.h.d@swipnet.se>

	* nsterm.m (check_native_fs): Remove erroneous comment.

2013-10-04  Dmitry Antipov  <dmantipov@yandex.ru>

	* xdisp.c (redisplay_internal): Simplify because scan_for_column now
	uses find_newline instead of scan_newline and so doesn't move point.

2013-10-04  Paul Eggert  <eggert@cs.ucla.edu>

	Use hardware support for byteswapping on glibc x86 etc.
	On Fedora 19 x86-64, the new bswap_64 needs 1 instruction,
	whereas the old swap64 needed 30.
	* fringe.c (init_fringe_bitmap) [WORDS_BIGENDIAN]:
	* sound.c (le2hl, le2hs, be2hl) [!WINDOWSNT]:
	Use byteswap.h's macros to swap bytes.
	* lisp.h (swap16, swap32, swap64): Remove.
	All uses replaced by bswap_16, bswap_32, bswap_64.

	* bytecode.c (exec_byte_code): Use some more volatile variables
	to work around local variables getting clobbered by longjmp.
	Port to pre-C99, which doesn't allow decls after stmts.

2013-10-03  Paul Eggert  <eggert@cs.ucla.edu>

	* lisp.h (eassert): Assume that COND is true when optimizing.
	In other words, take on the behavior of eassert_and_assume.
	This makes Emacs 0.2% smaller on my platform (Fedora 19, x86-64).
	(eassert_and_assume): Remove.  All uses replaced by eassert.

	* xdisp.c (Qglyphless_char): Now static.

	Adjust to merge from gnulib.
	* conf_post.h (__has_builtin, assume): Remove; gnulib now does these.
	* lisp.h: Include <verify.h>, for 'assume'.

	* eval.c (clobbered_eassert): New macro.
	(internal_catch, internal_condition_case)
	(internal_condition_case_1, internal_condition_case_2)
	(internal_condition_case_n): Use it instead of eassert
	when the argument contains locals clobbered by longjmp.
	Don't use clobbered locals outside of clobbered_eassert.
	(internal_lisp_condition_case): Use a volatile variable
	to work around a local variable's getting clobbered.

2013-10-03  Stefan Monnier  <monnier@iro.umontreal.ca>

	* lisp.h (struct handler): Merge struct handler and struct catchtag.
	(PUSH_HANDLER): New macro.
	(catchlist): Remove.
	(handlerlist): Always declare.

	* eval.c (catchlist): Remove (merge with handlerlist).
	(handlerlist, lisp_eval_depth): Not static any more.
	(internal_catch, internal_condition_case, internal_condition_case_1)
	(internal_condition_case_2, internal_condition_case_n):
	Use PUSH_HANDLER.
	(unwind_to_catch, Fthrow, Fsignal): Adjust to merged
	handlerlist/catchlist.
	(internal_lisp_condition_case): Use PUSH_HANDLER.  Adjust to new
	handlerlist which can only handle a single condition-case handler at
	a time.
	(find_handler_clause): Simplify since we only a single branch here
	any more.

	* bytecode.c (BYTE_CODES): Add Bpushcatch, Bpushconditioncase
	and Bpophandler.
	(bcall0): New function.
	(exec_byte_code): Add corresponding cases.  Improve error message when
	encountering an invalid byte-code.  Let Bunwind_protect accept
	a function (rather than a list of expressions) as argument.

	* alloc.c (Fgarbage_collect): Merge scans of handlerlist and catchlist,
	and make them unconditional now that they're heap-allocated.

2013-10-03  Stefan Monnier  <monnier@iro.umontreal.ca>

	* charset.c (Fdecode_char, Fencode_char): Remove description of
	`restriction' arg. now that it's hidden by advertised-calling-convention.

2013-10-02  Jan Djärv  <jan.h.d@swipnet.se>

	* macfont.m (mac_ctfont_create_preferred_family_for_attributes):
	Remove unused variable (from mac-port).
	(macfont_draw): Use s->ybase for correct y position.

2013-10-02  Dmitry Antipov  <dmantipov@yandex.ru>

	* frame.h (struct frame): Drop has_minibuffer member because...
	(FRAME_HAS_MINIBUF_P): ...this macro can be implemented without it.
	* frame.c (make_frame, make_minibuffer_frame): Adjust users.

2013-10-02  Dmitry Antipov  <dmantipov@yandex.ru>

	* window.h (struct window): Prefer enum text_cursor_kinds to int
	for phys_cursor_type member.  Move the latter, phys_cursor_width,
	phys_cursor_ascent and phys_cursor_height under HAVE_WINDOW_SYSTEM.
	* window.c (replace_window, make_window): Adjust users.

2013-10-02  Dmitry Antipov  <dmantipov@yandex.ru>

	* fringe.c (toplevel): Do not use HAVE_WINDOW_SYSTEM because
	this module is never compiled otherwise.

2013-10-01  Alp Aker  <alp.tekin.aker@gmail.com>

	* macfont.m (macfont_draw): Use CGRectMake rather than NSMakeRect
	(Bug#15500).

2013-09-29  Eli Zaretskii  <eliz@gnu.org>

	* xdisp.c (get_next_display_element): Don't call face_for_font in
	a build configured --without-x.  (Bug#15484)

2013-09-29  Jan Djärv  <jan.h.d@swipnet.se>

	* window.c (calc_absolute_offset): #elif should be #elif defined.

	* frame.c (delete_frame): Block/unblock input to overcome race
	condition (Bug#15475).

2013-09-29  Andreas Politz  <politza@hochschule-trier.de>

	* frame.c (delete_frame): Record selected frame only after
	calling Qdelete_frame_functions (Bug#15477).

2013-09-28  Jan Djärv  <jan.h.d@swipnet.se>

	* nsterm.m (ns_selection_color): Remove.
	(ns_get_color): Check for ns_selection_(fg|bg)_color using
	NSColor selectedText(Background)Color.  Only for COCOA.
	(ns_term_init): Remove assignment of ns_selection_color, logic
	moved to ns_get_color.

	* nsterm.h (NS_SELECTION_BG_COLOR_DEFAULT): Rename from
	NS_SELECTION_COLOR_DEFAULT.
	(NS_SELECTION_FG_COLOR_DEFAULT): New.

2013-09-28  Eli Zaretskii  <eliz@gnu.org>

	* xdisp.c (Fdump_tool_bar_row): Ifdef away the body if 'struct
	frame' does not have the tool_bar_window member.

2013-09-26  Barry O'Reilly  <gundaetiapo@gmail.com>

	Signal error when reading an empty byte-code object (Bug#15405)
	* lread.c (read1): Signal error.
	* alloc.c (make_byte_code): eassert header size.
	(sweep_vectors): Change an int to size_t.

2013-09-24  Paul Eggert  <eggert@cs.ucla.edu>

	* dispnew.c (clear_glyph_row, copy_row_except_pointers): Use enums
	instead of ints, as it's the usual style for offsetof constants.  See:
	http://lists.gnu.org/archive/html/emacs-devel/2013-09/msg00478.html

	* data.c (POPCOUNT_STATIC_INLINE): New macro, as a hack for popcount.
	This is ugly, but it should fix the performance problem for older
	GCC versions in the short run.  I'll look into integrating the
	Gnulib module for popcount, as a better fix.
	See the thread starting in:
	http://lists.gnu.org/archive/html/emacs-devel/2013-09/msg00474.html
	(popcount_size_t_generic) [NEED_GENERIC_POPCOUNT]:
	(popcount_size_t_msc) [USE_MSC_POPCOUNT]:
	(popcount_size_t_gcc) [USE_GCC_POPCOUNT]:
	(popcount_size_t): Use it.

2013-09-24  Daniel Colascione  <dancol@dancol.org>

	* process.c (Fnetwork_interface_info): Fix build break due to
	vector changes.

2013-09-24  Paul Eggert  <eggert@cs.ucla.edu>

	* dispnew.c (clear_glyph_row, copy_row_except_pointers):
	Prefer signed to unsigned integers where either will do.
	No need for 'const' on locals that do not escape.
	Omit easserts with unnecessary and unportable assumptions about
	alignment.  Avoid unnecessary casts to char *.

2013-09-24  Dmitry Antipov  <dmantipov@yandex.ru>

	Use union for the payload of struct Lisp_Vector.
	This helps to avoid a few glitches dictated by C's aliasing rules.
	* lisp.h (struct Lisp_Vector): Use union for next and
	contents member.  Adjust comment.  Change related users.
	* alloc.c (next_in_free_list, set_next_in_free_list): Remove.
	Related users changed.
	* buffer.c, bytecode.c, ccl.c, character.h, chartab.c, composite.c:
	* composite.h, disptab.h, fns.c, fontset.c, indent.c, keyboard.c:
	* lread.c, msdos.c, process.c, w32menu.c, window.c, xdisp.c:
	* xfaces.c, xfont.c, xmenu.c: Related users changed.

2013-09-24  Dmitry Antipov  <dmantipov@yandex.ru>

	Optimize glyph row clearing and copying routines.
	* dispextern.h (struct glyph_row): Change layout of struct
	glyph_row to help copy_row_except_pointers.  Adjust comment.
	* dispnew.c (null_row): Remove.
	(clear_glyph_row): Use offsetof and memset to find and clear
	just the members that need clearing.  Adjust comment.
	(copy_row_except_pointers): Likewise for copying.

2013-09-24  Paul Eggert  <eggert@cs.ucla.edu>

	Some minor cleanups of recently-added bool vector code.
	* conf_post.h (assume): Always return void.  Use lint version
	only if GCC and MSC versions don't apply.
	* conf_post.h (assume):
	* data.c (USC_MSC_POPCOUNT, count_trailing_zero_bits):
	Depend on _MSC_VER, not __MSC_VER, for consistency with
	the rest of Emacs.
	* data.c (bool_vector_spare_mask, popcount_size_t_generic)
	(popcount_size_t_msc, popcount_size_t_gcc, popcount_size_t)
	(bool_vector_binop_driver, count_trailing_zero_bits)
	(size_t_to_host_endian): Now static, not static inline;
	the latter isn't needed with modern compilers and doesn't
	work with older compilers anyway.

	* alloc.c (valgrind_p): Use bool for boolean.

2013-09-23  Dmitry Antipov  <dmantipov@yandex.ru>

	* xdisp.c (noninteractive_need_newline, message_log_need_newline)
	(overlay_arrow_seen, message_enable_multibyte, line_number_displayed)
	(display_last_displayed_message_p, message_buf_print)
	(message_cleared_p, help_echo_showing_p, hourglass_shown_p):
	Use bool for boolean.
	* dispextern.h (cancel_line, init_desired_glyphs):
	Remove ancient leftover.
	(help_echo_showing_p, hourglass_shown_p):
	* lisp.h (noninteractive_need_newline): Adjust declaration.

2013-09-23  Dmitry Antipov  <dmantipov@yandex.ru>

	* dispnew.c (frame_garbaged, selected_frame, last_nonminibuf_frame):
	Move to...
	* frame.c (frame_garbaged, selected_frame, last_nonminibuf_frame):
	...this file and convert the latter to static.  Adjust comment.
	(make_initial_frame):
	* window.c (init_window_once): Adjust user.
	* frame.h (last_nonminibuf_frame): Remove declaration.
	* lisp.h (selected_frame): Likewise.
	* msdos.c (the_only_display_info): Adjust comment.

2013-09-23  Eli Zaretskii  <eliz@gnu.org>

	* xdisp.c (mouse_face_from_string_pos): Fix off-by-one error in
	computing the end column of mouse-highlight that comes from
	display or overlay strings.  (Bug#15437)
	(note_mouse_highlight): Adapt calculation of last argument to
	mouse_face_from_string_pos to the above change.

	* conf_post.h (__has_builtin): Define to zero, if undefined, on
	all platforms, not just for clang.

2013-09-23  Jan Djärv  <jan.h.d@swipnet.se>

	* filelock.c (lock_file_1): Rearrange to remove compiler warning
	about excess arguments to snprintf.

	* conf_post.h(assume): Use __builtin_unreachable for clang.

2013-09-23  Juanma Barranquero  <lekktu@gmail.com>

	* w32console.c (initialize_w32_display): Remove unused variable hlinfo.
	* w32term.c (w32_scroll_bar_handle_click): Remove unused variable f.

2013-09-23  Daniel Colascione  <dancol@dancol.org>

	* alloc.c (USE_VALGRIND): New macro; on by default
	when ENABLE_CHECKING.
	(mark_maybe_object, mark_maybe_pointer)
	[USE_VALGRIND]: Mark conservatively-scanned regions valid for
	valgrind purposes.
	(valgrind_p) [USE_VALGRIND]: New variable.
	(init_alloc) [USE_VALGRIND]: Initialize valgrind_p.

2013-09-22  Jan Djärv  <jan.h.d@swipnet.se>

	* process.c (wait_reading_process_output): Change int pnamelen to
	socklen_t.

	* nsterm.m (setMarkedText:selectedRange:, deleteWorkingText):
	* nsmenu.m (addDisplayItemWithImage:idx:tag:helpText:enabled:):
	* nsfont.m (ns_get_covering_families, ns_findfonts): Cast NSLog
	argument to unsigned long to avoid warning.
	(nsfont_draw): Use 0.25 instead of  Fix2X (kATSItalicQDSkew).

	* conf_post.h (assume): Fix compiler error: x shall be cond.

2013-09-22  Daniel Colascione  <dancol@dancol.org>

	* xfns.c (x_get_monitor_attributes): Suppress unused variable
	warning when compiling without a window system.

2013-09-22  Daniel Colascione  <dancol@dancol.org>

	* data.c (Qbool_vector_p): New symbol.
	(bool_vector_spare_mask, popcount_size_t_generic)
	(popcount_size_t_msc, popcount_size_t_gcc)
	(popcount_size_t)
	(bool_vector_binop_driver)
	(count_trailing_zero_bits, size_t_to_host_endian)
	(Fbool_vector_exclusive_or)
	(Fbool_vector_union)
	(Fbool_vector_intersection, Fbool_vector_set_difference)
	(Fbool_vector_subsetp, Fbool_vector_not)
	(Fbool_vector_count_matches)
	(Fbool_vector_count_matches_at): New functions.
	(syms_of_data): Intern new symbol, functions.
	* alloc.c (bool_vector_payload_bytes): New function.
	(Fmake_bool_vector): Instead of calling Fmake_vector,
	which performs redundant initialization and argument checking,
	just call allocate_vector ourselves.  Make sure we clear any
	terminating padding to zero.
	(vector_nbytes, sweep_vectors): Use bool_vector_payload_bytes
	instead of open-coding the size calculation.
	(vroundup_ct): New macro.
	(vroundup): Assume argument >= 0; invoke vroundup_ct.
	* casetab.c (shuffle, set_identity): Change lint_assume to assume.
	* composite.c (composition_gstring_put_cache):
	Change lint_assume to assume.
	* conf_post.h (assume): New macro.
	(lint_assume): Remove.
	* dispnew.c (update_frame_1): Change lint_assume to assume.
	* ftfont.c (ftfont_shape_by_flt): Change lint_assume
	to assume.
	* image.c (gif_load): Change lint_assume to assume.
	* lisp.h (eassert_and_assume): New macro.
	(Qbool_vector_p): Declare.
	(CHECK_BOOL_VECTOR, ROUNDUP, BITS_PER_SIZE_T): New macros.
	(swap16, swap32, swap64): New inline functions.
	* macfont.m (macfont_shape): Change lint_assume to assume.
	* ralloc.c: Rename ROUNDUP to PAGE_ROUNDUP throughout.
	* xsettings.c (parse_settings): Use new swap16 and
	swap32 from lisp.h instead of file-specific macros.

2013-09-22  Eli Zaretskii  <eliz@gnu.org>

	* xdisp.c (try_window_id): Don't abort if cursor row could not be
	found (which can legitimately happen when the glyph row at the
	window start is disabled in the current_matrix.  (Bug#15365)

2013-09-22  Paul Eggert  <eggert@cs.ucla.edu>

	Fix syntax.h bug introduced by recent INLINE change.
	syntax.h defined an extern inline function SYNTAX_ENTRY that was
	conditionally compiled one way in some modules, and a different
	way in others.  This doesn't work with extern inline functions,
	which must have the same definition in all modules, because the
	defining code might be shared across modules, depending on the
	implementation.  Symptoms reported by Martin Rudalics in:
	http://lists.gnu.org/archive/html/emacs-devel/2013-09/msg00414.html
	* regex.c, syntax.c (SYNTAX_ENTRY_VIA_PROPERTY): Remove.
	(SYNTAX, SYNTAX_ENTRY, SYNTAX_WITH_FLAGS): New macros,
	overriding the corresponding functions in syntax.h.
	* syntax.h (syntax_property_entry, syntax_property_with_flags)
	(syntax_property): New inline functions.
	(SYNTAX_ENTRY, SYNTAX_WITH_FLAGS, SYNTAX):
	Rewrite in terms of these new functions.

2013-09-21  Eli Zaretskii  <eliz@gnu.org>

	* dired.c (directory_files_internal): Use multibyte_chars_in_text,
	not chars_in_text, whose result depends on the multibyteness of
	the current buffer.  (Bug#15426)

2013-09-20  Paul Eggert  <eggert@cs.ucla.edu>

	Port recent change to hosts where pointers aren't 'long'.
	* xterm.c (x_send_scroll_bar_event, x_scroll_bar_to_input_event):
	Don't assume that pointers are the same width as 'long'.
	Add a compile-time check that a pointer fits into two X slots.

	A simpler, centralized INLINE.
	* conf_post.h (INLINE): Define only if not already defined.
	This allows us to use a single INLINE, defined by one file
	per executable.
	* emacs.c (INLINE): Define it.
	Also, include category.h, charset.h, composite.h, dispextern.h,
	syntax.h, systime.h, so that their INLINE definitions are expanded
	properly for Emacs.
	* blockinput.h, keyboard.c (BLOCKINPUT_INLINE):
	* buffer.h, buffer.c (BUFFER_INLINE):
	* category.h, category.c (CATEGORY_INLINE):
	* character.h, character.c (CHARACTER_INLINE):
	* charset.h, charset.c (CHARSET_INLINE):
	* composite.h, composite.c (COMPOSITE_INLINE):
	* dispextern.h, dispnew.c (DISPEXTERN_INLINE):
	* frame.h, frame.c (FRAME_INLINE):
	* intervals.h, intervals.c (INTERVALS_INLINE):
	* keyboard.h, keyboard.c (KEYBOARD_INLINE):
	* lisp.h, alloc.c (LISP_INLINE):
	* process.h, process.c (PROCESS_INLINE):
	* syntax.h, syntax.c (SYNTAX_INLINE):
	* systime.h, sysdep.c (SYSTIME_INLINE):
	* termhooks.h, terminal.c (TERMHOOKS_INLINE):
	* window.h, window.c (WINDOW_INLINE):
	Remove.  All uses replaced with INLINE.

2013-09-20  Dmitry Antipov  <dmantipov@yandex.ru>

	* xterm.c (handle_one_xevent): Revert part of 2013-09-17 change
	to avoid Bug#15398.

2013-09-19  Eli Zaretskii  <eliz@gnu.org>

	* w32reg.c (w32_get_string_resource): Make the first 2 arguments
	'const char *' to avoid compiler warnings due to similar change in
	the prototype of x_get_string_resource.

2013-09-19  Dmitry Antipov  <dmantipov@yandex.ru>

	* xterm.h (struct x_display_info): New members last_mouse_glyph_frame,
	last_mouse_scroll_bar, last_mouse_glyph and last_mouse_movement_time,
	going to replace static variables below.  Adjust comments.
	* xterm.c (last_mouse_glyph, last_mouse_glyph_frame)
	(last_mouse_scroll_bar, last_mouse_movement_time): Remove.
	(note_mouse_movement, XTmouse_position, x_scroll_bar_note_movement)
	(x_scroll_bar_report_motion, handle_one_xevent, syms_of_xterm):
	Related users changed.
	* w32term.h (struct w32_display_info): New members last_mouse_glyph_frame,
	last_mouse_scroll_bar, last_mouse_scroll_bar_pos, last_mouse_glyph and
	last_mouse_movement_time, going to replace static variables below.
	Adjust comments.
	* w32term.c (last_mouse_glyph_frame, last_mouse_scroll_bar)
	(last_mouse_scroll_bar_pos, last_mouse_glyph, last_mouse_movement_time):
	Remove.
	(note_mouse_movement, w32_mouse_position, w32_scroll_bar_handle_click)
	(x_scroll_bar_report_motion, syms_of_w32term): Related users changed.
	* nsterm.h (struct ns_display_info): New members last_mouse_glyph,
	last_mouse_movement_time and last_mouse_scroll_bar, going to replace
	static variables below.
	* nsterm.m (last_mouse_glyph, last_mouse_movement_time)
	(last_mouse_scroll_bar): Remove.
	(note_mouse_movement, ns_mouse_position, mouseMoved, mouseEntered)
	(mouseExited): Related users changed.

2013-09-19  Dmitry Antipov  <dmantipov@yandex.ru>

	Do not use external array to process X scroll bar messages.
	* xterm.c (scroll_bar_windows, scroll_bar_windows_size): Remove.
	(x_send_scroll_bar_event): Pack window pointer into two slots
	of XClientMessageEvent if we're 64-bit.  Adjust comment.
	(x_scroll_bar_to_input_event): Unpack accordingly.

2013-09-18  Dmitry Antipov  <dmantipov@yandex.ru>

	Ifdef away recent changes which aren't relevant to NS port.
	* dispextern.h (x_mouse_grabbed, x_redo_mouse_highlight)
	[!HAVE_NS]: Declare as such.
	* frame.c (x_mouse_grabbed, x_redo_mouse_highlight)
	[!HAVE_NS]: Define as such.

2013-09-18  Dmitry Antipov  <dmantipov@yandex.ru>

	* frame.c (x_redo_mouse_highlight): New function
	to factor out common code used in W32 and X ports.
	* dispextern.h (x_redo_mouse_highlight): Add prototype.
	* xterm.h (struct x_display_info):
	* w32term.h (struct w32_display_info):
	* nsterm.h (struct ns_display_info): New members
	last_mouse_motion_frame, last_mouse_motion_x and
	last_mouse_motion_y, going to replace static variables below.
	* xterm.c (last_mouse_motion_event, last_mouse_motion_frame)
	(redo_mouse_highlight): Remove.
	(note_mouse_movement, syms_of_xterm): Adjust user.
	(handle_one_xevent): Likewise.  Use x_redo_mouse_highlight.
	* w32term.c (last_mouse_motion_event, last_mouse_motion_frame)
	(redo_mouse_highlight): Remove.
	(note_mouse_movement, syms_of_w32term): Adjust user.
	(w32_read_socket): Likewise.  Use x_redo_mouse_highlight.
	* nsterm.m (last_mouse_motion_position, last_mouse_motion_frame):
	Remove.
	(note_mouse_movement, mouseMoved, syms_of_nsterm):
	* nsfns.m (compute_tip_xy): Adjust user.

2013-09-18  Dmitry Antipov  <dmantipov@yandex.ru>

	* frame.c (x_mouse_grabbed): New function.
	* dispextern.h (x_mouse_grabbed): Add prototype.
	(last_mouse_frame): Remove declaration.
	* xterm.h (struct x_display_info):
	* w32term.h (struct w32_display_info):
	* nsterm.h (struct ns_display_info): New member
	last_mouse_frame, going to replace...
	* xdisp.c (last_mouse_frame): ...global variable.
	(note_tool_bar_highlight):
	* w32term.c (w32_mouse_position, w32_read_socket):
	* xterm.c (XTmouse_position, handle_one_xevent):
	Use x_mouse_grabbed.
	* nsterm.m (ns_mouse_position, mouseDown): Adjust user.

2013-09-17  Dmitry Antipov  <dmantipov@yandex.ru>

	* w32term.c (w32_read_socket): Avoid temporary
	variables in a call to x_real_positions.
	* xterm.c (handle_one_xevent): Likewise.

2013-09-17  Dmitry Antipov  <dmantipov@yandex.ru>

	* frame.h (x_set_bitmap_icon) [!HAVE_NS]: New function.
	(x_icon_type): Remove prototype.
	(x_bitmap_icon) [!HAVE_NS]: Declare as such.
	* frame.c (x_icon_type): Remove.
	* w32term.c (x_make_frame_visible, x_iconify_frame):
	* xterm.c (x_make_frame_visible, x_iconify_frame):
	Use x_set_bitmap_icon to factor out common code.

2013-09-17  Dmitry Antipov  <dmantipov@yandex.ru>

	* dispextern.h (check_x_display_info, x_get_string_resource):
	Declare here just once and unify the latter.
	* frame.c (check_x_display_info, x_get_string_resource):
	* nsterm.h (check_x_display_info):
	* xrdb.c (x_get_string_resource):
	* xterm.h (check_x_display_info): Remove prototypes.
	* nsfns.m (x_get_string_resource): Likewise.  Adjust definition.
	* w32reg.c (x_get_string_resource): Likewise.
	(w32_get_rdb_resource): Adjust user.

2013-09-17  Dmitry Antipov  <dmantipov@yandex.ru>

	* xterm.h (struct x_display_info): New member
	x_pending_autoraise_frame, going to replace...
	* xterm.c (pending_autoraise_frame): ...static variable.
	(x_new_focus_frame, XTread_socket): Adjust users.
	* w32term.h (struct w32_display_info): New member
	w32_pending_autoraise_frame, going to replace...
	* w32term.c (pending_autoraise_frame): ...global variable.
	(x_new_focus_frame, w32_read_socket): Adjust users.

2013-09-17  Glenn Morris  <rgm@gnu.org>

	* xdisp.c (message_dolog): If we create *Messages*,
	switch it to messages-buffer-mode.

2013-09-17  Paul Eggert  <eggert@cs.ucla.edu>

	Don't overuse 'const' in types of locals.
	* bidi.c (bidi_count_bytes):
	* gtkutil.c, gtkutil.h (xg_event_is_for_menubar)
	(xg_event_is_for_scrollbar):
	* xselect.c (x_handle_property_notify)
	(x_handle_selection_notify, x_handle_dnd_message):
	* xsettings.c, xsettings.h (xft_settings_event):
	* xterm.c (x_handle_net_wm_state, handle_one_event)
	(x_menubar_window_to_frame, x_detect_focus_change)
	(construct_mouse_click, note_mouse_movement)
	(x_scroll_bar_to_input_event, x_scroll_bar_expose)
	(x_scroll_bar_handle_click, x_scroll_bar_note_movement)
	(handle_one_xevent, x_handle_net_wm_state):
	* xterm.h (x_handle_property_notify, x_handle_selection_notify)
	(x_handle_dnd_message):
	Avoid unnecessary 'const', typically the second 'const' in
	'const foo * const arg', a 'const' that does not affect the API
	and doesn't significantly help the human reader.

2013-09-17  Dmitry Antipov  <dmantipov@yandex.ru>

	* image.c (fn_g_type_init) [WINDOWSNT]: Define and load
	only if Glib < 2.36.0.
	(fn_g_type_init) [!WINDOWSNT]: Define only if Glib < 2.36.0.
	* xsettings.c (init_gconf, init_gsettings): Do not check
	for g_type_init.
	* xterm.c (handle_one_xevent): Do not call to x_clear_area
	if GTK >= 2.7.0.
	(toplevel) [USE_MOTIF]: Include xlwmenu.h to pacify GCC.

2013-09-16  Jan Djärv  <jan.h.d@swipnet.se>

	* xsettings.c (init_gconf, init_gsettings): Check for Glib 2.36.0
	before calling g_type_init.

	* font.c (syms_of_font): Move call to syms_of_(ns|mac)font ...

	* nsterm.m (syms_of_nsterm): ... to here.

2013-09-16  Dmitry Antipov  <dmantipov@yandex.ru>

	* xterm.c (toolkit_scroll_bar_interaction): Use bool for boolean.
	(ignore_next_mouse_click_timeout): Use Time as X does.
	(handle_one_xevent): Avoid cast and use unsigned comparison.

2013-09-16  Dmitry Antipov  <dmantipov@yandex.ru>

	Do not copy X event in handle_one_xevent except KeyPress case.
	Wnen XEvent is processed, it is unlikely to be changed except
	KeyPress case, so we can avoid copying and use const pointer to
	const data to make sure that an event is not changed elsewhere.
	* xterm.c (handle_one_xevent): Change 2nd arg to 'const XEvent *
	const' and do not create local copy except for the KeyPress event.
	Use casts to avoid a few glitches.  Adjust formatting.  Add comments.
	(SET_SAVED_BUTTON_EVENT): Remove and move the code to the only user.
	(x_handle_net_wm_state, x_menubar_window_to_frame)
	(x_detect_focus_change, construct_mouse_click, note_mouse_movement)
	(x_scroll_bar_to_input_event, x_scroll_bar_expose)
	(x_scroll_bar_handle_click, x_scroll_bar_note_movement):
	* gtkutil.c (xg_event_is_for_menubar, xg_event_is_for_scrollbar):
	* xselect.c (x_handle_property_notify, x_handle_selection_notify)
	(x_handle_dnd_message):
	* xsettings.c (xft_settings_event):
	Use 'const XEvent * const' where appropriate.
	* xterm.h, gtkutil.h, xsettings.h: Adjust related prototypes.

2013-09-16  Dmitry Antipov  <dmantipov@yandex.ru>

	Fix X event waiting to handle multiple frames.
	* frame.h (struct frame) [HAVE_X_WINDOWS]: New member wait_event_type.
	* xterm.c (pending_event_wait): Remove.  Adjust users.
	(x_detect_focus_change): Pass frame arg.
	(handle_one_xevent): Find related frame early and clear per-frame
	wait_event_type only if this is an event for the relevant frame.
	(x_wait_for_event): Use per-frame wait_event_type.

2013-09-15  Jan Djärv  <jan.h.d@swipnet.se>

	* nsfns.m (Fx_create_frame): Fix font driver registration for
	GNUstep.

	* font.c (syms_of_font): Check MAC_OS_X_VERSION_MAX_ALLOWED >= 1050
	for syms_of_macfont.

	* nsterm.m: Include macfont.h.
	(ns_tmp_flags, ns_tmp_font): Remove.
	(ns_compute_glyph_string_overhangs): Check for driver Qns.
	(ns_draw_glyph_string): Use local variables instead of ns_tmp_flags,
	ns_tmp_font.  Call ns_draw_text_decoration here instead of nsfont.m.
	(changeFont:): Fix code style.  Check for font driver type when
	getiing font.

	* nsterm.h (FONT_DESCENT, FONT_ASCENT): Define to (f)->ascent and
	(f)->descent.

	* nsfont.m (ns_tmp_flags, ns_tmp_font): Remove.
	(nsfont_open): Set font driver type.
	Set font->ascent and font->descent.  Figure out font instead of
	ns_tmp_font, and flags instead of ns_tmp_flags.
	Fix indentation.  Remove call to ns_draw_text_decoration,
	moved to nsterm.

	* nsfns.m: Include macfont.h.
	(Fx_create_frame): Register macfont driver, make a better default font.
	(Fns_popup_font_panel): Get font from macfont driver, if used.

	* macfont.m, macfont.h, macuvs.h: New files.

	* font.h: Declare syms_of_macfont.

	* font.c (syms_of_font): Call syms_of_macfont.

	* Makefile.in (NS_OBJ, SOME_MACHINE_OBJECTS): Add macfont.o.

2013-09-15  Dmitry Antipov  <dmantipov@yandex.ru>

	Drop VERTICAL_SCROLL_BAR_WIDTH_TRIM.  For X, it is zero since 1999,
	and it is always zero for others, so I assume that this is an ancient
	leftover which nobody will want to change any more.
	* xterm.h, w32term.h, nsterm.h (VERTICAL_SCROLL_BAR_WIDTH_TRIM): Remove.
	(VERTICAL_SCROLL_BAR_INSIDE_WIDTH):
	* frame.c (x_set_scroll_bar_width):
	* w32fns.c (w32_createscrollbar):
	* w32term.c (w32_set_vertical_scroll_bar):
	* xfns.c (x_set_scroll_bar_default_width):
	* xterm.c (XTflash, x_scroll_bar_create, XTset_vertical_scroll_bar)
	(x_scroll_bar_expose): Related users changed.

2013-09-15  Dmitry Antipov  <dmantipov@yandex.ru>

	* xterm.h (FRAME_X_SCREEN_NUMBER): Add comment.
	(BLACK_PIX_DEFAULT, WHITE_PIX_DEFAULT): Use FRAME_X_SCREEN_NUMBER.
	(SCROLL_BAR_X_WIDGET, SET_SCROLL_BAR_X_WIDGET) [USE_X_TOOLKIT]:
	Define as such.
	* frame.h (FRAME_SMALLEST_CHAR_WIDTH, FRAME_SMALLEST_FONT_HEIGHT):
	Define once here...
	* nsterm.h, w32term.h, xterm.h: ...and not here.
	* w32term.h (SCROLL_BAR_X_WIDGET, SET_SCROLL_BAR_X_WIDGET):
	Remove unused Xisms.
	* xterm.c, xfns.c (toplevel): Remove #ifdef HAVE_X_WINDOWS because
	these modules are never compiled otherwise.

2013-09-14  Eli Zaretskii  <eliz@gnu.org>

	* buffer.c (syms_of_buffer) <left-margin-width, right-margin-width>:
	Doc fix.  (Bug#15375)

2013-09-13  Dmitry Antipov  <dmantipov@yandex.ru>

	Unify Fx_focus_frame between all ports.
	* frame.h (x_focus_frame): New prototype.
	* xfns.c (Fx_focus_frame): Remove.
	(syms_of_xfns): Do not defsubr it.
	(x_focus_frame): X implementation.
	* nsfns.m (Fx_focus_frame): Remove.
	(syms_of_nsfns): Do not defsubr it.
	(x_focus_frame): NS implementation.
	* w32term.c (Fx_focus_frame): Remove.
	(x_focus_on_frame): Rename to...
	(x_focus_frame): W32 implementation.
	* w32term.h (x_focus_on_frame): Remove prototype.
	* w32fns.c (Fx_focus_frame): Remove.
	(syms_of_w32fns): Do not defsubr it.
	* frame.c (Fx_focus_frame): Define here.
	(syms_of_frame): Defsubr here.
	* gtkutil.c (xg_tool_bar_callback): Use x_focus_frame.

2013-09-13  Dmitry Antipov  <dmantipov@yandex.ru>

	Unify FRAME_window_system_DISPLAY_INFO macros between all ports.
	All of them are replaced with FRAME_DISPLAY_INFO, defined in
	each port to reference the port-specific window system data.
	* msdos.h (FRAME_X_DISPLAY_INFO): Remove.
	(FRAME_DISPLAY_INFO): Define.
	* w32term.h (FRAME_W32_DISPLAY_INFO, FRAME_X_DISPLAY_INFO): Remove.
	(FRAME_DISPLAY_INFO): Define.  Adjust users.
	* xterm.h (FRAME_X_DISPLAY_INFO): Remove.
	(FRAME_DISPLAY_INFO): Define.  Adjust users.
	* frame.h (FRAME_RES_X, FRAME_RES_Y): Unify.
	* font.c, frame.c, gtkutil.c, image.c, menu.c, msdos.c, nsfns.m:
	* nsfont.m, nsterm.m, w32fns.c, w32font.c, w32menu.c, w32term.c:
	* w32xfns.c, widget.c, xdisp.c, xfaces.c, xfns.c, xfont.c, xmenu.c:
	* xselect.c, xterm.c: All related users changed.

2013-09-13  Dmitry Antipov  <dmantipov@yandex.ru>

	* xterm.h (x_window_to_frame, x_any_window_to_frame)
	(x_menubar_window_to_frame): Remove prototypes.
	* xfns.c (x_window_to_frame, x_any_window_to_frame)
	(x_menubar_window_to_frame, x_top_window_to_frame):
	Move from here...
	* xterm.c (x_window_to_frame, x_any_window_to_frame)
	(x_menubar_window_to_frame, x_top_window_to_frame):
	...to here and convert all but the last to static.

2013-09-12  Eli Zaretskii  <eliz@gnu.org>

	* lisp.mk (lisp): Add w32-common-fns.elc.

2013-09-12  Xue Fuqiao  <xfq.free@gmail.com>

	* charset.c (char_charset): Document an exception for char-charset.

2013-09-12  Dmitry Antipov  <dmantipov@yandex.ru>

	* xterm.h (x_display_info): New field last_user_time...
	* xterm.c (toplevel): ...to replace static last_user_time.
	(handle_one_xevent, x_ewmh_activate_frame): Adjust users.

2013-09-12  Dmitry Antipov  <dmantipov@yandex.ru>

	* xterm.c (x_set_scroll_bar_thumb) [USE_LUCID && !HAVE_XAW3D]: Clip
	scroll bar values to prevent thumb from disappear and update comment.

2013-09-11  Glenn Morris  <rgm@gnu.org>

	* emacs.c (usage_message): Possessive apostrophe tweak.

2013-09-11  Dmitry Antipov  <dmantipov@yandex.ru>

	* nsterm.m (syms_of_nsterm): Use Qns.
	* w32fns.c (Fx_open_connection): Remove old '#if 0' code.
	* w32term.c (w32_create_terminal, syms_of_w32term): Use Qw32.
	* xfns.c (x_display_info_for_name, Fx_open_connection):
	Remove old '#if 0' code.
	(syms_of_xfns): Use Qx.
	* termhooks.h (fullscreen_hook): Remove the leftover.
	(struct terminal): Fix typo in comment.

2013-09-11  Dmitry Antipov  <dmantipov@yandex.ru>

	Cleaning up a few X scroll bar bits.
	* termhooks.h (enum scroll_bar_part): Add scroll_bar_nowhere member.
	* xterm.h (struct scroll_bar) [USE_TOOLKIT_SCROLL_BARS && USE_LUCID]:
	New member last_seen_part, going to replace...
	* xterm.c [USE_TOOLKIT_SCROLL_BARS]: ...global last_scroll_bar_part.
	(xt_action_hook) [USE_LUCID]: Adjust user.
	(xm_scroll_callback, xg_scroll_callback): Do not bloat with
	Lucid-specific scroll bar support.
	(xaw_jump_callback, xaw_scroll_callback): Prefer enum scroll_par_part
	to int and adjust to use last_seen_part member.
	(x_set_toolkit_scroll_bar_thumb) [USE_LUCID]: Adjust user.
	(x_scroll_bar_create) [USE_TOOLKIT_SCROLL_BARS && USE_LUCID]:
	Initialize last_seen_part.

2013-09-11  Stefan Monnier  <monnier@iro.umontreal.ca>

	* insdel.c (insert_from_buffer_1): Don't mark buffer as modified when
	insert-buffer-substring an empty string.

2013-09-11  Paul Eggert  <eggert@cs.ucla.edu>

	* xdisp.c (Ftool_bar_lines_needed): Declare as 'const' if ifdeffed out,
	avoiding a GCC warning.

2013-09-11  Dmitry Antipov  <dmantipov@yandex.ru>

	Ifdef away frame tool bar code when it is not really used.
	* frame.h (struct frame) [HAVE_WINDOW_SYSTEM && !USE_GTK && !HAVE_NS]:
	Move tool_bar_window, desired_tool_bar_string, current_tool_bar_string
	and minimize_tool_bar_window_p under the above.
	(fset_current_tool_bar_string, fset_desired_tool_bar_string)
	(fset_tool_bar_window): Likewise.
	* dispnew.c (clear_current_matrices, clear_desired_matrices)
	(adjust_frame_glyphs_for_window_redisplay, free_glyphs, update_frame)
	(change_frame_size_1):
	* window.c (window_from_coordinates, Frecenter): Adjust users.
	* window.h (WINDOW_TOOL_BAR_P): Define to zero when frame tool bar
	code is not really used.
	* xdisp.c (build_desired_tool_bar_string, display_tool_bar_line)
	(tool_bar_lines_needed, MAX_FRAME_TOOL_BAR_HEIGHT, tool_bar_item_info)
	(get_tool_bar_item, handle_tool_bar_click, note_tool_bar_highlight)
	[!USE_GTK && !HAVE_NS]: Define as such.
	(Ftool_bar_lines_needed, redisplay_tool_bar, show_mouse_face)
	(note_mouse_highlight, expose_frame):
	* xfns.c (x_set_tool_bar_lines):
	* xterm.c (handle_one_xevent): Adjust users.

2013-09-11  Paul Eggert  <eggert@cs.ucla.edu>

	Fix corruption with multiple emacsclient -t instances (Bug#15222).
	This bug was introduced by my 2013-08-26 patch, which incorrectly
	assumed that the terminfo implementation doesn't use termcap buffers.
	* term.c (init_tty) [TERMINFO]: Remove optimization, as
	these buffers apparently are used after all.
	* termchar.h (TERMCAP_BUFFER_SIZE) [TERMINFO]: Define here too.
	(struct tty_display_info): Define members termcap_term_buffer and
	termcap_strings_buffer even if TERMINFO.

2013-09-11  Dmitry Antipov  <dmantipov@yandex.ru>

	Fix last change.
	* data.c (Feqlsign, Flss, Fgtr, Fleq, Fgeq): Add convenient
	'usage' docstring entry to pacify make-docfile.

2013-09-11  Barry O'Reilly  <gundaetiapo@gmail.com>

	Change comparison functions =, <, >, <=, >= to take many arguments.
	* data.c: Change comparison functions' interface and implementation.
	* lisp.h: Make arithcompare available for efficient two arg
	comparisons.
	* bytecode.c: Use arithcompare.
	* fileio.c: Use new interface.

2013-09-11  Stefan Monnier  <monnier@iro.umontreal.ca>

	* keyboard.c (read_char): Don't break immediate_echo (bug#15332).

2013-09-10  Stefan Monnier  <monnier@iro.umontreal.ca>

	* eval.c (Feval): Document the new use of `lexical'.

2013-09-09  Dmitry Antipov  <dmantipov@yandex.ru>

	Review and drop old frame resize hack.
	* frame.h (struct frame): Remove force_flush_display_p.
	* dispnew.c (update_frame): Adjust user and don't call
	flush_frame here.  The comment has said that there was an issues
	with redisplaying fringes, but I don't see any differences with
	and without this hack.  Hopefully we can continue without it.
	* xdisp.c (clear_garbaged_frames): Adjust user and do not clear
	current frame matrices twice if resized_p is set.

2013-09-09  Dmitry Antipov  <dmantipov@yandex.ru>

	Do not populate pure Xism x_sync to other ports.
	* frame.h (x_sync): Move under HAVE_X_WINDOWS.
	* frame.c (other_visible_frames) [HAVE_X_WINDOWS]: Use as such.
	* nsfns.m, w32xfns.c (x_sync): Remove no-op.
	* w32term.h (x_sync): Remove prototype.

2013-09-09  Dmitry Antipov  <dmantipov@yandex.ru>

	Cleanup frame flushing.
	* dispextern.h (struct redisplay_interface):
	Drop flush_display_optional because flush_display is enough
	for X and flushing via RIF is just a no-op for others.
	* frame.h (flush_frame): New function.
	* dispnew.c (update_frame):
	* minibuf.c (read_minibuf):
	* xdisp.c (echo_area_display, redisplay_preserve_echo_area):
	Use it.
	* keyboard.c (detect_input_pending_run_timers): Do not flush
	all frames but selected one in redisplay_preserve_echo_area.
	* nsterm.m (ns_flush): Remove no-op.
	(ns_redisplay_interface): Adjust user.
	* w32term.h (x_flush): Remove no-op.
	(w32_redisplay_interface): Adjust user.
	* xterm.c (x_flush): Simplify because we do not flush all
	frames at once any more.  Adjust comment.
	(x_redisplay_interface): Adjust user.

2013-09-07  Paul Eggert  <eggert@cs.ucla.edu>

	Port --without-x --enable-gcc-warnings to Fedora 19.
	* gfilenotify.c (globals_of_gfilenotify):
	Call g_type_init only if using an older glib version that needs it.

2013-09-06  Dmitry Antipov  <dmantipov@yandex.ru>

	* lisp.h (last_glyphless_glyph_frame, last_glyphless_glyph_face_id)
	(last_glyphless_glyph_merged_face_id): Remove declarations.
	* dispextern.h (merge_glyphless_glyph_face): Add prototype.
	* xdisp.c (last_glyphless_glyph_frame, last_glyphless_glyph_face_id)
	(last_glyphless_glyph_merged_face_id): Now static.
	(merge_escape_glyph_face): New function, refactored from...
	(get_next_display_element): ...here.
	(merge_glyphless_glyph_face): New function, refactored from...
	(produce_glyphless_glyph): ...here...
	* term.c (produce_glyphless_glyph): ...and here.

2013-09-06  Stefan Monnier  <monnier@iro.umontreal.ca>

	* eval.c (eval_sub): Only call Ffunction if necessary.

2013-09-06  Dmitry Antipov  <dmantipov@yandex.ru>

	Attempt to make redisplay more selective when changing cursor type.
	* frame.h (struct frame): New bitfield cursor_type_changed.
	* xdisp.c (cursor_type_changed): Remove.
	(try_cursor_movement, redisplay_window, try_window_id)
	(set_frame_cursor_types, try_window_reusing_current_matrix):
	Adjust to use per-frame bitfield.
	(redisplay_internal): Look for cursor type change on each visible
	frame and consider all frames if cursor type has been changed on
	the frame other than selected.  If cursor type has been changed on
	selected frame only, do not use fast update.

2013-09-06  Dmitry Antipov  <dmantipov@yandex.ru>

	Attempt to make redisplay more selective when changing fonts.
	* frame.h (struct frame): New bitfield fonts_changed.
	* dispextern.h (fonts_changed_p, adjust_glyphs): Remove declaration.
	(adjust_frame_glyphs): Add prototype.
	* dispnew.c (fonts_changed_p): Remove.
	(adjust_glyphs): Remove because we do not
	adjust matrices on all frames at once any more.
	(adjust_frame_glyphs): Block and unblock input here.
	(adjust_glyph_matrix): Use fonts_changed.
	(change_frame_size_1): Use adjust_frame_glyphs.
	* font.c (font_open_entity): Use fonts_changed.
	* frame.c (set_menu_bar_lines, Fmake_terminal_frame):
	* w32fns.c (x_set_menu_bar_lines, x_set_tool_bar_lines, Fx_show_tip):
	* window.c (Fdelete_other_windows_internal, Fwindow_resize_apply)
	(Fsplit_window_internal, Fdelete_window_internal, grow_mini_window)
	(shrink_mini_window, Fresize_mini_window_internal)
	(window_scroll_pixel_based, Fset_window_configuration)
	(apply_window_adjustment, Fset_window_vscroll):
	* xfns.c (x_set_menu_bar_lines, x_set_tool_bar_lines, Fx_show_tip):
	Use adjust_frame_glyphs.
	* xdisp.c (redisplay_tool_bar, redisplay_window, try_window)
	(try_window_reusing_current_matrix, try_window_id, display_line)
	(IT_EXPAND_MATRIX_WIDTH): Use fonts_changed.
	(redisplay_internal): Consider fonts_changed and adjust frame
	matrices for each frame only if the frame is visible.  If font
	has been changed on some frame during full redisplay, retry
	only visible frames where the font has been actually changed.

2013-09-05  Dmitry Antipov  <dmantipov@yandex.ru>

	Cache current header and mode line height for each window.
	* window.h (struct window): New fields mode_line_height
	and header_line_height.
	* window.c (make_window): Initialize them.
	* dispextern.h (CURRENT_MODE_LINE_HEIGHT)
	(CURRENT_HEADER_LINE_HEIGHT): Use them.  Adjust comment.
	(current_mode_line_height, current_header_line_height):
	Remove declaration.
	* xdisp.c (current_mode_line_height, current_header_line_height):
	Remove.
	(pos_visible_p, init_xdisp): Adjust user.
	(redisplay_window): Invalidate mode_line_height and
	header_line_height if current and desired matrices do not agree.

2013-09-05  Dmitry Antipov  <dmantipov@yandex.ru>

	* fontset.c, window.c, xdisp.c (toplevel): Use TERM_HEADER.
	* xfaces.c (toplevel) [HAVE_X_WINDOWS]: Do not include xterm.h twice.

2013-09-05  Dmitry Antipov  <dmantipov@yandex.ru>

	Make --without-x compatible with --enable-gcc-warnings.
	* font.c (register_font_driver): Move check under HAVE_WINDOW_SYSTEM.
	* font.h (struct font_driver): Move draw, get_bitmap and free_bitmap
	members under HAVE_WINDOW_SYSTEM.
	* keyboard.c (make_lispy_focus_out): Likewise.
	(record_menu_key): Move under HAVE_MENUS.
	* xdisp.c (toplevel): Move hourglass_shown_p, hourglass_atimer and
	THIN_SPACE_WIDTH under HAVE_WINDOW_SYSTEM.
	(syms_of_xdisp): Adjust user.
	(window_box_edges): Define only if HAVE_WINDOW_SYSTEM.
	(start_hourglass, cancel_hourglass):
	* xfaces.c (toplevel): Likewise with PT_PER_INCH,
	clear_font_table_count, CLEAR_FONT_TABLE_COUNT
	and CLEAR_FONT_TABLE_NFONTS.
	(set_font_frame_param, clear_face_gcs, realize_non_ascii_face):
	Declare only if HAVE_WINDOW_SYSTEM.
	(lface_same_font_attributes_p, clear_face_gcs): Define only
	if HAVE_WINDOW_SYSTEM.

2013-09-05  Dmitry Antipov  <dmantipov@yandex.ru>

	* frame.c (check_minibuf_window): Update 'frame' with frame pointer.
	* xterm.c (x_scroll_bar_handle_click) [!USE_TOOLKIT_SCROLL_BARS]:
	Don't pass C integer to XINT (tiny fix for 2013-09-03 change).

2013-09-05  Stefan Monnier  <monnier@iro.umontreal.ca>

	* cmds.c (Fself_insert_command): Don't pass a non-integer to XINT.

2013-09-04  Paul Eggert  <eggert@cs.ucla.edu>

	* alloc.c (make_event_array): First arg is now ptrdiff_t, not int.
	This fixes a type error on hosts where ptrdiff_t is wider than int.

2013-09-04  Stefan Monnier  <monnier@iro.umontreal.ca>

	* keyboard.c (read_key_sequence_vs): New function.
	(Fread_key_sequence_vector, Fread_key_sequence): Use it to factor out
	common code.

	* callint.c (Fcall_interactively): Always return a vector for 'K'.

2013-09-04  Paul Eggert  <eggert@cs.ucla.edu>

	Makefile improvements.
	* Makefile.in (config.status): Don't use double-colon rules, as
	they are not portable according to POSIX.  Fix shell typo with `;
	I guess this rule has never been tested?
	(VCSWITNESS): New macro, to override any environment var.

2013-09-04  Dmitry Antipov  <dmantipov@yandex.ru>

	* xterm.h (struct x_display_info): Do not track X connection
	fd separately because it is always available from Display.
	* xterm.c (x_term_init, x_delete_terminal, x_delete_display):
	Adjust users.

2013-09-03  Dmitry Antipov  <dmantipov@yandex.ru>

	* buffer.c (drop_overlay):
	* fileio.c (restore_point_unwind): Prefer unchain_marker to
	Fset_marker (X, Qnil, ...) (which is the same but a bit slower).

2013-09-03  Dmitry Antipov  <dmantipov@yandex.ru>

	* buffer.c (Fmake_overlay, Fmove_overlay):
	* intervals.c (set_point_from_marker):
	* print.c (PRINTPREPARE): Prefer signal_error
	to plain error and report unsuitable marker too.

2013-09-03  Dmitry Antipov  <dmantipov@yandex.ru>

	* xterm.h (struct scroll_bar): Prefer int to Lisp_Object
	for 'dragging' member.
	(struct x_output): Remove set-but-unused leftovers
	'left_before_move' and 'top_before_move'.
	* gtkutil.c (xg_set_toolkit_scroll_bar_thumb):
	* xterm.c (xt_action_hook, xm_scroll_callback, xg_scroll_callback)
	(xg_end_scroll_callback, xaw_jump_callback, xaw_scroll_callback)
	(x_set_toolkit_scroll_bar_thumb, x_scroll_bar_create)
	(x_scroll_bar_set_handle, XTset_vertical_scroll_bar)
	(x_scroll_bar_handle_click, x_scroll_bar_note_movement)
	(x_scroll_bar_report_motion, x_set_offset): Related users changed.
	* xfns.c, image.c (XLIB_ILLEGAL_ACCESS): No longer needed.

2013-09-03  Jan Djärv  <jan.h.d@swipnet.se>

	* nsfont.m (INVALID_GLYPH): New define.
	(nsfont_encode_char): Use INVALID_GLYPH.
	(ns_uni_to_glyphs): Ditto, check for NSNullGlyph (Bug#15138).

2013-09-02  Dmitry Antipov  <dmantipov@yandex.ru>

	* xterm.c (x_last_mouse_movement_time): Revert last change.
	This code should use XDisplayMotionBufferSize to check display's
	motion history first, and there are few other issues as well.
	(x_scroll_bar_note_movement): Pass XMotionEvent rather than XEvent.
	(handle_one_xevent): Adjust user.

2013-09-02  Martin Rudalics  <rudalics@gmx.at>

	* dispnew.c (Flast_nonminibuf_frame): Move from here ...
	* frame.c (Flast_nonminibuf_frame): ... to here.
	(check_minibuf_window): Don't abort if no window was found
	(Bug#15247).

2013-09-02  Dmitry Antipov  <dmantipov@yandex.ru>

	Use XGetMotionEvents to ask the last mouse motion time from X server.
	* xterm.c (X_MOTION_HISTORY): Default to 1.
	(x_last_mouse_movement_time) [X_MOTION_HISTORY]: New function.
	(x_last_mouse_movement_time) [!X_MOTION_HISTORY]: Legacy version.
	(note_mouse_movement, x_scroll_bar_note_movement) [!X_MOTION_HISTORY]:
	Ifdef away legacy code.
	(XTmouse_position, x_scroll_bar_report_motion):
	Use x_last_mouse_movement_time.
	(handle_one_xevent): Use event.xunmap and not event.xmap when handling
	UnmapNotify event.

2013-09-02  Dmitry Antipov  <dmantipov@yandex.ru>

	* msdos.c (last_mouse_window): Move to...
	(dos_rawgetc): ...this function and adjust comment.
	* nsterm.m (last_window): Rename to last_mouse_window, move to...
	(mouseMoved): ...this function and adjust comment.
	* w32term.c (last_window): Likewise with...
	(w32_read_socket): ...this function.
	* xterm.c (last_window): Likewise with...
	(handle_one_xevent): ...this function.

2013-09-02  Dmitry Antipov  <dmantipov@yandex.ru>

	* window.h (Vmouse_window, Vmouse_event): Remove the leftovers.
	* xterm.c (toplevel): Drop obsolete comment and move compose_status...
	(handle_one_xevent): ...to here.
	(STORE_KEYSYM_FOR_DEBUG): Move under ENABLE_CHECKING and make no-op
	otherwise.

2013-09-02  Dmitry Antipov  <dmantipov@yandex.ru>

	* msdos.c (IT_set_terminal_window): Remove no-op.
	(initialize_msdos_display): Adjust terminal setup.
	* w32console.c (w32con_set_terminal_window): Remove no-op.
	(initialize_w32_display): Adjust terminal setup.
	* w32term.c (w32_set_terminal_window): Remove no-op.
	(w32_create_terminal): Adjust terminal setup.
	* xterm.c (XTset_terminal_window): Remove no-op.
	(x_create_terminal): Adjust terminal setup.

2013-09-01  Dmitry Antipov  <dmantipov@yandex.ru>

	* nsterm.m (ns_set_terminal_modes, ns_reset_terminal_modes):
	Remove no-ops.
	(ns_create_terminal): Adjust terminal setup.
	* w32term.c (w32_set_terminal_modes, w32_reset_terminal_modes):
	Remove no-ops.
	(w32_create_terminal): Adjust terminal setup.
	* xterm.c (XTset_terminal_modes, XTreset_terminal_modes):
	Remove no-ops.
	(x_create_terminal): Adjust terminal setup.

2013-09-01  Dmitry Antipov  <dmantipov@yandex.ru>

	* dispextern.h (SET_TEXT_POS_FROM_MARKER): Indent.
	(CLIP_TEXT_POS_FROM_MARKER): New macro.
	* dispnew.c (buffer_posn_from_coords):
	* window.c (Fwindow_end, displayed_window_lines):
	* xdisp.c (redisplay_mode_lines): Use it.

2013-09-01  Jan Djärv  <jan.h.d@swipnet.se>

	* fontset.c (face_for_char): Check char in the current face font first
	if HAVE_NS (Bug#15138).

2013-08-31  Martin Rudalics  <rudalics@gmx.at>

	* window.c (temp_output_buffer_show): Make sure window returned
	by display_buffer is live (Bug#15213).

2013-08-30  Dmitry Antipov  <dmantipov@yandex.ru>

	Minor cleanup to avoid forward declarations.
	* coding.h (struct ccl_spec): Remove forward declaration.
	* composite.h (toplevel): Include font.h.
	(struct composition_it, struct face, struct font_metrics):
	Remove forward declaration.
	* dispextern.h (struct image, struct atimer): Likewise.
	* emacsgtkfixed.h (struct frame): Likewise.
	* emacsgtkfixed.c (toplevel): Reorder headers and drop stdio.h.
	* font.h (struct font_driver, struct font, struct glyph_string)
	(struct face): Remove forward declaration.
	* fontset.h (struct face, struct font): Likewise.
	* frame.h (toplevel): Style cleanup.
	(enum output_method): Move to...
	* termhooks.h (enum output_method): ...here.
	(struct glyph, struct frame, struct ns_display_info)
	(struct x_display_info, struct w32_display_info):
	Remove forward declaration.
	* xterm.h (toplevel): Include termhooks.h.
	(struct font, struct window, struct glyph_matrix, struct frame)
	(struct input_event, struct face, struct image): Remove forward
	declaration.
	* gtkutil.h (struct _widget_value): Likewise.
	* keyboard.h (toplevel): Include termhooks.h.
	(struct input_event): Remove forward declaration.

2013-08-29  Dmitry Antipov  <dmantipov@yandex.ru>

	* intervals.c (set_point_from_marker): New function.
	* editfns.c (Fgoto_char):
	* process.c (Finternal_default_process_filter):
	* window.c (select_window_1): Use it.
	* buffer.h (set_point_from_marker): Add prototype.

2013-08-29  Eli Zaretskii  <eliz@gnu.org>

	* w32.c (term_winsock): Call release_listen_threads before calling
	WSACleanup.
	(_sys_wait_accept): Wait for accept event in a loop with a finite
	timeout, instead of waiting indefinitely.  Will hopefully avoid
	hanging during exit because WSACleanup deadlocks waiting for the
	event object to be released.  (Bug#14333)

	* w32proc.c (release_listen_threads): New function, signals all
	the reader threads that listen for connections to stop waiting.

	* w32.h (release_listen_threads): Add prototype.

2013-08-29  Dmitry Antipov  <dmantipov@yandex.ru>

	* alloc.c (Fmake_marker, build_marker): Zero need_adjustment
	field of new marker (for sanity and safety).
	* lisp.h (XSETMARKER): Remove unused macro (it doesn't work
	anyway because XMISCTYPE is a function and can't be an lvalue).

2013-08-29  Dmitry Antipov  <dmantipov@yandex.ru>

	* xterm.c (x_clear_area): Lost 7th arg because it is always False.
	(x_after_update_window_line, x_scroll_bar_create)
	(x_scroll_bar_set_handle, XTset_vertical_scroll_bar)
	(handle_one_xevent, x_clear_frame_area):
	* gtkutil.c (xg_clear_under_internal_border, xg_update_scrollbar_pos):
	* xfns.c (x_set_menu_bar_lines, x_set_tool_bar_lines): Adjust users.
	* xterm.h (x_clear_area): Adjust prototype.

2013-08-29  Dmitry Antipov  <dmantipov@yandex.ru>

	Hook scanning and indentation functions to find_newline.  This helps
	to avoid duplicated code and renders more respect to newline cache.
	* lisp.h (scan_newline): Prefer ptrdiff_t to EMACS_INT.
	* cmds.c (Fforward_line):
	* indent.c (scan_for_column, Fcurrent_indentation, indented_beyond_p):
	Use find_newline and avoid unnecessary point movements.
	* search.c (scan_newline): Implement on top of find_newline.

2013-08-28  Stefan Monnier  <monnier@iro.umontreal.ca>

	* eval.c (Ffuncall): Fix handling of ((lambda ..) ..) in lexically
	scoped code (bug#11258).

2013-08-28  Davor Cubranic  <cubranic@stat.ubc.ca> (tiny change)

	* nsterm.m (last_window): New variable.
	(EV_TRAILER2): New macro.
	(EV_TRAILER): Call EV_TRAILER2.
	(mouseMoved:): Add support for mouse-autoselect-window
	on nextstep (Bug#6888).

2013-08-28  Andreas Schwab  <schwab@suse.de>

	* regex.c (CHAR_CHARSET, CHARSET_LEADING_CODE_BASE, CHAR_HEAD_P)
	(SINGLE_BYTE_CHAR_P, SAME_CHARSET_P, MAKE_CHAR, BYTE8_TO_CHAR):
	Remove unused macro definitions.
	(CHARSET_RANGE_TABLE_BITS, EXTEND_RANGE_TABLE)
	(SET_RANGE_TABLE_WORK_AREA_BIT, SET_RANGE_TABLE_WORK_AREA):
	Only define if emacs.

2013-08-28  Dmitry Antipov  <dmantipov@yandex.ru>

	Prefer enum glyph_row_area to int where appropriate.
	* dispextern.h (enum glyph_row_area): Add ANY_AREA member.
	Fix comment.
	(window_box, window_box_width, window_box_left, window_box_left_offset)
	(window_box_right, window_box_right_offset): Adjust prototypes.
	* xdisp.c (window_box, window_box_width, window_box_left)
	(window_box_left_offset, window_box_right, window_box_right_offset):
	Use enum glyph_row_area.  Adjust users and tweak comment where needed.
	(window_box_edges): Likewise.  Lost 2nd arg since it is always ANY_AREA.
	* nsterm.m (ns_clip_to_row):
	* w32term.c (w32_clip_to_row):
	* xterm.c (x_clip_to_row): Likewise.

2013-08-28  Dmitry Antipov  <dmantipov@yandex.ru>

	* buffer.c (Foverlays_at, Foverlays_in, Fnext_overlay_change)
	(Fprevious_overlay_change): Fast path for buffer with no overlays.

2013-08-28  Paul Eggert  <eggert@cs.ucla.edu>

	* Makefile.in (SHELL): Now @SHELL@, not /bin/sh,
	for portability to hosts where /bin/sh has problems.

2013-08-28  Dmitry Antipov  <dmantipov@yandex.ru>

	Redesign redisplay interface to drop global output_cursor.
	* dispextern.h (struct redisplay_interface): Remove cursor_to member.
	(toplevel): Remove declaration of output_cursor.
	(set_output_cursor, x_cursor_to): Remove prototype.
	* window.h (struct window): New member output_cursor.
	(output_cursor_to): New function to replace RIF member.
	* dispnew.c (redraw_overlapped_rows, update_marginal_area)
	(update_text_area, set_window_cursor_after_update): Use it.
	* xdisp.c (output_cursor, set_output_cursor, x_cursor_to): Remove.
	(x_write_glyphs, x_insert_glyphs, x_clear_end_of_line):
	* nsterm.m (ns_update_window_begin, ns_update_window_end):
	* w32term.c (x_update_window_begin, x_update_window_end):
	* xterm.c (x_update_window_begin, x_update_window_end):
	Adjust to use per-window output cursor.

2013-08-27  Paul Eggert  <eggert@cs.ucla.edu>

	Simplify SELECT_TYPE-related code.
	Like EMACS_TIME, this portability layer is no longer needed, since
	Emacs has been using fd_set as a portability layer for some time.
	* sysselect.h (FD_SETSIZE): Rename from MAXDESC.  All uses changed.
	(SELECT_TYPE): Remove.  All uses changed to fd_set.
	(fd_set) [!FD_SET]: New typedef.

	Simplify EMACS_TIME-related code.
	This portability layer is no longer needed, since Emacs has been
	using struct timespec as a portability layer for some time.
	* atimer.h, buffer.h, dispextern.h, xgselect.h:
	Include <time.h> rather than "systime.h"; that's all that's needed now.
	* dispnew.c: Include <timespec.h> rather than "systime.h";
	that's all that's needed now.
	* systime.h (EMACS_TIME): Remove.  All uses changed to struct timespec.
	(EMACS_TIME_RESOLUTION): Remove.  All uses changed to
	TIMESPEC_RESOLUTION.
	(LOG10_EMACS_TIME_RESOLUTION): Remove.  All uses changed to
	LOG10_TIMESPEC_RESOLUTION.
	(EMACS_SECS, emacs_secs_addr): Remove.  All uses changed to tv_sec.
	(EMACS_NSECS): Remove.  All uses changed to tv_nsec.
	(make_emacs_time): Remove.  All used changed to make_timespec.
	(invalid_timespec): Rename from invalid_emacs_time.  All uses changed.
	(current_timespec): Rename from current_emacs_time.  All uses changed.
	(add_emacs_time): Remove.  All uses changed to timespec_add.
	(sub_emacs_time): Remove.  All uses change dot timespec_sub.
	(EMACS_TIME_SIGN): Remove.  All uses changed to timespec_sign.
	(timespec_valid_p): Rename from EMACS_TIME_VALID_P.  All uses changed.
	(EMACS_TIME_FROM_DOUBLE): Remove.  All uses changed to dtotimespec.
	(EMACS_TIME_TO_DOUBLE): Remove.  All uses changed to timespectod.
	(current_timespec): Rename from current_emacs_time.  All uses changed.
	(EMACS_TIME_EQ, EMACS_TIME_LT, EMACS_TIME_LE): Remove.  All uses
	changed to timespec_cmp.
	* xgselect.c: Include <timespec.h>, since our .h files don't.

2013-08-27  Dmitry Antipov  <dmantipov@yandex.ru>

	* xterm.h (FONT_TYPE_FOR_UNIBYTE, FONT_TYPE_FOR_MULTIBYTE:)
	* nsterm.h (FONT_TYPE_FOR_UNIBYTE, FONT_TYPE_FOR_MULTIBYTE):
	Remove the leftovers.
	* gtkutil.c (toplevel): Do not declare Qxft but include
	font.h to do so.
	* image.c (toplevel): Do not declare Vlibrary_cache because
	it's already done in lisp.h.

2013-08-27  Dmitry Antipov  <dmantipov@yandex.ru>

	* lisp.h (Mouse_HLInfo): Move from here...
	* dispextern.h (Mouse_HLInfo): ...to here and offload lisp.h.
	(reset_mouse_highlight): New function.
	* msdos.c (dos_set_window_size, IT_update_begin)
	(internal_terminal_init):
	* nsterm.m (ns_update_window_end, x_free_frame_resources)
	(ns_initialize_display_info):
	* w32console.c (initialize_w32_display):
	* w32term.c (x_update_window_end, x_free_frame_resources)
	(w32_initialize_display_info):
	* xterm.c (x_update_window_end, x_free_frame_resources, x_term_init):
	* window.c (Fdelete_other_windows_internal):
	* xdisp.c (clear_mouse_face, cancel_mouse_face): Use it.
	* termchar.h (toplevel):
	* xterm.h (toplevel): Include dispextern.h.

2013-08-26  Paul Eggert  <eggert@cs.ucla.edu>

	Fix minor problems found by static checking.
	* image.c (XGetPixel, XPutPixel) [HAVE_NS]: Now static.
	(expect): Avoid nested-if warning.
	(x_build_heuristic_mask) [HAVE_NS]: Avoid unused-var warning.
	* nsmenu.m (fillWithWidgetValue:): Avoid type warning.
	* nsterm.h, nsterm.m (ns_select):
	* xgselect.c, xgselect.h (xg_select):
	Adjust signature to better match pselect's.
	* nsterm.m (ns_select):
	Don't set *TIMEOUT, since pselect doesn't.
	* regex.c (whitespace_regexp): Now const_re_char *, to avoid
	diagnostic about assigning const char * to it.
	* xfaces.c (x_display_info) [HAVE_NS]: Remove; unused.

2013-08-26  Stefan Monnier  <monnier@iro.umontreal.ca>

	* lread.c (substitute_object_recurse): Handle hash-tables as well
	(bug#15190).

2013-08-26  Paul Eggert  <eggert@cs.ucla.edu>

	Fix unlikely core dump in init_tty, and simplify terminfo case.
	* term.c (init_tty) [TERMINFO]: Fix check for buffer overrun.
	The old version incorrectly dumped core if malloc returned a
	buffer containing only non-NUL bytes.
	(init_tty): Do not allocate or free termcap buffers; the
	struct does that for us now.
	* termchar.h (TERMCAP_BUFFER_SIZE) [!TERMINFO]: New constant.
	(struct tty_display_info): Define members termcap_term_buffer and
	termcap_strings_buffer only if !TERMINFO, since terminfo doesn't
	use them.  Allocate them directly in struct rather than indirectly
	via a pointer, to simplify init_tty.

	* frame.c (check_minibuf_window): Initialize 'window' properly,
	so that Emacs reliably aborts later if 'window' is not initialized.

2013-08-26  Jan Djärv  <jan.h.d@swipnet.se>

	* gtkutil.c (xg_initialize): Set gtk-menu-bar-accel to "" instead
	of VoidSymbol (Bug#15154).

2013-08-26  Dmitry Antipov  <dmantipov@yandex.ru>

	* lisp.h (Mouse_HLInfo): Drop set-but-unused members
	mouse_face_beg_y and mouse_face_end_y.
	* xdisp.c (note_tool_bar_highlight, mouse_face_from_buffer_pos)
	(mouse_face_from_string_pos, note_mode_line_or_margin_highlight):
	Adjust users and update comment where appropriate.

2013-08-26  Martin Rudalics  <rudalics@gmx.at>

	* frame.c (check_minibuf_window): New function.
	(delete_frame, Fmake_frame_invisible, Ficonify_frame):
	Call check_minibuf_window (Bug#15183).

2013-08-26  Dmitry Antipov  <dmantipov@yandex.ru>

	* window.h (struct window): Replace last_cursor with last_cursor_vpos
	because this is the only last cursor data we need to keep and consult.
	* window.c (replace_window, set_window_buffer, Fsplit_window_internal):
	* xdisp.c (mark_window_display_accurate_1, try_cursor_movement):
	Adjust users.

2013-08-26  Dmitry Antipov  <dmantipov@yandex.ru>

	Fix recovering from possible decompression error.
	Since insert_from_gap doesn't always move point, we can't use PT as
	the position where the partially decompressed data ends, and
	should count how many bytes was produced so far.
	* decompress.c (struct decompress_unwind_data): Add nbytes member.
	(unwind_decompress): Really delete partially uncompressed data.
	(Fzlib_decompress_region): Take decompressed data size into account.

2013-08-26  Dmitry Antipov  <dmantipov@yandex.ru>

	* syntax.c (init_syntax_once): Adjust comment and do an early
	initialization of Qchar_table_extra_slots just once...
	* casetab.c (init_casetab_once):
	* category.c (init_category_once):
	* character.c (syms_of_character):
	* coding.c (syms_of_coding):
	* xdisp.c (syms_of_xdisp): ...and omit it here.

2013-08-24  Eli Zaretskii  <eliz@gnu.org>

	* xdisp.c (get_next_display_element): Don't apply to characters
	from a display vector the logic of setting it->end_of_box_run_p
	suitable for characters from a buffer.  (Bug#15175)

	* w32.c (fdutimens): Call 'utime', which is implemented on w32.c
	to handle directories, rather than '_utime' which doesn't.
	(Bug#15176)

2013-08-24  Jan Djärv  <jan.h.d@swipnet.se>

	* gtkutil.c (x_wm_set_size_hint): Don't set hints when maximized
	or fullscreen (Bug#14627).

2013-08-24  Paul Eggert  <eggert@cs.ucla.edu>

	System-dependent integer overflow fixes.
	* process.c (Fset_process_window_size): Signal an error if
	the window size is outside the range supported by the lower level.
	* sysdep.c (set_window_size): Return negative on error,
	nonnegative on success, rather than -1, 0, 1 on not in system,
	failure, success.  This is simpler.  Caller changed.
	(serial_configure): Remove unnecessary initialization of local.
	(procfs_get_total_memory) [GNU_LINUX]: Don't assume system memory
	size fits in unsigned long; this isn't true on some 32-bit hosts.
	Avoid buffer overrun if some future version of /proc/meminfo has a
	variable name longer than 20 bytes.
	(system_process_attributes) [__FreeBSD__]:
	Don't assume hw.availpages fits in 'int'.

2013-08-23  Paul Eggert  <eggert@cs.ucla.edu>

	Don't let very long directory names overrun the stack.
	Fix some related minor problems involving "//", vfork.
	* callproc.c (encode_current_directory): New function.
	(call_process): Don't append "/"; not needed.
	* fileio.c (file_name_as_directory_slop): New constant.
	(file_name_as_directory): Allow SRC to be longer than SRCLEN;
	this can save the caller having to alloca.
	(Ffile_name_as_directory, Fdirectory_file_name, Fexpand_file_name):
	Use SAFE_ALLOCA, not alloca.
	(directory_file_name, Fexpand_file_name): Leave leading "//"
	alone, since it can be special even on POSIX platforms.
	* callproc.c (call_process):
	* process.c (Fformat_network_address):
	* sysdep.c (sys_subshell):
	Use encode_current_directory rather than rolling our own.
	(create_process): No need to encode directory; caller does that now.
	* process.h (encode_current_directory): New decl.
	* sysdep.c (sys_subshell): Work even if vfork trashes saved_handlers.
	Rework to avoid 'goto xyzzy;'.

2013-08-23  Eli Zaretskii  <eliz@gnu.org>

	* xdisp.c (handle_face_prop): If the default face was remapped use
	the remapped face for strings from prefix properties.  (Bug#15155)

2013-08-23  Dmitry Antipov  <dmantipov@yandex.ru>

	Minor cleanup for redisplay interface and few related functions.
	* frame.h (enum text_cursor_kinds): Move from here...
	* dispextern.h (enum text_cursor_kinds): ...to here.
	(toplevel): Drop unnecessary declarations.
	(struct redisplay_interface): Use bool and enum text_cursor_kinds
	in update_window_end_hook and draw_window_cursor functions.
	(display_and_set_cursor, x_update_cursor): Adjust prototypes.
	* nsterm.m (ns_update_window_end, ns_draw_window_cursor):
	* w32term.c (x_update_window_end, w32_draw_window_cursor):
	* xterm.c (x_update_window_end, x_draw_window_cursor):
	* xdisp.c (display_and_set_cursor, update_window_cursor)
	(update_cursor_in_window_tree, x_update_cursor): Use bool and
	enum text_cursor_kinds where appropriate.

2013-08-23  Dmitry Antipov  <dmantipov@yandex.ru>

	Redesign redisplay interface to drop updated_row and updated_area.
	* dispextern.h (updated_row, updated_area): Remove declaration.
	(struct redisplay_interface): Pass glyph row and row area parameters
	to write_glyphs, insert_glyphs and clear_end_of_line functions.
	(x_write_glyphs, x_insert_glyphs, x_clear_end_of_line):
	Adjust prototypes.
	* dispnew.c (updated_row, updated_area): Remove.
	(redraw_overlapped_rows, update_window_line): Adjust user.
	(update_marginal_area, update_text_area): Likewise.  Pass updated row
	as a parameter.  Prefer enum glyph_row_area to int where appropriate.
	* xdisp.c (x_write_glyphs, x_insert_glyphs, x_clear_end_of_line):
	Adjust users.

2013-08-22  Paul Eggert  <eggert@cs.ucla.edu>

	* process.c (flush_pending_output): Remove stub.
	All uses removed.

2013-08-21  Paul Eggert  <eggert@cs.ucla.edu>

	* callproc.c: Fix race that killed background processes (Bug#15144).
	(call_process): New arg TEMPFILE_INDEX.  Callers changed.
	Record deleted process-id in critical section, not afterwards.
	Don't mistakenly kill process created by a call-process invocation
	that discards output and does not wait.

2013-08-21  Dmitry Antipov  <dmantipov@yandex.ru>

	Fix compilation with GC_MARK_STACK == GC_USE_GCPROS_AS_BEFORE
	and GC_MARK_STACK == GC_USE_GCPROS_CHECK_ZOMBIES.
	* alloc.c (toplevel): Remove unnecessary nested #if...#endif.
	(mark_maybe_object) [!GC_MARK_STACK]: Define to emacs_abort
	to shut up compiler in mark_object.
	(dump_zombies): Convert to global and add EXTERNALLY_VISIBLE.

2013-08-21  Paul Eggert  <eggert@cs.ucla.edu>

	* process.c (allocate_pty) [PTY_OPEN]: Set fd's FD_CLOEXEC flag.
	We can't portably rely on PTY_OPEN doing that, even if
	it calls posix_openpt with O_CLOEXEC.

2013-08-20  Kenichi Handa  <handa@gnu.org>

	* character.c (string_char): Improve commentary.

2013-08-20  Paul Eggert  <eggert@cs.ucla.edu>

	* image.c (SIGNATURE_DIGESTSIZE): Remove.
	(struct animation_cache): Make signature a flexible array member.
	All uses changed.  This is a tad slower but may insulate us better
	from future changes to ImageMagick.

2013-08-19  Paul Eggert  <eggert@cs.ucla.edu>

	* image.c: Shrink memory needed for animation cache.
	(SIGNATURE_DIGESTSIZE): New constant.
	(struct animation_cache): Make 'signature' a fixed size array of bytes.
	(imagemagick_create_cache): Copy the signature.  This saves
	several KB of memory that ImageMagick wastes per signature.
	Don't bother updating the update_time, as the caller does that now.
	(imagemagick_prune_animation_cache): Don't destroy the signature, as
	it's a fixed size struct member now.
	(imagemagick_get_animation_cache): Always destroy the signature,
	as it's now imagemagick_create_cache's responsibility to copy it.
	Avoid duplicate calls to strcmp and to imagemagick_create_cache,
	and use memcmp rather than strcmp.
	eassert that ImageMagick returns a signature of the specified length.

2013-08-19  Lars Magne Ingebrigtsen  <larsi@gnus.org>

	* image.c (imagemagick_get_animation_cache): Don't segfault on
	each invocation.
	(imagemagick_get_animation_cache): Revert to previous definition
	so that it actually works.  But keep the memory leak fix.
	(imagemagick_get_animation_cache): Fix memory leak.

2013-08-19  Paul Eggert  <eggert@cs.ucla.edu>

	* image.c: Fix animation cache signature memory leak.
	Fix some other minor performance problems while we're at it.
	(imagemagick_create_cache): Clear just the members that
	need clearing.  Don't set update_time, as caller does that now.
	(imagemagick_prune_animation_cache, imagemagick_get_animation_cache):
	Simplify by using pointer-to-pointer instead of a prev pointer.
	(imagemagick_prune_animation_cache): Use make_emacs_time rather
	than EMACS_TIME_FROM_DOUBLE, and DestroyString rather than free.
	(imagemagick_get_animation_cache): Don't xstrdup the image signature;
	it's already a copy.  Free the signature probe unless it's cached.

	* process.c (handle_child_signal): Fix crash; deleted pid (Bug#15106).
	This was introduced by my 2013-08-12 fix for Bug#15035.

2013-08-19  Dmitry Antipov  <dmantipov@yandex.ru>

	* image.c (imagemagick_create_cache, imagemagick_get_animation_cache)
	(imagemagick_prune_animation_cache): Now static.

2013-08-18  Lars Magne Ingebrigtsen  <larsi@gnus.org>

	* image.c (imagemagick_get_animation_cache): Don't segfault when
	pruning all entries.

2013-08-18  Ken Brown  <kbrown@cornell.edu>

	* sheap.c (STATIC_HEAP_SIZE): Adjust to current needs; use bigger
	static heap if ENABLE_CHECKING is defined.
	(max_bss_sbrk_ptr): New variable.
	(bss_sbrk): Use it.
	(report_sheap_usage): Report maximum static heap usage instead of
	ending static heap usage.

2013-08-17  Eli Zaretskii  <eliz@gnu.org>

	* decompress.c (Fzlib_available_p) [WINDOWSNT]: Update the value
	of zlib_initialized according to the results of calling
	init_zlib_functions.

2013-08-16  Lars Magne Ingebrigtsen  <larsi@gnus.org>

	* image.c: Implement an ImageMagick per-image cache.
	(imagemagick_get_animation_cache): Fix a double-free error.
	(imagemagick_load_image): Remove the ping_wand code, which only
	apparently saved time on invalid animated images, and slowed down
	everything else.  Optimise for the common case.

2013-08-16  Xue Fuqiao  <xfq.free@gmail.com>

	* buffer.c (syms_of_buffer) <buffer-undo-list>: Doc fix.

	* editfns.c (insert_before_markers): Mention overlay in the doc string.

	* marker.c (set_marker): Remove documentation of undefined behavior.

2013-08-15  Lars Magne Ingebrigtsen  <larsi@gnus.org>

	* image.c (imagemagick_compute_animated_image): Animate correctly
	when sub-images are smaller than the main image.
	(imagemagick_compute_animated_image): Setting the iterator row to
	zero is apparently not allowed.
	(imagemagick_compute_animated_image): Allow images that say they
	have sub-images that are bigger than the main image, but just crop
	them.

2013-08-15  Jan Djärv  <jan.h.d@swipnet.se>

	* nsmenu.m (menuWillOpen:): Fix preprocessor test (Bug#15001).

2013-08-15  Lars Magne Ingebrigtsen  <larsi@gnus.org>

	* image.c (imagemagick_compute_animated_image): Respect the GIF
	disposal methods.

2013-08-15  Ken Brown  <kbrown@cornell.edu>

	* emacs.c (main): Update comment about G_SLICE_ALWAYS_MALLOC.
	* gmalloc.c (memalign) [CYGWIN]: Revert last change; it's not
	needed.

2013-08-15  Paul Eggert  <eggert@cs.ucla.edu>

	Fix minor problems found by static checking.
	* frame.c (delete_frame):
	* xdisp.c (next_element_from_display_vector):
	Avoid uninitialized local.
	* image.c (imagemagick_compute_animated_image): Port to C89.
	Prefer usual GNU indentation style for loops.
	Be more careful about bizarrely large sizes, by using ptrdiff_t
	instead of int.

2013-08-15  Dmitry Antipov  <dmantipov@yandex.ru>

	Fix infinite frame selection loop (Bug#15025).
	* frame.c (delete_frame): Prefer fast ad-hoc loop to next_frame.

2013-08-15  Eli Zaretskii  <eliz@gnu.org>

	* xdisp.c (compute_window_start_on_continuation_line):
	When WORD_WRAP is in effect, use move_it_to instead of move_it_by_lines
	to make sure we end up setting the window start at the leftmost
	visible character of the display line.  This avoids funky
	horizontal shifting because the window start is not kept on the
	same position.  (Bug#15090)
	(next_element_from_display_vector): Support 'box' face attribute
	in the face definitions of a display vector.  (Bug#15099)

2013-08-15  Lars Magne Ingebrigtsen  <larsi@gnus.org>

	* image.c (imagemagick_compute_animated_image): Implement animated
	images (bug#14700).
	(imagemagick_compute_animated_image): Fix some compilation
	warnings.  Implement a very simple cache to make the animation
	usable at all, but it should be replaced with a per-image cache.

2013-08-15  Dmitry Antipov  <dmantipov@yandex.ru>

	* lisp.h (FOR_EACH_ALIST_VALUE): New macro
	to do `for' loops over alist values.
	* buffer.h (FOR_EACH_BUFFER):
	* process.c (FOR_EACH_PROCESS): Use it.
	(handle_child_signal, status_notify, Fget_buffer_process)
	(kill_buffer_processes): Use FOR_EACH_PROCESS.

2013-08-15  Dmitry Antipov  <dmantipov@yandex.ru>

	* term.c (get_named_tty, create_tty_output, tty_free_frame_resources)
	(tty_free_frame_resources, delete_tty): Prefer eassert to emacs_abort.
	* image.c (make_image_cache): For struct image_cache, prefer xmalloc
	to xzalloc and so avoid redundant call to memset.
	* xterm.c (x_term_init): Avoid unnecessary initializations of dpyinfo
	members because it is allocated with xzalloc and so already zeroed.

2013-08-14  Ken Brown  <kbrown@cornell.edu>

	* gmalloc.c (memalign) [CYGWIN]: Rename to emacs_memalign
	(Bug#15094).

2013-08-14  Dmitry Antipov  <dmantipov@yandex.ru>

	Utility function and macro to copy Lisp string to C string.
	* lisp.h (xlispstrdupa): New macro.
	(xlispstrdup): New prototype.
	* alloc.c (xlispstrdup): New function.
	* callint.c (Fcall_interactively):
	* fileio.c (Ffile_name_directory, Fexpand_file_name)
	(Fsubstitute_in_file_name):
	* frame.c (Fmake_terminal_frame): Use xlispstrdupa.
	* image.c (x_create_bitmap_from_file):
	* w32term.c (w32_term_init):
	* xterm.c (x_term_init): Use xlispstrdup.

2013-08-14  Lars Magne Ingebrigtsen  <larsi@gnus.org>

	* image.c (imagemagick_load_image): Make animated pictures work.
	There's still some problems with background color settings, though
	(bug#14700).

	* decompress.c (unwind_decompress): Always restore point.

2013-08-14  Xue Fuqiao  <xfq.free@gmail.com>

	* marker.c (set_marker): Reformat documentation.

2013-08-14  Paul Eggert  <eggert@cs.ucla.edu>

	* xdisp.c (cursor_type_changed): Now static.

	* image.c (imagemagick_filename_hint): New arg HINT_BUFFER.
	Use changed.  This avoids the need to call xmalloc and for the
	caller to call xfree, and avoids memory leaks in some situations.

2013-08-14  Dmitry Antipov  <dmantipov@yandex.ru>

	* xdisp.c (adjust_window_ends): Move duplicated code to new function.
	(try_window, try_window_reusing_current_matrix, try_window_id): Use it.
	(redisplay_window): If window_end_valid is cleared due to non-zero
	windows_or_buffers_changed, clear current_matrix_up_to_date_p and
	so do not call to try_cursor_movement for that window.

2013-08-14  Dmitry Antipov  <dmantipov@yandex.ru>

	* window.h (struct window): Convert window_end_pos and
	window_end_vpos from Lisp_Object to ptrdiff_t and int, respectively.
	(wset_window_end_pos, wset_window_end_vpos): Remove.
	* dispnew.c (adjust_glyph_matrix):
	* window.c (Fwindow_end, replace_window, set_window_buffer)
	(make_window):
	* xdisp.c (check_window_end, move_it_to, redisplay_internal)
	(set_vertical_scroll_bar, redisplay_window, try_window)
	(try_window_reusing_current_matrix, find_first_unchanged_at_end_row)
	(try_window_id, decode_mode_spec, mouse_face_from_buffer_pos)
	(note_mouse_highlight): Adjust users.
	(try_cursor_movement): Likewise.  Convert old precondition to eassert.
	Add comment.

2013-08-14  Dmitry Antipov  <dmantipov@yandex.ru>

	Fix --enable-gcc-warnings errors introduced in 2013-08-13 commit.
	* image.c (imagemagick_filename_hint): Use `const char *' and
	prefer SSDATA to SDATA to avoid warnings.

2013-08-14  Dmitry Antipov  <dmantipov@yandex.ru>

	Cleanup window fringes, margins and scroll bars adjustments.
	* window.c (set_window_fringes, set_window_margins)
	(set_window_scroll_bars, apply_window_adjustment): New functions.
	(set_window_buffer, Fset_window_margins, Fset_window_fringes)
	(Fset_window_scroll_bars): Use them.

2013-08-14  Dmitry Antipov  <dmantipov@yandex.ru>

	* window.h (struct window): Convert scroll_bar_width
	from Lisp_Object to integer.  Adjust comment.
	(WINDOW_CONFIG_SCROLL_BAR_WIDTH, WINDOW_CONFIG_SCROLL_BAR_COLS):
	Adjust users.
	* window.c (wset_scroll_bar_width): Remove.
	(make_window): Initialize scroll_bar_width.
	(Fsplit_window_internal): Use direct assignment.
	(Fset_window_configuration, save_window_save):
	Convert Lisp_Object to integer and back where appropriate.
	(Fset_window_scroll_bars): Adjust user.  Return t if any scroll
	bar was actually changed, and mention this in docstring.

2013-08-13  Paul Eggert  <eggert@cs.ucla.edu>

	* decompress.c: Minor simplifications.
	(Fzlib_decompress_region): Don't bother verifying
	that avail_out <= UINT_MAX, as that was confusing.
	Mention the restriction in a comment instead.
	Prefer 'int' to 'ptrdiff_t' when 'int' is wide enough.

2013-08-13  Jan Djärv  <jan.h.d@swipnet.se>

	* nsmenu.m (x_activate_menubar): Check for OSX >= 10.5
	(trackingNotification:): Call ns_check_menu_open only for OSX >= 10.5.

2013-08-13  Lars Magne Ingebrigtsen  <larsi@gnus.org>

	* image.c (imagemagick_filename_hint): Check for errors in the
	alist structure.

2013-08-13  Eli Zaretskii  <eliz@gnu.org>

	* window.c (Fwindow_margins): Return nil when there's no marginal
	area, as per the documented API.

	* w32term.c (x_scroll_bar_create): Use ALLOCATE_PSEUDOVECTOR, not
	Fmake_vector, as scroll bar's struct members are not all Lisp
	objects now.  This avoids crashes in GC.

	* w32term.h (struct scroll_bar): Convert fringe_extended_p to a
	bool, so its address could be taken.

2013-08-13  Lars Magne Ingebrigtsen  <larsi@gnus.org>

	* image.c (imagemagick_filename_hint): New function to possibly
	apply `image-content-type-suffixes'.
	(imagemagick_load_image): Use it.

2013-08-13  Eli Zaretskii  <eliz@gnu.org>

	* decompress.c (Fzlib_decompress_region) [WINDOWSNT]: Return Qnil
	if loading zlib failed.

2013-08-13  Jan Djärv  <jan.h.d@swipnet.se>

	* nsterm.m (ns_set_vertical_scroll_bar): Fix breakage intruduced by
	2013-08-13 checkin below.  Change bool to BOOL, rule is:
	All Obj-C code uses BOOL, except for interfaces callable from C.

	* nsterm.h: Fix CGFloat for OSX 10.4 (Bug#15086).

2013-08-13  Dmitry Antipov  <dmantipov@yandex.ru>

	* window.h (WINDOW_FRINGE_EXTENDED_P): New macro.
	* nsterm.m (ns_set_vertical_scroll_bar): Use it.  Use convenient
	bool instead of BOOL.
	* w32term.h (struct scroll_bar): Convert fringe_extended_p
	from Lisp_Object to bitfield.  Adjust comment.
	* w32term.c (x_scroll_bar_create): Adjust user.
	Use WINDOW_FRINGE_EXTENDED_P and bool for boolean.
	* xterm.c (XTset_vertical_scroll_bar): Likewise.
	Use bool for boolean.
	* xterm.h (struct scroll_bar): Prefer commonly used `unsigned'
	to `unsigned int' when defining a bitfield.

2013-08-13  Paul Eggert  <eggert@cs.ucla.edu>

	* decompress.c (Fzlib_decompress_region): Try to clarify 'avail_out'.

2013-08-13  Dmitry Antipov  <dmantipov@yandex.ru>

	* window.h (struct window): Convert left_margin_cols and
	right_margin_cols from Lisp_Objects to integers.  Adjust comment.
	(WINDOW_LEFT_MARGIN_COLS, WINDOW_RIGHT_MARGIN_COLS)
	(WINDOW_LEFT_MARGIN_WIDTH, WINDOW_RIGHT_MARGIN_WIDTH):
	Adjust users.
	* dispnew.c (margin_glyphs_to_reserve): Convert 3rd arg to int.
	Adjust comment.
	(showing_window_margins_p, update_window_line, update_frame_1):
	* fringe.c (draw_fringe_bitmap_1):
	* xdisp.c (window_box_width): Adjust users.
	* window.c (wset_left_margin_cols, wset_right_margin_cols): Remove.
	(adjust_window_margins, set_window_buffer, Fsplit_window_internal):
	Use direct assignment.
	(Fset_window_configuration, save_window_save, Fwindow_margins):
	Convert Lisp_Object to integer and back where appropriate.
	(Fset_window_margins): Adjust user.  Return t if any margin
	was actually changed, and mention this in docstring.

2013-08-13  Xue Fuqiao  <xfq.free@gmail.com>

	* syntax.c (forward_word):
	* cmds.c (forward_char, backward_char): Mention the optional argument.

2013-08-13  Dmitry Antipov  <dmantipov@yandex.ru>

	* window.h (struct window): Convert left_fringe_width
	and right_fringe_width from Lisp_Objects to integers.
	Adjust comment.
	(WINDOW_FRINGE_COLS, WINDOW_LEFT_FRINGE_WIDTH)
	(WINDOW_RIGHT_FRINGE_WIDTH): Adjust users.
	* window.c (wset_left_fringe_width, wset_right_fringe_width):
	Remove.
	(make_window): Initialize new integer fields to -1.
	(Fsplit_window_internal): Use direct assignment.
	(Fset_window_configuration, save_window_save):
	Convert Lisp_Object to integer and back where appropriate.
	(Fset_window_fringes): Adjust user.  Return t if any fringe
	was actually changed, and mention this in docstring.

2013-08-13  Dmitry Antipov  <dmantipov@yandex.ru>

	* keyboard.c (Fdiscard_input): Do not increment update_mode_lines.
	* nsfns.m (x_set_cursor_type):
	* w32fns.c (x_set_cursor_type):
	* xfns.c (x_set_cursor_type): Do not set cursor_type_changed here...
	* xdisp.c (set_frame_cursor_types): ...but in common code.

2013-08-13  Dmitry Antipov  <dmantipov@yandex.ru>

	* font.c (clear_font_cache): New function, stripped from...
	(Fclear_font_cache): ...here, which now uses the function
	above.  Adjust comment.
	* font.h (clear_font_cache): Add prototype.
	* xfaces.c (clear_face_cache): Use clear_font_cache.

2013-08-13  Dmitry Antipov  <dmantipov@yandex.ru>

	* window.c (Fset_window_start): Compare `w', not `window' because
	`w' might not be equal to `window' after call to decode_live_window.

2013-08-12  Paul Eggert  <eggert@cs.ucla.edu>

	* process.c (deactivate_process): Reset fds to -1 (Bug#15035).
	This fixes a problem introduced by the Bug#15035 patch
	when using GPG.  Reported by Herbert J. Skuhra.

2013-08-12  Eli Zaretskii  <eliz@gnu.org>

	* decompress.c <zlib_initialized> [WINDOWSNT]: New static variable.
	(Fzlib_decompress_region) [WINDOWSNT]: Call init_zlib_functions if
	not yet initialized.

2013-08-12  Lars Magne Ingebrigtsen  <larsi@gnus.org>

	* decompress.c (Fzlib_decompress_region): Support zlib
	decompression, too, and rename.

2013-08-12  Paul Eggert  <eggert@cs.ucla.edu>

	Minor zlib configuration tweaks.
	* decompress.c (fn_inflateInit2) [!WINDOWSNT]:
	Don't assume presence of fn_inflateInit2_ zlib internal function.

2013-08-12  Lars Magne Ingebrigtsen  <larsi@gnus.org>

	* decompress.c (Fzlib_decompress_gzipped_region): Rename to
	include the zlib prefix.

2013-08-12  Eli Zaretskii  <eliz@gnu.org>

	* decompress.c [WINDOWSNT]: Include windows.h and w32.h.
	(DEF_ZLIB_FN, LOAD_ZLIB_FN) [WINDOWSNT]: New macros.  Use them to
	define static variables that are pointers to zlib functions to be
	dynamically loaded.
	(init_zlib_functions) [WINDOWSNT]: New function.
	(fn_inflateInit2_, fn_inflate, fn_inflateEnd, fn_inflateInit2):
	New macros.
	(Fdecompress_gzipped_region, unwind_decompress): Use the fn_*
	macros instead of invoking the zlib functions directly.
	(syms_of_decompress): DEFSYM Qzlib_dll.
	Staticpro Szlib_available_p.

2013-08-12  Dmitry Antipov  <dmantipov@yandex.ru>

	Avoid looping over all frame windows to freeze and unfreeze.
	* window.h (struct window): Drop frozen_window_start_p.
	(freeze_window_starts): Drop prototype.
	* frame.h (struct frame): New frozen_window_starts flag.
	(FRAME_WINDOWS_FROZEN): New macro.
	* window.c (freeze_window_start, freeze_window_starts):
	Remove.
	(select_window, replace_window): Adjust users.
	* xdisp.c (resize_mini_window): Use FRAME_WINDOWS_FROZEN.
	(window_frozen_p): New function.
	(redisplay_window): Use it.

2013-08-12  Paul Eggert  <eggert@cs.ucla.edu>

	Fix some fd issues when running subprocesses (Bug#15035).
	Fix bugs that can leak files or file descriptors on errors.
	Don't unlink open temp files, as that's hard for users to diagnose
	when things go awry (e.g., temp disk exhausted).
	Don't bother to lock temp files.  Check for invalid recursion.
	* callproc.c (synch_process_fd): Remove.  All uses removed.
	(synch_process_tempfile): New var or macro.
	(CALLPROC_STDOUT, CALLPROC_STDERR, CALLPROC_PIPEREAD, CALLPROC_FDS):
	New constants.
	(record_kill_process): New arg, the temp name.  All callers changed.
	(delete_temp_file): Now just a simple wrapper around unlink.
	(call_process_kill): New arg, the call_process_fd array.
	Close them all.  Clear synch_process_pid.  Remove the temp file,
	or arrange for it to be removed.
	(call_process_cleanup) [MSDOS]: Arg no longer contains file name;
	that's been moved to synch_process_tempfile.  Caller changed.
	Do not remove the tempfile; that's now call_process_kill's
	responsibility.
	(call_process_cleanup) [!MSDOS]: Do not record unwind-protect for
	call_process_kill; the caller now does that.
	(call_process_cleanup): Do not close the process fd; that's now
	call_process_kill's responsibility.
	(Fcall_process): Implement via new function call_process, which
	has most of the old body of Fcall_process, but with a different API.
	(call_process): New function that does not open or close filefd if
	it is nonnegative.  Record which fds need to be closed, and let
	call_process_kill close (and remove the tempfile, on MSDOS) on error.
	Signal an error if invoked recursively (could be done via a hook).
	Simplify creation of the tempfile in the MSDOS case.
	Don't create the output file until after checking for the executable.
	Report any failure to open /dev/null.
	Don't open /dev/null for writing twice; once is enough.
	Don't create pipe if all output is being discarded or sent to file.
	Don't worry about setting up the coding system or reading from the
	pipe if all output is being discarded.
	Hoist fd_error local into top level, to lessen block nesting.
	Don't record deleted pid here; now done by Fcall_process_region.
	(Fcall_process) [MSDOS]: Report mktemp failure immediately,
	and note its success in synch_process_tempfile.
	Do not leak resources when child_setup fails.
	(Fcall_process) [!MSDOS && !WINDOWSNT]: Remove duplicate assignment
	to child_errno.  Remove unnecessary close of fd0; it's close-on-exec.
	(create_temp_file): Now returns open fd, with an additional
	Lisp_Object * argument to return the name.  All callers changed.
	Do not close the file; rewind it instead, and leave it open for
	the caller.  Do not lock the temp file.  Unwind-protect the file
	and the file-descriptor.
	(Fcall_process_region): If the input is /dev/null, unwind-protect it.
	If an asynchrounous process, record it here, not in call_process.
	(syms_of_callproc) [MSDOS]: Initialize synch_process_tempfile.
	* eval.c (set_unwind_protect): New function.
	* fileio.c (write_region): New function, generalized from the
	old Fwrite_region.  Do not lock temp files.
	(Fwrite_region): Use it.
	* lisp.h (set_unwind_protect, write_region): New decls.
	* process.c: Include <verify.h>.
	(make_process): Mark fds as initially closed.
	(deleted_pid_list): Now a list of pid-filename pairs.
	All uses changed.
	(close_process_fd): New function.
	(SUBPROCESS_STDIN, WRITE_TO_SUBPROCESS, READ_FROM_SUBPROCESS)
	(SUBPROCESS_STDOUT, READ_FROM_EXEC_MONITOR, EXEC_MONITOR_OUTPUT):
	New constants.  Verify that their number matches PROCESS_OPEN_FDS.
	(create_process, create_pty, Fmake_serial_process)
	(server_accept_connection): Record which fds need to be closed,
	and let deactivate_process close them.
	(Fmake_network_process): Do not discard the unwind-protect
	until it's safe to do so.
	(deactivate_process): Close the fds opened by create_process etc.
	(Fprocess_send_eof): Adjust to new way of recording open fds.
	Report an error if /dev/null can't be opened, instead of aborting.
	* process.h (PROCESS_OPEN_FDS): New constant.
	(struct Lisp_Process): New member open_fds.
	(record_kill_process, record_deleted_pid): Adjust signatures.
	(record_deleted_pid): Move decl here ...
	* syswait.h (record_deleted_pid): ... from here.

2013-08-11  Paul Eggert  <eggert@cs.ucla.edu>

	* decompress.c: Fix bugs with large buffers and weird inputs.
	Tune a bit.  Reindent as per usual Emacs style.
	(BUFFER_SIZE): Remove.
	(Fdecompress_gzipped_region): Do not mishandle input buffers with
	more than UINT_MAX bytes.  Decompress into the gap instead of into
	an auto buffer, as this should avoid copying.  Return nil if
	'inflate' returns Z_NEED_DICT, as we have no dictionary.  Do not
	set immediate_quit; we shouldn't trust zlib code that much.

2013-08-11  Lars Magne Ingebrigtsen  <larsi@gnus.org>

	* decompress.c (Fdecompress_gzipped_region): Respect all zlib
	errors, and really move the gap to where we want it.

	* lisp.h: Include decompress.c support.

	* emacs.c (main): Include decompress.c support.

	* Makefile.in: Include -lz if present.

2013-08-11  Jan Djärv  <jan.h.d@swipnet.se>

	* nsmenu.m (ns_update_menubar): Call fillWithWidgetValue:frame:
	(initWithTitle:): Initialize frame to 0.
	(fillWithWidgetValue:): Call fillWithWidgetValue:frame.
	(fillWithWidgetValue:frame:): Rename from
	fillWithWidgetValue:setDelegate, call initWithTile:frame: if f.

	* nsterm.h (EmacsMenu): fillWithWidgetValue:setDelegate renamed to
	fillWithWidgetValue:frame:

	* nsfns.m (Fns_convert_utf8_nfd_to_nfc): Allocate and release pool to
	remove memory leak warnings.

	* nsterm.m (menu_pending_title, ns_get_pending_menu_title): Remove.
	(ns_check_menu_open): Handle menu == nil.  Remove assignment to
	menu_pending_title.

	* nsmenu.m (ns_update_menubar): Call fillWithWidgetValue:setDelegate.
	(x_activate_menubar): Update the whole menu.
	(trackingNotification:): Call ns_check_menu_open if tracking ends.
	(menuWillOpen:): Increment trackingMenu.  For OSX <= 10.6, exit if
	current event is not NSSystemDefined (Bug#15001).
	Call ns_check_menu_open only if trackingMenu is 2.
	(menuDidClose:): New method, decrease trackingMenu.
	(fillWithWidgetValue:setDelegate:): New method.
	(fillWithWidgetValue:): Call the above.

	* nsterm.h (EmacsMenu): Add fillWithWidgetValue:setDelegate:

2013-08-11  Paul Eggert  <eggert@cs.ucla.edu>

	Omit some unnecessary casts.
	Many of these go back to the old pre-C89 days, when they may have
	been needed, but we've been assuming C89 or later for a while now.
	* alloc.c (live_string_p, live_cons_p, live_symbol_p)
	(live_float_p, live_misc_p, live_vector_p):
	* buffer.c (compare_overlays, cmp_for_strings, mmap_find)
	(mmap_alloc, alloc_buffer_text, enlarge_buffer_text)
	(defvar_per_buffer):
	* callint.c (Fcall_interactively):
	* doc.c (Fsubstitute_command_keys):
	* filelock.c (get_boot_time):
	* frame.c (xrdb_get_resource):
	* gtkutil.c (hierarchy_ch_cb, qttip_cb, style_changed_cb)
	(delete_cb, xg_dialog_response_cb, xg_maybe_add_timer)
	(xg_get_file_name_from_selector, menuitem_destroy_callback)
	(menuitem_highlight_callback, menu_destroy_callback)
	(xg_update_menu_item, xg_modify_menubar_widgets, menubar_map_cb)
	(xg_tool_bar_callback, xg_get_tool_bar_widgets)
	(xg_tool_bar_detach_callback, xg_tool_bar_attach_callback)
	(xg_tool_bar_help_callback, tb_size_cb):
	* image.c (xpm_alloc_color, png_read_from_memory)
	(png_read_from_file, png_load_body, our_memory_skip_input_data)
	(jpeg_memory_src, jpeg_file_src, imagemagick_load_image)
	(syms_of_image):
	* keymap.c (describe_map):
	* nsfns.m (Fns_display_monitor_attributes_list):
	* nsmenu.m (process_dialog:):
	* nsterm.m (hold_event):
	* process.c (wait_reading_process_output):
	* regex.c (REGEX_REALLOCATE, re_set_registers, re_exec, regexec):
	* scroll.c (do_direct_scrolling, scrolling_1):
	* termcap.c (tgetent):
	* window.c (check_window_containing, add_window_to_list)
	(freeze_window_starts):
	* xdisp.c (compare_overlay_entries, vmessage):
	* xfns.c (x_window, x_get_monitor_attributes_xinerama)
	(x_get_monitor_attributes_xrandr)
	(Fx_display_monitor_attributes_list, x_display_info_for_name)
	(Fx_open_connection, file_dialog_cb, file_dialog_unmap_cb):
	* xfont.c (xfont_match, xfont_open):
	* xmenu.c (x_menu_wait_for_event, menu_highlight_callback)
	(menubar_selection_callback, menu_position_func)
	(popup_selection_callback, create_and_show_popup_menu)
	(dialog_selection_callback, create_and_show_dialog):
	* xrdb.c (x_get_string_resource)
	(main) [TESTRM]:
	* xsmfns.c (x_session_check_input):
	* xterm.c (x_draw_glyphless_glyph_string_foreground)
	(xm_scroll_callback, xg_scroll_callback, xg_end_scroll_callback)
	(xaw_jump_callback, xaw_scroll_callback):
	Omit unnecessary casts.

2013-08-10  Paul Eggert  <eggert@cs.ucla.edu>

	Minor string-length refactoring.
	* alloc.c (xstrdup): Use memcpy, not strcpy, since the length's known.
	* frame.c (make_monitor_attribute_list):
	Prefer build_string to strlen + make_string.

2013-08-10  Jan Djärv  <jan.h.d@swipnet.se>

	* xterm.c (x_error_handler): Also ignore BadWindow for X_SetInputFocus,
	don't check minor_code (Bug#14417).

2013-08-09  Eli Zaretskii  <eliz@gnu.org>

	* xdisp.c (draw_glyphs): Don't compare row pointers, compare row
	vertical positions instead.  This avoids calling MATRIX_ROW with
	row numbers that are possibly beyond valid limits.  (Bug#15064)

2013-08-09  Dmitry Antipov  <dmantipov@yandex.ru>

	Use xstrdup and build_unibyte_string where applicable.
	* alloc.c (xstrdup): Tiny cleanup.  Add eassert.
	* xfns.c (x_window):
	* xrdb.c (x_get_customization_string):
	* xterm.c (xim_initialize):
	* w32fns.c (w32_window): Use xstrdup.
	(w32_display_monitor_attributes_list):
	* emacs.c (init_cmdargs):
	* keyboard.c (PUSH_C_STR):
	* nsfont.m (nsfont_open):
	* sysdep.c (system_process_attributes):
	* w32.c (system_process_attributes):
	* xdisp.c (message1, message1_nolog): Use build_unibyte_string.

2013-08-09  Eli Zaretskii  <eliz@gnu.org>

	* w32.c (PEXCEPTION_POINTERS, PEXCEPTION_RECORD, PCONTEXT): Define
	variables of these types so that GDB would know about them, as aid
	for debugging fatal exceptions.  (Bug#15024)  See also
	http://sourceware.org/ml/gdb/2013-08/msg00010.html for related
	discussions.

2013-08-08  Jan Djärv  <jan.h.d@swipnet.se>

	* nsterm.m (ns_update_begin): Don't change clip path if it would be
	larger than the NSWindow (Bug#14934).

2013-08-08  Dmitry Antipov  <dmantipov@yandex.ru>

	Redesign redisplay interface to drop global variable updated_window.
	Always pass currently updated window as a parameter to update routines.
	* dispextern.h (updated_window): Remove declaration.
	(struct redisplay_interface): Pass window parameter to
	write_glyphs, insert_glyphs, clear_end_of_line, cursor_to
	and after_update_window_hook.
	(x_write_glyphs, x_insert_glyphs, x_clear_end_of_line, x_cursor_to):
	Adjust prototypes.
	* dispnew.c (updated_window): Remove.
	(redraw_overlapped_rows, update_marginal_area, update_text_area)
	(update_window_line): Adjust to match redisplay interface changes.
	* nsterm.m (ns_update_window_begin, ns_update_window_end)
	(ns_scroll_run, ns_after_update_window_line):
	* w32term.c (x_update_window_begin, x_update_window_end)
	(x_after_update_window_line, x_scroll_run):
	* xterm.c (x_update_window_begin, x_update_window_end)
	(x_after_update_window_line, x_scroll_run):
	* xdisp.c (x_write_glyphs, x_insert_glyphs, x_clear_end_of_line):
	Likewise.  Adjust comments where appropriate.
	(x_cursor_to): Simplify because this is always called during window
	update (but install debugging check anyway).
	(expose_window): Check must_be_updated_p flag to see whether this
	function is called during window update.

2013-08-08  Dmitry Antipov  <dmantipov@yandex.ru>

	Do not reset window modification event counters excessively.
	These leftovers and poor man's tricky methods to catch extra
	redisplay's attention are no longer needed.
	* frame.c (set_menu_bar_lines_1):
	* minibuf.c (read_minibuf_unwind):
	* window.c (Fset_window_start, set_window_buffer, window_resize_apply)
	(grow_mini_window, shrink_mini_window, window_scroll_pixel_based)
	(window_scroll_line_based, Fset_window_configuration):
	* xdisp.c (redisplay_window): Do not reset last_modified and
	last_overlay_modified counters.

2013-08-07  Jan Djärv  <jan.h.d@swipnet.se>

	* xselect.c (x_send_client_event): Set send_event and serial, memset
	data.l as it might be bigger than data.b.   Use 24 bit mask to
	XSendEvent (Bug#15034).

2013-08-07  Eli Zaretskii  <eliz@gnu.org>

	* xdisp.c (prepare_menu_bars): Don't call x_consider_frame_title
	for TTY frames that are not the top frame on their console.
	(Bug#14616)

2013-08-07  Martin Rudalics  <rudalics@gmx.at>

	* w32term.c (w32fullscreen_hook): Really maximize frame when
	asked for (Bug#14841).

2013-08-07  Dmitry Antipov  <dmantipov@yandex.ru>

	Prefer selected_window to Fselected_window, likewise for frames.
	* buffer.c (Fbuffer_swap_text):
	* data.c (Fvariable_binding_locus):
	* window.c (run_window_configuration_change_hook): Adjust users.
	* w16select.c (Fw16_set_clipboard_data, Fw16_get_clipboard_data):
	Use decode_live_frame.

2013-08-07  Dmitry Antipov  <dmantipov@yandex.ru>

	Be more careful if selected window shows the buffer other than current,
	use window_outdated only if this is not so.  This change should also
	address some weird issues discussed in Bug#13012.
	* window.h (window_outdated): New prototype.
	* window.c (window_outdated): Now here.  Convert from static and
	always assume window's buffer.
	(Fwindow_end, Fwindow_line_height): Use it.
	* xdisp.c (reconsider_clip_changes): Remove prototype, drop 2nd arg
	and always assume window's buffer.
	(redisplay_window): Adjust user.
	(redisplay_internal): Call to reconsider_clip_changes once and
	check whether mode line should be updated only if selected window
	shows current buffer.
	(run_window_scroll_functions): Use eassert for debugging check.
	(Fmove_point_visually, note_mouse_highlight): Use window_outdated.

2013-08-06  Dmitry Antipov  <dmantipov@yandex.ru>

	* window.c (window_scroll, window_scroll_pixel_based)
	(window_scroll_line_based): Use bool for booleans.

2013-08-06  Paul Eggert  <eggert@cs.ucla.edu>

	* process.c: Fix minor off-by-one issues in descriptor counts.
	This shouldn't fix any real bugs, but it cleans up the code a bit.
	(max_process_desc, max_input_desc): -1, not 0, means none.
	All uses changed.
	(delete_input_desc): New function.
	(delete_write_fd, delete_keyboard_wait_descriptor): Use it.
	(deactivate_process): Scan backwards when recomuting max_process_desc;
	that should be faster.
	(init_process_emacs): Initialize max_input_desc.

2013-08-06  Dmitry Antipov  <dmantipov@yandex.ru>

	Use region cache to speedup bidi_find_paragraph_start.
	* buffer.h (struct buffer): New member bidi_paragraph_cache.
	Rename cache_long_line_scans to cache_long_scans.
	* buffer.c (bset_cache_long_line_scans): Rename to
	bset_cache_long_scans.
	(Fget_buffer_create, Fmake_indirect_buffer, Fkill_buffer)
	(Fbuffer_swap_text, init_buffer_once): Take bidi_paragraph_cache
	into account.
	(syms_of_buffer): Rename cache-long-line-scans to
	cache-long-scans.  Adjust docstring.
	* search.c (newline_cache_on_off):
	* indent.c (width_run_cache_on_off): Adjust users.
	* bidi.c (bidi_paragraph_cache_on_off): New function.
	(bidi_find_paragraph_start): Use bidi_paragraph_cache if needed.
	* insdel.c (prepare_to_modify_buffer):
	Invalidate bidi_paragraph_cache if enabled.

2013-08-06  Dmitry Antipov  <dmantipov@yandex.ru>

	Invalidate region caches only if buffer text is going to be changed.
	* lisp.h (modify_region_1): Remove 3rd arg and rename to...
	(modify_text): ...new prototype.
	(prepare_to_modify_buffer_1): New prototype.
	* textprop.c (modify_region): Rename to...
	(modify_text_properties): ...new function.
	(add_text_properties_1, set_text_properties, Fremove_text_properties)
	(Fremove_list_of_text_properties): Adjust users.
	* insdel.c (modify_region_1): Remove 3rd arg and reimplement as...
	(modify_text): ...new function.
	(prepare_to_modify_buffer): Reimplement mostly as a wrapper for...
	(prepare_to_modify_buffer_1): ...new function.
	* casefiddle.c (casify_region):
	* editfns.c (Fsubst_char_in_region, Ftranslate_region_internal)
	(Ftranspose_regions): Use modify_text.

2013-08-05  Stefan Monnier  <monnier@iro.umontreal.ca>

	* lisp.mk (lisp): Add nadvice.elc.

2013-08-05  Dmitry Antipov  <dmantipov@yandex.ru>

	New macro to iterate over live buffers similar to frames.
	* buffer.h (FOR_EACH_LIVE_BUFFER): New macro.
	(Vbuffer_alist, Qpriority, Qbefore_string, Qafter_string):
	Declare buffer-related variables here to offload lisp.h.
	* buffer.c (Vbuffer_alist): Adjust comment.
	(Fget_file_buffer, get_truename_buffer, Fother_buffer)
	(other_buffer_safely):
	* data.c (store_symval_forwarding):
	* dispnew.c (Fframe_or_buffer_changed_p):
	* fileio.c (Fdo_auto_save):
	* filelock.c (unlock_all_files):
	* minibuf.c (read_minibuf): Use FOR_EACH_LIVE_BUFFER.

2013-08-04  Paul Eggert  <eggert@cs.ucla.edu>

	Fix some minor races in hosts lacking mkostemp (Bug#15015).
	* callproc.c (create_temp_file):
	* filelock.c (create_lock_file):
	Assume mkostemp, since it's now provided by Gnulib.

2013-08-04  Eli Zaretskii  <eliz@gnu.org>

	* w32.c (mkostemp): New function.
	(mktemp): Remove, no longer used.  Most of the code reused in
	mkostemp.  (Bug#15015)
	(mktemp): Don't undef.

2013-08-04  Dmitry Antipov  <dmantipov@yandex.ru>

	* dispnew.c (glyph_matrix_count, glyph_pool_count):
	Move under GLYPH_DEBUG and ENABLE_CHECKING.
	(new_glyph_matrix, free_glyph_matrix, new_glyph_pool)
	(free_glyph_pool, check_glyph_memory): Likewise for
	all users.  Adjust comments where appropriate.

2013-08-03  Paul Eggert  <eggert@cs.ucla.edu>

	* composite.h: Minor fixups.
	(composition_registered_p): Rename from COMPOSITION_REGISTERD_P
	to fix a misspelling, and change it to an inline function while
	we're at it (it need not be a macro).  All uses changed.
	(composition_method, composition_valid_p):
	Rewrite to avoid assignments in if-conditions.

2013-08-03  Dmitry Antipov  <dmantipov@yandex.ru>

	Do not use global Lisp_Object in composition macros.
	* composite.h (composition_temp): Remove declaration.
	(COMPOSITION_METHOD, COMPOSITION_VALID_P): Replace with...
	(composition_method, composition_valid_p): ...inline functions.
	(compose_region): Remove the leftover.
	* composite.c (composition_temp): Remove.
	(run_composition_function, update_compositions)
	(composition_compute_stop_pos, composition_adjust_point)
	(Ffind_composition_internal):
	* coding.c (handle_composition_annotation):
	* xdisp.c (handle_composition_prop, check_point_in_composition):
	Related users changed.

2013-08-03  Dmitry Antipov  <dmantipov@yandex.ru>

	Drop FRAME_PTR typedef.
	* composite.c, font.c, font.h, fontset.c, fontset.h, frame.c, frame.h:
	* ftfont.c, ftxfont.c, gtkutil.c, gtkutil.h, image.c, keyboard.c:
	* menu.c, menu.h, msdos.c, nsfns.m, nsfont.m, nsmenu.m, nsterm.h:
	* nsterm.m, scroll.c, term.c, w32fns.c, w32font.c, w32font.h:
	* w32inevt.c, w32inevt.h, w32menu.c, w32notify.c, w32term.c, w32term.h:
	* w32uniscribe.c, w32xfns.c, widget.c, window.c, xdisp.c, xfaces.c:
	* xfns.c, xfont.c, xftfont.c, xmenu.c, xselect.c, xterm.c:
	All related users changed.

2013-08-02  Stefan Monnier  <monnier@iro.umontreal.ca>

	* eval.c (default_toplevel_binding): New function.
	(Fdefvar): Use it.
	(unbind_to, backtrace_eval_unrewind): Do a bit of CSE simplification.
	(Fdefault_toplevel_value, Fset_default_toplevel_value): New subrs.
	(syms_of_eval): Export them.
	* data.c (Fdefault_value): Micro cleanup.
	* term.c (init_tty): Use "false".

2013-08-02  Dmitry Antipov  <dmantipov@yandex.ru>

	Fix X GC leak in GTK and raw (no toolkit) X ports.
	* xterm.c (x_free_frame_resources): If white and black relief
	GCs are allocated, always free them here.
	* xfns.c (x_make_gc): Omit redundant initialization.
	* widget.c (create_frame_gcs): Remove the leftover.
	(EmacsFrameDestroy): Do nothing because all GCs are now freed
	in x_free_frame_resources.

2013-08-02  Jan Djärv  <jan.h.d@swipnet.se>

	* nsterm.m (windowWillResize:toSize:): Only change title if
	! maximizing_resize && FULLSCREEN_NONE (Bug#15005).  strdup title before
	modifying it.
	(viewDidEndLiveResize): New method.

	* nsterm.h (EmacsView): Add maximizing_resize, put it and old_title
	inside NS_IMPL_COCOA.

2013-08-02  Dmitry Antipov  <dmantipov@yandex.ru>

	* insdel.c (adjust_after_replace, replace_range, del_range_2):
	Do not check whether undo is enabled because record_insert and
	record_delete does that themselves.

2013-08-02  Dmitry Antipov  <dmantipov@yandex.ru>

	* xterm.h (struct x_output) [HAVE_X_I18N]: Remove xic_base_fontname
	member which is not really used any more.
	(FRAME_XIC_BASE_FONTNAME): Remove.
	* xfns.c (xic_free_fontset): Adjust user.
	* xmenu.c (mouse_position_for_popup, x_activate_menubar)
	(update_frame_menubar, set_frame_menubar, free_frame_menubar)
	(create_and_show_popup_menu, xmenu_show, create_and_show_dialog)
	(xdialog_show): Use eassert for debugging check.
	* w32term.c (x_unfocus_frame): Remove unused dummy function.

2013-08-01  Paul Eggert  <eggert@cs.ucla.edu>

	* fileio.c, fns.c (merge): Move extern decl from here ...
	* lisp.h (merge): ... to here.

2013-08-01  Dmitry Antipov  <dmantipov@yandex.ru>

	Fix last font-related change.
	* w32font.h (w32font_list_internal, w32font_match_internal):
	Fix prototype.
	* w32uniscribe.c (uniscribe_list, uniscribe_match)
	(uniscribe_list_family): Adjust to match font API change.
	MS-Windows breakage reported by Juanma Barranquero <lekktu@gmail.com>
	at http://lists.gnu.org/archive/html/emacs-devel/2013-08/msg00006.html.

2013-08-01  Dmitry Antipov  <dmantipov@yandex.ru>

	* frame.h (FRAME_MOUSE_UPDATE):
	* nsterm.m (ns_frame_up_to_date): Omit redundant check
	whether hlinfo->mouse_face_mouse_frame is non-NULL.

2013-08-01  Dmitry Antipov  <dmantipov@yandex.ru>

	Avoid redundant Lisp_Object <-> struct frame conversions in font API.
	* font.h (struct font_driver): Change list, match, and list_family
	functions to accept struct frame * as first arg.
	* font.c (font_score, font_compare, font_sort_entities):
	Remove prototypes.
	(font_sort_entities, font_list_entities, font_select_entity)
	(font_find_for_lface, Flist_fonts, Ffont_family_list): Adjust to
	match font API change.
	* xfont.c (xfont_list, xfont_match, xfont_list_family):
	* ftfont.c (ftfont_list, ftfont_match, ftfont_list_family):
	* ftxfont.c (ftxfont_list, ftxfont_match):
	* xftfont.c (xftfont_list, xftfont_match):
	* nsfont.m (nsfont_list, nsfont_match, nsfont_list_family):
	* w32font.c (w32font_list, w32font_match, w32font_list)
	(w32font_list_internal, w32_font_match_internal): Likewise.
	* xfaces.c (Fx_family_fonts): Adjust user.

2013-08-01  Dmitry Antipov  <dmantipov@yandex.ru>

	Do not use pure Xism x_wm_set_icon_position in non-X ports.
	* frame.c (x_set_frame_parameters): Call to x_wm_set_icon_position
	only if HAVE_X_WINDOWS is in use.
	* frame.h (x_set_frame_parameters): Move under HAVE_X_WINDOWS.
	* nsterm.m (x_wm_set_icon_position): Remove no-op.
	* w32term.c (x_wm_set_icon_position): Likewise.
	* w32fns.c (x_icon): Adjust user.

2013-08-01  Dmitry Antipov  <dmantipov@yandex.ru>

	* xterm.c (last_mouse_press_frame): Remove the
	leftover which is not really used any more.
	(handle_one_xevent, syms_of_xterm): Adjust users.
	(x_flush): Call XFlush once per each X display, not frame.
	This is better because this code always unconditionally skips
	non-X frames in Vframe_list and issues the only XFlush if we
	have more than one X frame on the same X display.
	(any_help_event_p, x_draw_glyph_string_background, x_display_ok):
	Use bool for booleans.
	(x_draw_glyph_string_background, cvt_string_to_pixel)
	(cvt_pixel_dtor): Drop unnecessary prototypes.
	* xterm.h (x_display_ok): Adjust prototype.

2013-07-31  Dmitry Antipov  <dmantipov@yandex.ru>

	Drop unnecessary functions that deals with frame pixel size.
	* frame.h, msdos.h, w32term.h, xterm.h (x_pixel_width)
	(x_pixel_height): Drop prototypes.
	* msdos.c, nsfns.m, w32fns.c, xfns.c (x_pixel_width)
	(x_pixel_height): Drop implementations.
	* frame.c (Fframe_pixel_height): Use FRAME_PIXEL_HEIGHT
	which should be always valid for window frame.
	(Frame_pixel_width): Likewise with FRAME_PIXEL_WIDTH.
	* w32menu.c (Fx_popup_dialog):
	* xmenu.c (Fx_popup_dialog): Likewise for both.

2013-07-31  Dmitry Antipov  <dmantipov@yandex.ru>

	* frame.c (Fmake_terminal_frame): Use store_in_alist to setup
	frame parameters and call to Fmodify_frame_parameters just once.
	(Fset_frame_height, Fset_frame_width): Mention nil frame in docstring.
	(Fset_frame_size, Fset_frame_position): Use decode_live_frame
	and mention nil frame in docstring.

2013-07-31  Dmitry Antipov  <dmantipov@yandex.ru>

	* frame.c (make_frame, x_set_frame_parameters): Use bool for boolean.
	(x_figure_window_size): Likewise.  Adjust to return long.
	(syms_of_frame): Do not DEFSYM Qterminal_live_p.
	(toplevel): Move Qterminal_live_p to...
	* terminal.c (toplevel): ...here, make it static, and...
	(syms_of_terminal): ...DEFSYM here.
	* frame.h (Qterminal_live_p): Remove declaration.
	(make_frame, x_figure_window_size): Adjust prototype.
	* nsfns.m (Fx_create_frame): Use long for window flags.

2013-07-30  Paul Eggert  <eggert@cs.ucla.edu>

	Fix tempfile bug on platforms lacking mkostemp and mkstemp (Bug#14986).
	* callproc.c (create_temp_file) [! (HAVE_MKOSTEMP || HAVE_MKSTEMP)]:
	Do not assume that emacs_close (INT_MAX) is a no-op.

2013-07-30  Dmitry Antipov  <dmantipov@yandex.ru>

	* xfaces.c (make_face_cache): For struct face_cache, prefer
	xmalloc to xzalloc and so avoid redundant call to memset.
	(Finternal_set_lisp_face_attribute): Fix comment typo and style.

2013-07-30  Dmitry Antipov  <dmantipov@yandex.ru>

	* fringe.c (draw_window_fringes, update_window_fringes)
	(compute_fringe_widths):
	* w32term.c (x_draw_glyph_string):
	* window.c (candidate_window_p, Frecenter):
	* xfaces.c (realize_basic_faces, realize_default_face)
	(Fbitmap_space_p, Finternal_set_lisp_face_attribute)
	(x_update_menu_appearance, face_attr_equal_p, lface_equal_p):
	* xfns.c (x_set_cursor_color, xic_free_xfontset):
	* xmenu.c (Fx_menu_bar_open_internal):
	* xselect.c (x_reply_selection_request, Fx_get_atom_name):
	* xsettings.c (xft_settings_event):
	* xterm.c (x_draw_glyph_string, x_had_errors_p):
	Use bool for booleans.  Adjust style and comments where
	appropriate.
	* dispextern.h (draw_window_fringes, update_window_fringes)
	(compute_fringe_widths):
	* xterm.h (x_had_errors_p): Adjust prototype.

2013-07-30  Dmitry Antipov  <dmantipov@yandex.ru>

	* frame.c (Fmodify_frame_parameters): Always check 2nd arg with
	CHECK_LIST.  Rewrite the loop to avoid useless local variable.

2013-07-29  Dmitry Antipov  <dmantipov@yandex.ru>

	* fns.c (toplevel): Remove comment before Fsafe_length because
	it checks for QUIT.

2013-07-28  Paul Eggert  <eggert@cs.ucla.edu>

	* frame.c (delete_frame): Avoid unnecessary 'this_f' test (Bug#14970).

2013-07-28  Eli Zaretskii  <eliz@gnu.org>

	* w32fns.c (w32_wnd_proc) <WM_IME_STARTCOMPOSITION>: Make sure the
	frame which got the message is still alive, before dereferencing
	its pointer.  (Bug#14970)

	* frame.c (delete_frame): Test "this" frame's minibuffer window to
	be a live window, before using it as such.  (Bug#14970)

2013-07-27  Eli Zaretskii  <eliz@gnu.org>

	* w32term.c (w32_read_socket) <WM_KILLFOCUS>: Call
	w32_detect_focus_change instead of doing part of its job by hand.
	This fixes the problem whereby FOCUS_OUT events were not sent to
	the event queue.

2013-07-26  Eli Zaretskii  <eliz@gnu.org>

	* process.c (Fprocess_list): Doc fix.

	* w32term.c (w32_read_socket) <WM_EMACS_PAINT>: Warn about frame
	being re-exposed only if it didn't ask to become visible.
	<WM_SIZE>: Under SIZE_RESTORED, only set the frame visible if it
	was previously iconified.  (Bug#14841)
	(x_iconify_frame): Mark the frame iconified.

2013-07-26  Paul Eggert  <eggert@cs.ucla.edu>

	Fix minor problems found by static checking.
	* eval.c (get_backtrace_frame, backtrace_eval_unrewind): Now static.
	(backtrace_eval_unrewind): ';' -> '{}' to pacify GCC.

2013-07-26  Stefan Monnier  <monnier@iro.umontreal.ca>

	* eval.c (set_specpdl_old_value): New function.
	(unbind_to): Minor simplification.
	(get_backtrace_frame): New function.
	(Fbacktrace_frame): Use it.  Add `base' argument.
	(backtrace_eval_unrewind, Fbacktrace_eval): New functions.
	(syms_of_eval): Export backtrace-eval.
	* xterm.c (x_focus_changed): Simplify.

2013-07-25  Paul Eggert  <eggert@cs.ucla.edu>

	* fileio.c (Finsert_file_contents): Avoid double-close (Bug#14936).

2013-07-24  Eli Zaretskii  <eliz@gnu.org>

	* xdisp.c (redisplay_window): Instead of moving point out of
	scroll margin, reject the force_start method, and try scrolling
	instead.  (Bug#14780)

2013-07-24  Ken Brown  <kbrown@cornell.edu>

	* alloc.c (make_save_ptr): Define if HAVE_NTGUI is defined
	(Bug#14944).

2013-07-24  Paul Eggert  <eggert@cs.ucla.edu>

	* eval.c (Fprogn): Do not check that BODY is a proper list.
	This undoes the previous change.  The check slows down the
	interpreter, and is not needed to prevent a crash.  See
	<http://lists.gnu.org/archive/html/emacs-devel/2013-07/msg00693.html>.

2013-07-23  Glenn Morris  <rgm@gnu.org>

	* Makefile.in ($(etc)/DOC, temacs$(EXEEXT)): Ensure etc/ exists.

2013-07-23  Paul Eggert  <eggert@cs.ucla.edu>

	Port to GNU/Linux systems with tinfo but not ncurses.
	* dispnew.c (init_display): Depend on USE_NCURSES, not GNU_LINUX,
	to decide whether ncurses is being used.  Without this change,
	GCC complains about tgetent not being declared, on a system
	that has tinfo installed but ncurses not installed.

	* eval.c (Fprogn): Check that BODY is a proper list.

	Tune UNEVALLED functions by using XCAR instead of Fcar, etc.
	* data.c (Fsetq_default):
	* eval.c (Fif, Fcond, Fprog1, Fsetq, Fquote, Ffunction, Fdefvar)
	(Fdefconst, FletX, Flet, Fwhile, Fcatch, Funwind_protect)
	(Fcondition_case):
	Tune by taking advantage of the fact that ARGS is always a list
	when a function is declared to have UNEVALLED args.

	* emacsgtkfixed.c: Port to GCC 4.6.
	GCC 4.6 complains about -Wunused-local-typedefs, introduced in 4.7.

2013-07-23  Juanma Barranquero  <lekktu@gmail.com>

	* callproc.c (child_setup)[!WINDOWSNT]: Move exec_errno and pid
	here to silence compiler warnings.

2013-07-22  Paul Eggert  <eggert@cs.ucla.edu>

	* sysdep.c (frame) [__FreeBSD__]: #define to freebsd_frame
	when including <sys/user.h>, to prevent Sparc/ARM machine/frame.h
	from messing up Emacs's 'struct frame' (Bug#14923).

2013-07-21  Paul Eggert  <eggert@cs.ucla.edu>

	* alloc.c (make_save_ptr_ptr): Define this function.
	It was inadvertently omitted.  It's needed only if
	HAVE_MENUS && ! (USE_X_TOOLKIT || USE_GTK).

2013-07-21  Jan Djärv  <jan.h.d@swipnet.se>

	* nsterm.m (sendEvent:): Skip mouse moved if no dialog and no Emacs
	frame have focus (Bug#14895).

2013-07-21  Paul Eggert  <eggert@cs.ucla.edu>

	Avoid vfork-related deadlock more cleanly.
	* callproc.c (child_setup): When the child's exec fails, output
	the program name, as that's more useful.  Use O_NONBLOCK to avoid
	deadlock.
	* process.c (create_process_1): Remove; no longer needed.
	(create_process): Remove timer hack; no longer needed, now that
	the child avoids deadlock.

2013-07-20  Glenn Morris  <rgm@gnu.org>

	* image.c (Fimage_flush): Fix doc typo.

2013-07-20  Paul Eggert  <eggert@cs.ucla.edu>

	Fix array bounds violation when pty allocation fails.
	* process.c (PTY_NAME_SIZE): New constant.
	(pty_name): Remove static variable; it's now auto.
	(allocate_pty): Define even if !HAVE_PTYS; that's simpler.
	Take pty_name as an arg rather than using a static variable.
	All callers changed.
	(create_process): Recover pty_flag from process, not from volatile local.
	(create_pty): Stay inside array even when pty allocation fails.
	(Fmake_serial_process): Omit unnecessary initializaiton of pty_flag.

	* lread.c (Fload): Avoid initialization only when lint checking.
	Mention that it's needed only for older GCCs.

2013-07-20  Kenichi Handa  <handa@gnu.org>

	* coding.c (CODING_ISO_FLAG_LEVEL_4): New macro.
	(decode_coding_iso_2022): Check the single-shift area.  (Bug#8522)

2013-07-20  Andreas Schwab  <schwab@linux-m68k.org>

	* lread.c (Fload): Avoid uninitialized warning.

2013-07-19  Paul Eggert  <eggert@cs.ucla.edu>

	Fix some minor file descriptor leaks and related glitches.
	* filelock.c (create_lock_file) [!O_CLOEXEC]: Use fcntl with FD_CLOEXEC.
	(create_lock_file): Use write, not emacs_write.
	* image.c (slurp_file, png_load_body):
	* process.c (Fnetwork_interface_list, Fnetwork_interface_info)
	(server_accept_connection):
	Don't leak an fd on memory allocation failure.
	* image.c (slurp_file): Add a cheap heuristic for growing files.
	* xfaces.c (Fx_load_color_file): Block input around the fopen too,
	as that's what the other routines do.  Maybe input need not be
	blocked at all, but it's better to be consistent.
	Avoid undefined behavior when strlen is zero.

	* alloc.c (staticpro): Avoid buffer overrun on repeated calls.
	(NSTATICS): Now a constant; doesn't need to be a macro.

2013-07-19  Richard Stallman  <rms@gnu.org>

	* coding.c (decode_coding_utf_8): Add simple loop for fast
	processing of ASCII characters.

2013-07-19  Paul Eggert  <eggert@cs.ucla.edu>

	* conf_post.h (RE_TRANSLATE_P) [emacs]: Remove obsolete optimization.

2013-07-19  Eli Zaretskii  <eliz@gnu.org>

	* keyboard.c (kbd_buffer_get_event): Use Display_Info instead of
	unportable 'struct x_display_info'.
	(DISPLAY_LIST_INFO): Delete macro: not needed, since Display_Info
	is a portable type.

2013-07-19  Paul Eggert  <eggert@cs.ucla.edu>

	* sysdep.c [GNU_LINUX]: Fix fd and memory leaks and similar issues.
	(procfs_ttyname): Don't use uninitialized storage if emacs_fopen
	or fscanf fails.
	(system_process_attributes): Prefer plain char to unsigned char
	when either will do.  Clean up properly if interrupted or if
	memory allocations fail.  Don't assume sscanf succeeds.
	Remove no-longer-needed workaround to stop GCC from whining.
	Read command-line once, instead of multiple times.  Check read status a
	bit more carefully.

	Fix obscure porting bug with varargs functions.
	The code assumed that int is treated like ptrdiff_t in a vararg
	function, which is not a portable assumption.  There was a similar
	-- though these days less likely -- porting problem with various
	assumptions that pointers of different types all smell the same as
	far as vararg functions is conserved.  To make this problem less
	likely in the future, redo the API to use varargs functions.
	* alloc.c (make_save_value): Remove this vararg function.
	All uses changed to ...
	(make_save_int_int_int, make_save_obj_obj_obj_obj)
	(make_save_ptr_int, make_save_funcptr_ptr_obj, make_save_memory):
	New functions.
	(make_save_ptr): Rename from make_save_pointer, for consistency with
	the above.  Define only on platforms that need it.  All uses changed.

2013-07-18  Paul Eggert  <eggert@cs.ucla.edu>

	* keyboard.c: Try to fix typos in previous change.
	(DISPLAY_LIST_INFO): New macro.
	(kbd_buffer_get_event): Do not access members that are not present
	in X11.  Revert inadvertent change of "!=" to "=".

2013-07-18  Juanma Barranquero  <lekktu@gmail.com>

	* keyboard.c (kbd_buffer_get_event):
	* w32term.c (x_focus_changed): Port FOCUS_(IN|OUT)_EVENT changes to W32.
	Followup to 2013-07-16T11:41:06Z!jan.h.d@swipnet.se.

2013-07-18  Paul Eggert  <eggert@cs.ucla.edu>

	* filelock.c: Fix unlikely file descriptor leaks.
	(get_boot_time_1): Rework to avoid using emacs_open.
	This doesn't actually fix a leak, but is better anyway.
	(read_lock_data): Use read, not emacs_read.

	* doc.c: Fix minor memory and file descriptor leaks.
	* doc.c (get_doc_string): Fix memory leak when doc file absent.
	(get_doc_string, Fsnarf_documentation):
	Fix file descriptor leak on error.

	* term.c: Fix minor fdopen-related file descriptor leaks.
	* term.c (Fresume_tty) [!MSDOS]: Close fd if fdopen (fd) fails.
	(init_tty) [!DOS_NT]: Likewise.  Also close fd if isatty (fd) fails.

	* charset.c: Fix file descriptor leaks and errno issues.
	Include <errno.h>.
	(load_charset_map_from_file): Don't leak file descriptor on error.
	Use plain record_xmalloc since the allocation is larger than
	MAX_ALLOCA; that's simpler here.  Simplify test for exhaustion
	of entries.
	* eval.c (record_unwind_protect_nothing):
	* fileio.c (fclose_unwind):
	New functions.
	* lread.c (load_unwind): Remove.  All uses replaced by fclose_unwind.
	The replacement doesn't block input, but that no longer seems
	necessary.

2013-07-17  Paul Eggert  <eggert@cs.ucla.edu>

	* lread.c: Fix file descriptor leaks and errno issues.
	(Fload): Close some races that leaked fds or streams when 'load'
	was interrupted.
	(Fload, openp): Report error number of last nontrivial failure to open.
	ENOENT counts as trivial.
	* eval.c (do_nothing, clear_unwind_protect, set_unwind_protect_ptr):
	New functions.
	* fileio.c (close_file_unwind): No need to test whether FD is nonnegative,
	now that the function is always called with a nonnegative arg.
	* lisp.h (set_unwind_protect_ptr, set_unwind_protect_int): Remove.
	All uses replaced with ...
	(clear_unwind_protect, set_unwind_protect_ptr): New decls.

	A few more minor file errno-reporting bugs.
	* callproc.c (Fcall_process):
	* doc.c (Fsnarf_documentation):
	* fileio.c (Frename_file, Fadd_name_to_file, Fmake_symbolic_link):
	* process.c (set_socket_option):
	Don't let a constructor trash errno.
	* doc.c: Include <errno.h>.

2013-07-16  Juanma Barranquero  <lekktu@gmail.com>

	* w32fns.c (unwind_create_tip_frame): Fix declaration.

2013-07-16  Paul Eggert  <eggert@cs.ucla.edu>

	Fix w32 bug with call-process-region (Bug#14885).
	* callproc.c (Fcall_process_region): Pass nil, not "/dev/null",
	to Fcall_process when the input is empty.  This simplifies the
	code a bit.  It makes no difference on POSIXish platforms but
	apparently it fixes a bug on w32.

	Fix bug where insert-file-contents closes a file twice (Bug#14839).
	* fileio.c (close_file_unwind): Don't close if FD is negative;
	this can happen when unwinding a zapped file descriptor.
	(Finsert_file_contents): Unwind-protect the fd before the point marker,
	in case Emacs runs out of memory between the two unwind-protects.
	Don't trash errno when closing FD.
	Zap the FD in the specpdl when closing it, instead of deferring
	the removal of the unwind-protect; this fixes a bug where a child
	function unwinds the stack past us.

	New unwind-protect flavors to better type-check C callbacks.
	This also lessens the need to write wrappers for callbacks,
	and the need for make_save_pointer.
	* alloc.c (free_save_value):
	* atimer.c (run_all_atimers):
	Now extern.
	* alloc.c (safe_alloca_unwind):
	* atimer.c (unwind_stop_other_atimers):
	* keyboard.c (cancel_hourglass_unwind) [HAVE_WINDOW_SYSTEM]:
	* menu.c (cleanup_popup_menu) [HAVE_NS]:
	* minibuf.c (choose_minibuf_frame_1):
	* process.c (make_serial_process_unwind):
	* xdisp.c (pop_message_unwind):
	* xselect.c (queue_selection_requests_unwind):
	Remove no-longer-needed wrapper.  All uses replaced by the wrappee.
	* alloc.c (record_xmalloc):
	Prefer record_unwind_protect_ptr to record_unwind_protect with
	make_save_pointer.
	* alloc.c (Fgarbage_collect):
	Prefer record_unwind_protect_void to passing a dummy.
	* buffer.c (restore_buffer):
	* window.c (restore_window_configuration):
	* xfns.c, w32fns.c (do_unwind_create_frame)
	New wrapper.  All record-unwind uses of wrappee changed.
	* buffer.c (set_buffer_if_live):
	* callproc.c (call_process_cleanup, delete_temp_file):
	* coding.c (code_conversion_restore):
	* dired.c (directory_files_internal_w32_unwind) [WINDOWSNT]:
	* editfns.c (save_excursion_restore)
	(subst_char_in_region_unwind, subst_char_in_region_unwind_1)
	(save_restriction_restore):
	* eval.c (restore_stack_limits, un_autoload):
	* fns.c (require_unwind):
	* keyboard.c (recursive_edit_unwind, tracking_off):
	* lread.c (record_load_unwind, load_warn_old_style_backquotes):
	* macros.c (pop_kbd_macro, restore_menu_items):
	* nsfns.m (unwind_create_frame):
	* print.c (print_unwind):
	* process.c (start_process_unwind):
	* search.c (unwind_set_match_data):
	* window.c (select_window_norecord, select_frame_norecord):
	* xdisp.c (unwind_with_echo_area_buffer, unwind_format_mode_line)
	(fast_set_selected_frame):
	* xfns.c, w32fns.c (unwind_create_tip_frame):
	Return void, not a dummy Lisp_Object.  All uses changed.
	* buffer.h (set_buffer_if_live): Move decl here from lisp.h.
	* callproc.c (call_process_kill):
	* fileio.c (restore_point_unwind, decide_coding_unwind)
	(build_annotations_unwind):
	* insdel.c (Fcombine_after_change_execute_1):
	* keyboard.c (read_char_help_form_unwind):
	* menu.c (unuse_menu_items):
	* minibuf.c (run_exit_minibuf_hook, read_minibuf_unwind):
	* sound.c (sound_cleanup):
	* xdisp.c (unwind_redisplay):
	* xfns.c (clean_up_dialog):
	* xselect.c (x_selection_request_lisp_error, x_catch_errors_unwind):
	Accept no args and return void, instead of accepting and returning
	a dummy Lisp_Object.  All uses changed.
	* cygw32.c (fchdir_unwind):
	* fileio.c (close_file_unwind):
	* keyboard.c (restore_kboard_configuration):
	* lread.c (readevalllop_1):
	* process.c (wait_reading_process_output_unwind):
	Accept int and return void, rather than accepting an Emacs integer
	and returning a dummy object.  In some cases this fixes an
	unlikely bug when the corresponding int is outside Emacs integer
	range.  All uses changed.
	* dired.c (directory_files_internal_unwind):
	* fileio.c (do_auto_save_unwind):
	* gtkutil.c (pop_down_dialog):
	* insdel.c (reset_var_on_error):
	* lread.c (load_unwind):
	* xfns.c (clean_up_file_dialog):
	* xmenu.c, nsmenu.m (pop_down_menu):
	* xmenu.c (cleanup_widget_value_tree):
	* xselect.c (wait_for_property_change_unwind):
	Accept pointer and return void, rather than accepting an Emacs
	save value encapsulating the pointer and returning a dummy object.
	All uses changed.
	* editfns.c (Fformat): Update the saved pointer directly via
	set_unwind_protect_ptr rather than indirectly via make_save_pointer.
	* eval.c (specpdl_func): Remove.  All uses replaced by definiens.
	(unwind_body): New function.
	(record_unwind_protect): First arg is now a function returning void,
	not a dummy Lisp_Object.
	(record_unwind_protect_ptr, record_unwind_protect_int)
	(record_unwind_protect_void): New functions.
	(unbind_to): Support SPECPDL_UNWIND_PTR etc.
	* fileio.c (struct auto_save_unwind): New type.
	(do_auto_save_unwind): Use it.
	(do_auto_save_unwind_1): Remove; subsumed by new do_auto_save_unwind.
	* insdel.c (struct rvoe_arg): New type.
	(reset_var_on_error): Use it.
	* lisp.h (SPECPDL_UNWIND_PTR, SPECPDL_UNWIND_INT, SPECPDL_UNWIND_VOID):
	New constants.
	(specbinding_func): Remove; there are now several such functions.
	(union specbinding): New members unwind_ptr, unwind_int, unwind_void.
	(set_unwind_protect_ptr): New function.
	* xselect.c: Remove unnecessary forward decls, to simplify maintenance.

	Be simpler and more consistent about reporting I/O errors.
	* fileio.c (Fcopy_file, Finsert_file_contents, Fwrite_region):
	Say "Read error" and "Write error", rather than "I/O error", or
	"IO error reading", or "IO error writing", when a read or write
	error occurs.
	* process.c (Fmake_network_process, wait_reading_process_output)
	(send_process, Fprocess_send_eof, wait_reading_process_output):
	Capitalize diagnostics consistently.  Put "failed foo" at the
	start of the diagnostic, so that we don't capitalize the
	function name "foo".  Consistently say "failed" for such
	diagnostics.
	* sysdep.c, w32.c (serial_open): Now accepts Lisp string, not C string.
	All callers changed.  This is so it can use report_file_error.
	* sysdep.c (serial_open, serial_configure): Capitalize I/O
	diagnostics consistently as above.

	* fileio.c (report_file_errno): Fix errno reporting bug.
	If the file name is neither null nor a pair, package it up as a
	singleton list.  All callers changed, both to this function and to
	report_file_error.  This fixes a bug where the memory allocator
	invoked by list1 set errno so that the immediately following
	report_file_error reported the wrong errno value.

	Fix minor problems found by --enable-gcc-warnings.
	* frame.c (Fhandle_focus_in, Fhandle_focus_out): Return a value.
	* keyboard.c (kbd_buffer_get_event): Remove unused local.

2013-07-16  Jan Djärv  <jan.h.d@swipnet.se>

	* xterm.c (x_focus_changed): Always generate FOCUS_IN_EVENT.
	Set event->arg to Qt if switch-event shall be generated.
	Generate FOCUS_OUT_EVENT for FocusOut if this is the focused frame.

	* termhooks.h (enum event_kind): Add FOCUS_OUT_EVENT.

	* nsterm.m (windowDidResignKey): If this is the focused frame, generate
	FOCUS_OUT_EVENT.

	* keyboard.c (Qfocus_in, Qfocus_out): New static objects.
	(make_lispy_focus_in, make_lispy_focus_out): Declare and define.
	(kbd_buffer_get_event): For FOCUS_IN, make a focus_in event if no
	switch frame event is made.  Check ! NILP (event->arg) if X11 (moved
	from xterm.c).  Make focus_out event for FOCUS_OUT_EVENT if NS or X11
	and there is a focused frame.
	(head_table): Add focus-in and focus-out.
	(keys_of_keyboard): Add focus-in and focus-out to Vspecial_event_map,
	bind to handle-focus-in/out.

	* frame.c (Fhandle_focus_in, Fhandle_focus_out): New functions.
	(Fhandle_switch_frame): Call Fhandle_focus_in.
	(syms_of_frame): defsubr handle-focus-in/out.

2013-07-16  Paul Eggert  <eggert@cs.ucla.edu>

	Fix porting bug to older POSIXish platforms (Bug#14862).
	* sysdep.c (emacs_pipe): New function, that implements
	pipe2 (fd, O_CLOEXEC) even on hosts that lack O_CLOEXEC.
	This should port better to CentOS 5 and to Mac OS X 10.6.
	All calls to pipe2 changed.

	Prefer list1 (X) to Fcons (X, Qnil) when building lists.
	This makes the code easier to read and the executable a bit smaller.
	Do not replace all calls to Fcons that happen to create lists,
	just calls that are intended to create lists.  For example, when
	creating an alist that maps FOO to nil, use list1 (Fcons (FOO, Qnil))
	rather than list1 (list1 (FOO)) or Fcons (Fcons (FOO, Qnil), Qnil).
	Similarly for list2 through list5.
	* buffer.c (Fget_buffer_create, Fmake_indirect_buffer):
	* bytecode.c (exec_byte_code):
	* callint.c (quotify_arg, Fcall_interactively):
	* callproc.c (Fcall_process, create_temp_file):
	* charset.c (load_charset_map_from_file)
	(Fdefine_charset_internal, init_charset):
	* coding.c (get_translation_table, detect_coding_system)
	(Fcheck_coding_systems_region)
	(Fset_terminal_coding_system_internal)
	(Fdefine_coding_system_internal, Fdefine_coding_system_alias):
	* composite.c (update_compositions, Ffind_composition_internal):
	* dired.c (directory_files_internal, file_name_completion)
	(Fsystem_users):
	* dispnew.c (Fopen_termscript, bitch_at_user, init_display):
	* doc.c (Fsnarf_documentation):
	* editfns.c (Fmessage_box):
	* emacs.c (main):
	* eval.c (do_debug_on_call, signal_error, maybe_call_debugger)
	(Feval, eval_sub, Ffuncall, apply_lambda):
	* fileio.c (make_temp_name, Fcopy_file, Faccess_file)
	(Fset_file_selinux_context, Fset_file_acl, Fset_file_modes)
	(Fset_file_times, Finsert_file_contents)
	(Fchoose_write_coding_system, Fwrite_region):
	* fns.c (Flax_plist_put, Fyes_or_no_p, syms_of_fns):
	* font.c (font_registry_charsets, font_parse_fcname)
	(font_prepare_cache, font_update_drivers, Flist_fonts):
	* fontset.c (Fset_fontset_font, Ffontset_info, syms_of_fontset):
	* frame.c (make_frame, Fmake_terminal_frame)
	(x_set_frame_parameters, x_report_frame_params)
	(x_default_parameter, Fx_parse_geometry):
	* ftfont.c (syms_of_ftfont):
	* image.c (gif_load):
	* keyboard.c (command_loop_1):
	* keymap.c (Fmake_keymap, Fmake_sparse_keymap, access_keymap_1)
	(Fcopy_keymap, append_key, Fcurrent_active_maps)
	(Fminor_mode_key_binding, accessible_keymaps_1)
	(Faccessible_keymaps, Fwhere_is_internal):
	* lread.c (read_emacs_mule_char):
	* menu.c (find_and_return_menu_selection):
	* minibuf.c (get_minibuffer):
	* nsfns.m (Fns_perform_service):
	* nsfont.m (ns_script_to_charset):
	* nsmenu.m (ns_popup_dialog):
	* nsselect.m (ns_get_local_selection, ns_string_from_pasteboard)
	(Fx_own_selection_internal):
	* nsterm.m (append2):
	* print.c (Fredirect_debugging_output)
	(print_prune_string_charset):
	* process.c (Fdelete_process, Fprocess_contact)
	(Fformat_network_address, set_socket_option)
	(read_and_dispose_of_process_output, write_queue_push)
	(send_process, exec_sentinel):
	* sound.c (Fplay_sound_internal):
	* textprop.c (validate_plist, add_properties)
	(Fput_text_property, Fadd_face_text_property)
	(copy_text_properties, text_property_list, syms_of_textprop):
	* unexaix.c (report_error):
	* unexcoff.c (report_error):
	* unexsol.c (unexec):
	* xdisp.c (redisplay_tool_bar, store_mode_line_string)
	(Fformat_mode_line, syms_of_xdisp):
	* xfaces.c (set_font_frame_param)
	(Finternal_lisp_face_attribute_values)
	(Finternal_merge_in_global_face, syms_of_xfaces):
	* xfns.c (x_default_scroll_bar_color_parameter)
	(x_default_font_parameter, x_create_tip_frame):
	* xfont.c (xfont_supported_scripts):
	* xmenu.c (Fx_popup_dialog, xmenu_show, xdialog_show)
	(menu_help_callback, xmenu_show):
	* xml.c (make_dom):
	* xterm.c (set_wm_state):
	Prefer list1 (FOO) to Fcons (FOO, Qnil) when creating a list,
	and similarly for list2 through list5.

2013-07-15  Paul Eggert  <eggert@cs.ucla.edu>

	* callproc.c (Fcall_process_region): Fix minor race and tune.
	(create_temp_file): New function, with the temp-file-creation part
	of the old Fcall_process_region.  Use Fcopy_sequence to create the
	temp file name, rather than alloca + build_string, for simplicity.
	Don't bother to block input around the temp file creation;
	shouldn't be needed.  Simplify use of mktemp.
	Use record_unwind_protect immediately after creating the temp file;
	this closes an unlikely race where the temp file was not removed.
	Use memcpy rather than an open-coded loop.
	(Fcall_process_region): Use the new function.  If the input is
	empty, redirect from /dev/null rather than from a newly created
	empty temp file; this avoids unnecessary file system traffic.

2013-07-14  Paul Eggert  <eggert@cs.ucla.edu>

	* filelock.c (create_lock_file) [!HAVE_MKOSTEMP && !HAVE_MKSTEMP]:
	Simplify by making this case like the other two.  This is a bit
	slower on obsolete hosts, but the extra complexity isn't worth it.

	* callproc.c (child_setup, relocate_fd) [!DOS_NT]:
	* process.c (create_process) [!DOS_NT]:
	Remove now-unnecessary calls to emacs_close.

2013-07-13  Eli Zaretskii  <eliz@gnu.org>

	* w32term.c (x_draw_hollow_cursor): Delete the brush object when
	returning early.  (Bug#14850)

	* coding.c (syms_of_coding): Set up inhibit-null-byte-detection
	and inhibit-iso-escape-detection attributes of 'undecided'.
	(Bug#14822)

2013-07-13  Paul Eggert  <eggert@cs.ucla.edu>

	* deps.mk (sysdep.o): Remove dependency on ../lib/ignore-value.h.
	Reported by Herbert J. Skuhra in
	<http://lists.gnu.org/archive/html/emacs-devel/2013-07/msg00455.html>.

	Don't lose top specpdl entry when memory is exhausted.
	* eval.c (grow_specpdl): Increment specpdl top by 1 and check for
	specpdl overflow here, to simplify callers; all callers changed.
	Always reserve an unused entry at the stack top; this avoids
	losing the top entry's information when memory is exhausted.

2013-07-12  Paul Eggert  <eggert@cs.ucla.edu>

	Clean up errno reporting and fix some errno-reporting bugs.
	* callproc.c (Fcall_process):
	* fileio.c (Fcopy_file, Finsert_file_contents, Fwrite_region):
	* process.c (create_process, Fmake_network_process):
	* unexaix.c (report_error):
	* unexcoff.c (report_error):
	Be more careful about reporting the errno of failed operations.
	The code previously reported the wrong errno sometimes.
	Also, prefer report_file_errno to setting errno + report_file_error.
	(Fcall_process): Look at openp return value rather than at path,
	as that's a bit faster and clearer when there's a numeric predicate.
	* fileio.c (report_file_errno): New function, with most of the
	old contents of report_file_error.
	(report_file_error): Use it.
	(Ffile_exists_p, Ffile_accessible_directory_p):
	Set errno to 0 when it is junk.
	* fileio.c (Faccess_file):
	* image.c (x_create_bitmap_from_file):
	Use faccessat rather than opening the file, to avoid the hassle of
	having a file descriptor open.
	* lisp.h (report_file_errno): New decl.
	* lread.c (Flocate_file_internal): File descriptor 0 is valid, too.

	Minor EBADF fixes.
	* process.c (create_process, wait_reading_process_output) [AIX]:
	Remove obsolete SIGHUP-related  code, as Emacs no longer disables
	SIGHUP, so EBADF is no longer acceptable here (it wouldn't work in
	a multithreaded environment anyway).
	* sysdep.c (emacs_close): It's not dangerous to invoke emacs_close (-1).

2013-07-12  Andreas Schwab  <schwab@linux-m68k.org>

	* image.c (x_find_image_file): Don't close a remote file handle.

2013-07-12  Paul Eggert  <eggert@cs.ucla.edu>

	Fix races with threads and file descriptors.
	* callproc.c (Fcall_process_region):
	* dired.c (open_directory):
	* emacs.c (main, Fdaemon_initialized):
	* image.c (x_find_image_file):
	* inotify.c (Finotify_rm_watch):
	* lread.c (Flocate_file_internal):
	* process.c (Fnetwork_interface_list, Fnetwork_interface_info):
	* term.c (term_mouse_moveto, init_tty):
	* termcap.c (tgetent):
	* unexaix.c, unexcoff.c (report_error, report_error_1, adjust_lnnoptrs)
	* unexaix.c, unexcoff.c, unexcw.c, unexelf.c (unexec):
	* unexhp9k800.c, unexmacosx.c (unexec):
	* callproc.c (Fcall_process_region):
	Use emacs_close, not close.
	* sysdep.c (POSIX_CLOSE_RESTART, posix_close) [!POSIX_CLOSE_RESTART]:
	New macro and function, which emulates the POSIX_CLOSE_RESTART macro
	and posix_close function on current platforms (which all lack them).
	(emacs_close): Use it.  This should fix the races on GNU/Linux and
	on AIX and on future platforms that support POSIX_CLOSE_RESTART,
	and it should avoid closing random victim file descriptors on
	other platforms.

2013-07-11  Paul Eggert  <eggert@cs.ucla.edu>

	* inotify.c (uninitialized): Remove.  All uses replaced by -1.
	(Finotify_add_watch): Simplify, since -1 means uninitialized now.
	Touch up doc a bit.

	* eval.c (backtrace_function, backtrace_args): Now EXTERNALLY_VISIBLE.
	This is for .gdbinit xbacktrace.

	* sysdep.c, term.c, termcap.c, terminal.c: Integer-related minor fixes.
	* sysdep.c (emacs_get_tty): Return void, since nobody uses the value.
	(emacs_set_tty): Now static.
	* sysdep.c (emacs_set_tty, tabs_safe_p, emacs_close):
	* term.c (tty_capable_p, tty_default_color_capabilities)
	(get_tty_terminal, term_mouse_movement)
	(handle_one_term_event, init_tty, maybe_fatal):
	* termcap.c (tgetst1, struct termcap_buffer, valid_filename_p)
	(tgetent, scan_file, name_match, compare_contin):
	* terminal.c (get_terminal):
	Use bool for boolean.
	* sysdep.c (init_system_name): Don't overflow stack on huge hostname.
	Prefer char to unsigned char if either will do.
	* term.c (OUTPUT, turn_on_face): Omit unnecessary casts to int.
	(tty_write_glyphs): Prefer int to unsigned.
	(produce_glyphless_glyph): Remove 2nd (unused) int arg.
	All callers changed.
	* termcap.c (tprint, main) [TEST]: Remove non-working test.

2013-07-10  Paul Eggert  <eggert@cs.ucla.edu>

	Port to C89.
	* bytecode.c (BYTE_CODE_THREADED): Do not define if __STRICT_ANSI__.
	(B__dummy__): New dummy symbol, to pacify C89.
	* dbusbind.c (XD_DEBUG_MESSAGE): Omit debugging on C89 hosts, since
	they can't grok varargs macros.
	* dispnew.c (add_window_display_history)
	(add_frame_display_history):
	* print.c (print_object):
	* xdisp.c (debug_method_add):
	Use %p printf format only for void pointers.
	* emacs.c (usage_message): New constant, replacing ...
	(USAGE1, USAGE2, USAGE3): Remove; they were too long for C89.
	(main): Adjust to usage reorg.
	* fns.c (syms_of_fns):
	* profiler.c (syms_of_profiler):
	Don't use non-constant struct initializers.
	* gnutls.h (gnutls_initstage_t):
	* lisp.h (enum Lisp_Fwd_Type):
	* lread.c (lisp_file_lexically_bound_p):
	* xsettings.c (anonymous enum):
	Remove trailing comma.
	* xsettings.c (apply_xft_settings): Use %f, not %lf; %lf is a C99ism.
	* lisp.h (ENUM_BF): Use unsigned if pedantic.
	(DEFUN_FUNCTION_INIT): New macro, that falls back on a cast if pre-C99.
	(DEFUN): Use it.
	* regex.c (const_re_char): New type, to pacify strict C89.
	All uses of 'const re_char' replaced to use it.
	* regex.h (_Restrict_): Rename from __restrict, to avoid clash
	with glibc when strict C89.  This change is imported from gnulib.
	All uses changed.
	(_Restrict_arr_): Rename from __restrict_arr, similarly.
	* sysdep.c (time_from_jiffies) [!HAVE_LONG_LONG_INT]:
	Omit GNU_LINUX implementation, since it requires long long.
	* xterm.c (x_draw_underwave):
	Do not assume the traditional order of struct's members.
	(x_term_init): Rewrite to avoid the need for non-constant structure
	initializers.

	Syntax cleanup, mostly replacing macros with functions.
	This removes the need for the syntax_temp hack.
	* search.c: Include syntax.h after buffer.h, since syntax.h uses BVAR.
	* syntax.c (SYNTAX_INLINE): New macro.
	(SYNTAX_FLAGS_COMSTART_FIRST, SYNTAX_FLAGS_COMSTART_SECOND)
	(SYNTAX_FLAGS_COMEND_FIRST, SYNTAX_FLAGS_COMEND_SECOND)
	(SYNTAX_FLAGS_PREFIX, SYNTAX_FLAGS_COMMENT_STYLEB)
	(SYNTAX_FLAGS_COMMENT_STYLEC, SYNTAX_FLAGS_COMMENT_STYLEC2)
	(SYNTAX_FLAGS_COMMENT_NESTED, SYNTAX_FLAGS_COMMENT_STYLE)
	(SYNTAX_COMEND_FIRST): Now functions, not macros.
	(ST_COMMENT_STYLE, ST_STRING_STYLE, INTERVALS_AT_ONCE):
	Now constants, not macros.
	(syntax_temp) [!__GNUC__]: Remove.
	(SYNTAX_PREFIX): Remove; all uses replaced by syntax_prefix_flag_p.
	(syntax_prefix_flag_p): Move implementation of SYNTAX_PREFIX here.
	(SET_RAW_SYNTAX_ENTRY, SET_RAW_SYNTAX_ENTRY_RANGE, SYNTAX_MATCH)
	(SETUP_SYNTAX_TABLE, SETUP_SYNTAX_TABLE_FOR_OBJECT):
	Move here from syntax.h; now functions, not macros.  Except for the
	last function, these are static since only syntax.c uses them.
	(syntax_multibyte): Rename from SYNTAX_WITH_MULTIBYTE_CHECK.
	All uses changed.  Now a function, not a macro; use this fact
	to simplify the code.
	(scan_lists, scan_sexps_forward): Remove workarounds for ancient
	compiler bugs; no longer relevant.
	* syntax.h: Use INLINE_HEADER_BEGIN, INLINE_HEADER_END.
	(SYNTAX_INLINE): New macro.
	(struct gl_state_s, gl_state): Move earlier, so that it's in scope
	for the new functions.  Use bool for boolean member.
	(SYNTAX_ENTRY, SYNTAX, SYNTAX_WITH_FLAGS, SYNTAX_MATCH)
	(SYNTAX_TABLE_BYTE_TO_CHAR, UPDATE_SYNTAX_TABLE_FORWARD)
	(UPDATE_SYNTAX_TABLE_BACKWARD, UPDATE_SYNTAX_TABLE)
	(SETUP_BUFFER_SYNTAX_TABLE):
	Now extern inline functions, not macros.
	(CURRENT_SYNTAX_TABLE, SYNTAX_ENTRY_INT):
	Remove; all uses replaced by implementation.
	(syntax_temp) [!__GNUC__]: Remove decl.
	(SETUP_SYNTAX_TABLE_FOR_OBJECT): New decl.

2013-07-10  Jan Djärv  <jan.h.d@swipnet.se>

	* emacs.c (main): Fix syntax error.

2013-07-10  Paul Eggert  <eggert@cs.ucla.edu>

	Timestamp fixes for undo (Bug#14824).
	* atimer.c (schedule_atimer):
	* fileio.c (Ffile_newer_than_file_p):
	Minor cleanup: use EMACS_TIME_LT so that we can remove EMACS_TIME_GT.
	* buffer.c (buffer-undo-list): Document (t . 0) and (t . -1).
	* fileio.c (Fclear_visited_file_modtime): Move to lisp/files.el.
	(syms_of_fileio): Remove Sclear_visited_file_name.
	(Fvisited_file_modtime): Return -1, not (-1 ...), when the visited
	file doesn't exist; this avoids an ambiguity with negative timestamps.
	(Fset_visited_file_modtime): Accept -1 and 0 as time-list arg.
	* systime.h (make_emacs_time, invalid_emacs_time):
	Don't assume struct timespec layout; POSIX doesn't guarantee it.
	(EMACS_TIME_NE, EMACS_TIME_GT, EMACS_TIME_GE): Remove.
	* undo.c (record_first_change): Push (visited-file-modtime) onto
	undo list rather than reimplementing it by hand, incorrectly.

2013-07-09  Ken Brown  <kbrown@cornell.edu>

	* sheap.c (STATIC_HEAP_SIZE) [__x86_64__]: Increase to 18MB.

2013-07-09  Juanma Barranquero  <lekktu@gmail.com>

	* makefile.w32-in ($(BLD)/emacs.$(O), $(BLD)/sysdep.$(O)): Update.

2013-07-09  Paul Eggert  <eggert@cs.ucla.edu>

	Handle errno and exit status a bit more carefully.
	* callproc.c (child_setup) [!DOS_NT]: Don't try to stuff an error
	number into an exit status.  Instead, use EXIT_CANCELED.
	(child_setup) [!MSDOS]: Avoid possible deadlock with vfork.
	* callproc.c (relocate_fd):
	* emacs.c (close_output_streams, main):
	* process.c (create_process):
	* sysdep.c (sys_subshell) [!DOS_NT || !WINDOWSNT]:
	Use emacs_perror for simplicity.
	* callproc.c (relocate_fd, main):
	* sysdep.c (sys_subshell):
	Exit with EXIT_CANCELED etc., not 1, when exec setup fails.
	(shut_down_emacs): Use emacs_write, not write.
	* emacs.c, sysdep.c: Don't include <ignore-value.h>.
	* fileio.c (Fcopy_file, e_write):
	* nsterm.m (ns_select):
	* process.c (send_process):
	* sound.c (vox_write):
	Use emacs_write_sig, not emacs_write.
	* lisp.h (emacs_write_sig, emacs_perror): New decls.
	* process.h (EXIT_CANCELED), EXIT_CANNOT_INVOKE, EXIT_ENOENT):
	New constants.
	* sysdep.c (emacs_backtrace): Use emacs_write, not ignore_value
	of write.
	(emacs_full_write): New function.
	(emacs_write): Rewrite to use it.
	(emacswrite_sig, emacs_perror): New functions.
	* xrdb.c (fatal): Don't invoke perror, since errno might be garbage.

2013-07-08  Magnus Henoch  <magnus.henoch@gmail.com>  (tiny change)

	* image.c (imagemagick_load_image): Do not use MagickExportImagePixels
	on NS even if it is present.  Pixmap on NS is a void*.

2013-07-07  Paul Eggert  <eggert@cs.ucla.edu>

	Port to Ubuntu 10 (Bug#14803).
	Problem reported by T.V. Raman.
	* process.c (close_on_exec, accept4, process_socket):
	Define these if !HAVE_ACCEPT4, not if !SOCK_CLOEXEC.

2013-07-07  Eli Zaretskii  <eliz@gnu.org>

	* w32.c (sys_dup): Declare prototype.

	* filelock.c:
	* emacs.c:
	* callproc.c [WINDOWSNT]: Include sys/socket.h.

2013-07-07  Paul Eggert  <eggert@cs.ucla.edu>

	Make file descriptors close-on-exec when possible (Bug#14803).
	This simplifies Emacs a bit, since it no longer needs to worry
	about closing file descriptors by hand in some cases.
	It also fixes some unlikely races.  Not all such races, as
	libraries often open files internally without setting
	close-on-exec, but it's an improvement.
	* alloc.c (valid_pointer_p) [!WINDOWSNT]:
	* callproc.c (Fcall_process) [!MSDOS]:
	* emacs.c (main) [!DOS_NT]:
	* nsterm.m (ns_term_init):
	* process.c (create_process):
	Use 'pipe2' with O_CLOEXEC instead of 'pipe'.
	* emacs.c (Fcall_process_region) [HAVE_MKOSTEMP]:
	* filelock.c (create_lock_file) [HAVE_MKOSTEMP]:
	Prefer mkostemp with O_CLOEXEC to mkstemp.
	* callproc.c (relocate_fd) [!WINDOWSNT]:
	* emacs.c (main): Use F_DUPFD_CLOEXEC, not plain F_DUPFD.
	No need to use fcntl (..., F_SETFD, FD_CLOEXEC), since we're
	now using pipe2.
	* filelock.c (create_lock_file) [! HAVE_MKOSTEMP]:
	Make the resulting file descriptor close-on-exec.
	* lisp.h, lread.c, process.c (close_load_descs, close_process_descs):
	* lread.c (load_descriptor_list, load_descriptor_unwind):
	Remove; no longer needed.  All uses removed.
	* process.c (SOCK_CLOEXEC): Define to 0 if not supplied by system.
	(close_on_exec, accept4, process_socket) [!SOCK_CLOEXEC]:
	New functions.
	(socket) [!SOCK_CLOEXEC]: Supply a substitute.
	(Fmake_network_process, Fnetwork_interface_list)
	(Fnetwork_interface_info, server_accept_connection):
	Make newly-created socket close-on-exec.
	* sysdep.c (emacs_open, emacs_fopen):
	Make new-created descriptor close-on-exec.
	* w32.c (fcntl): Support F_DUPFD_CLOEXEC well enough for Emacs.
	* w32.c, w32.h (pipe2): Rename from 'pipe', with new flags arg.

2013-07-07  Jan Djärv  <jan.h.d@swipnet.se>

	* nsterm.m (sendEvent:): Propagate keyboard events to modal windows
	for NS_IMPL_GNUSTEP.

2013-07-07  Paul Eggert  <eggert@cs.ucla.edu>

	Fix openp errno handling.
	* callproc.c (Fcall_process): Preserve openp errno around close.
	* lread.c (openp): Set errno when returning -1, as some callers
	expect this.

2013-07-06  Jan Djärv  <jan.h.d@swipnet.se>

	* nsterm.m (sendEvent:): Handle NSAPP_DATA2_RUNFILEDIALOG.

	* nsterm.h (NSSavePanel): Update comment.
	(NSAPP_DATA2_RUNFILEDIALOG): Define.
	(ns_run_file_dialog): Declare.

	* nsfns.m: Remove panelOK.
	(ns_fd_data): New.
	(ns_run_file_dialog): New function.
	(Fns_read_file_name): Fill in ns_fd_data, post an event and start the
	event loop, so file dialog is popped up by ns_run_file_dialog, called
	by sendEvent (Bug#14578).
	(EmacsSavePanel, EmacsOpenPanel): Remove ok and cancel methods.

2013-07-06  Eli Zaretskii  <eliz@gnu.org>

	* xdisp.c (default_line_pixel_height): New function.
	(pos_visible_p, move_it_vertically_backward, try_scrolling)
	(try_cursor_movement, redisplay_window, try_window)
	(try_window_id): Use it instead of FRAME_LINE_HEIGHT.  (Bug#14771)

	* window.c (window_scroll_pixel_based):
	use default_line_pixel_height.

	* dispextern.h (default_line_pixel_height): Add prototype.

	* frame.c (x_set_line_spacing): Accept a float value for
	line-spacing parameter, per the documentation.

	* data.c (Fmultibyte_string_p): Doc fix.

2013-07-05  Paul Eggert  <eggert@cs.ucla.edu>

	Use emacs_open more consistently when opening files.
	This handles EINTR more consistently now, and makes it easier
	to introduce other uniform changes to file descriptor handling.
	* sysstdio.h: New file.
	* buffer.c (mmap_init):
	* cygw32.c (chdir_to_default_directory):
	* dispnew.c (Fopen_termscript):
	* emacs.c (Fdaemon_initialized):
	* fileio.c (Fdo_auto_save):
	* image.c (slurp_file, png_load_body, jpeg_load_body):
	* keyboard.c (Fopen_dribble_file):
	* lread.c (Fload):
	* print.c (Fredirect_debugging_output):
	* sysdep.c (get_up_time, procfs_ttyname, procfs_get_total_memory):
	* termcap.c (tgetent):
	* unexaix.c, unexcoff.c (unexec, adjust_lnnoptrs):
	* unexcw.c, unexelf.c, unexhp9k800.c, unexmacosx.c (unexec):
	* w32term.c (w32_initialize) [CYGWIN]:
	* xfaces.c (Fx_load_color_file):
	Use emacs_open instead of plain open, and emacs_fopen instead of
	plain fopen.
	* dispnew.c, fileio.c, image.c, keyboard.c, lread.c, print.c, sysdep.c:
	* xfaces.c: Include sysstdio.h rather than stdio.h, for emacs_fopen.
	* callproc.c (default_output_mode): New constant.
	(Fcall_process): Use it to call emacs_open instead of plain creat.
	* dispnew.c (Fopen_termscript): Fix minor race in opening termscript.
	* sysdep.c (emacs_open): Add commentary and don't call file name "path".
	(emacs_fopen): New function.
	* unexaix.c, unexcoff.c, unexelf.c, unexhp9k800.c, unexmacosx.c:
	Include <lisp.h>, for emacs_open.
	* unexelf.c (fatal): Remove decl; not needed with <lisp.h> included.

	Remove duplicate #include directives.
	* alloc.c [GC_MARK_STACK == GC_USE_GCPROS_CHECK_ZOMBIES]:
	* xfaces.c:
	Don't include stdio.h twice.
	* buffer.c [USE_MMAP_FOR_BUFFERS]:
	Don't include sys/types.h or stdio.h twice.
	* fileio.c [WINDOWSNT | MSDOS]: Don't include fcntl.h twice.
	* lread.c: Don't include coding.h twice.
	* nsfont.m: Don't include frame.h twice.
	* process.c [HAVE_RES_INIT]: Don't include <netinet/in.h> twice.
	* ralloc.c: Don't include <unistd.h> twice.
	* xdisp.c: Don't include font.h twice.
	* xterm.c: Don't include fontset.h twice.
	* xterm.h [USE_X_TOOLKIT]: Don't include X11/StringDefs.h twice.

2013-07-04  Paul Eggert  <eggert@cs.ucla.edu>

	Scale ImageMagick images more carefully.
	* image.c (scale_image_size) [HAVE_IMAGEMAGICK]: New function.
	(compute_image_size): Use it.  Define only if HAVE_IMAGEMAGICK.
	Be more careful about avoiding undefined behavior after
	integer overflow and division by zero.

2013-07-04  YAMAMOTO Mitsuharu  <mituharu@math.s.chiba-u.ac.jp>

	* w32fns.c (Qgeometry, Qworkarea, Qmm_size, Qframes): New variables.
	(syms_of_w32fns): DEFSYM them.
	(MONITORINFOF_PRIMARY, SM_XVIRTUALSCREEN, SM_YVIRTUALSCREEN)
	(CCHDEVICENAME): Define macros if not defined.
	(struct MONITOR_INFO_EX): New struct.
	(MonitorEnum_Proc, EnumDisplayMonitors_Proc): New prototypes.
	(enum_display_monitors_fn): New variable.
	(globals_of_w32fns): Initialize it.
	(Fx_display_pixel_width, Fx_display_pixel_height)
	(Fx_display_mm_height, Fx_display_mm_width): Mention behavior on
	multi-monitor setups in docstrings.
	(Fx_display_mm_height, Fx_display_mm_width): Approximate whole
	screen size by primary monitor's millimeter per pixel.
	(w32_monitor_enum, w32_display_monitor_attributes_list)
	(w32_display_monitor_attributes_list_fallback)
	(Fw32_display_monitor_attributes_list): New functions.
	(syms_of_w32fns): Defsubr Sw32_display_monitor_attributes_list.

	* w32term.c (SM_CXVIRTUALSCREEN, SM_CYVIRTUALSCREEN): Define macros
	if not defined.
	(x_display_pixel_height, x_display_pixel_width): Use GetSystemMetrics.

2013-07-04  Michael Albinus  <michael.albinus@gmx.de>

	* fileio.c (Qfile_notify_error): New error symbol.

	* gfilenotify.c (Fgfile_add_watch, Fgfile_rm_watch):
	* inotify.c (inotify_callback, symbol_to_inotifymask)
	(Finotify_add_watch, Finotify_rm_watch): Use it.
	(inotifyevent_to_event): Exchange order of cookie and file name.
	(Finotify_add_watch): Adapt docstring.

	* lisp.h (Qfile_notify_error): Declare.

2013-07-04  Paul Eggert  <eggert@cs.ucla.edu>

	Try again to fix FreeBSD bug re multithreaded memory alloc (Bug#14569).
	* emacs.c (main) [HAVE_PTHREAD && !SYSTEM_MALLOC && !DOUG_LEA_MALLOC]:
	Do not clear _malloc_thread_enabled_p, undoing the previous change,
	which did not work (see <http://bugs.gnu.org/14569#307>).
	(main): Do not invoke malloc_enable_thread if (! CANNOT_DUMP
	&& (!noninteractive || initialized)).  This attempts to thread
	the needle between the Scylla of FreeBSD and the Charybdis of Cygwin.

2013-07-04  Juanma Barranquero  <lekktu@gmail.com>

	* image.c (x_to_xcolors) [HAVE_NTGUI]: Remove unused var `hdc'.
	(x_build_heuristic_mask) [HAVE_NTGUI]: Remove unused var `frame_dc'.

2013-07-04  Paul Eggert  <eggert@cs.ucla.edu>

	Try to fix FreeBSD bug re multithreaded memory allocation (Bug#14569).
	* emacs.c (main) [HAVE_PTHREAD && !SYSTEM_MALLOC && !DOUG_LEA_MALLOC]:
	Clear _malloc_thread_enabled_p at startup.  Reported by Ashish SHUKLA in
	<http://lists.gnu.org/archive/html/emacs-devel/2013-07/msg00088.html>.

2013-07-02  Paul Eggert  <eggert@cs.ucla.edu>

	* sysdep.c (sys_siglist) [HAVE_DECL___SYS_SIGLIST]:
	Define to __sys_siglist.

2013-07-02  Eli Zaretskii  <eliz@gnu.org>

	* xdisp.c (IT_OVERFLOW_NEWLINE_INTO_FRINGE): Don't disallow
	word-wrap, so that overflow-newline-into-fringe would work in
	visual-line-mode.  (Bug#2749)
	(move_it_in_display_line_to): When the last scanned display
	element fits exactly on the display line, and
	overflow-newline-into-fringe is non-nil, but wrap_it is valid,
	don't return MOVE_NEWLINE_OR_CR, but instead back up to the last
	wrap point and return MOVE_LINE_CONTINUED.  Fixes problems with
	finding buffer position that corresponds to pixel coordinates,
	e.g. in buffer_posn_from_coords.

2013-07-02  Jan Djärv  <jan.h.d@swipnet.se>

	* process.c (handle_child_signal): Call catch_child_signal if
	NS_IMPL_GNUSTEP.

2013-07-02  Paul Eggert  <eggert@cs.ucla.edu>

	Don't convert function pointers to void * and back.
	It isn't portable C, and it's easy enough to avoid.
	* alloc.c: Verify SAVE_FUNCPOINTER bits, too.
	(make_save_value): Add support for SAVE_FUNCPOINTER.
	* keymap.c (map_keymap_char_table_item, map_keymap_internal):
	* print.c (print_object):
	Distinguish function from object pointers.
	* lisp.h (SAVE_FUNCPOINTER): New constant.
	(SAVE_SLOT_BITS): Adjust to it.
	(SAVE_TYPE_FUNCPTR_PTR_OBJ): New constant, replacing
	SAVE_TYPE_PTR_PTR_OBJ.  Change the only use.
	(voidfuncptr): New typedef.
	(struct Lisp_Save_Value): New member data[0].funcpointer.
	(XSAVE_FUNCPOINTER): New function.

	Simplify buildobj processing.
	* Makefile.in (buildobj.h): Make it a sequence of strings each
	followed by comma, rather than a single string.  Put it into a
	.tmp file in case there's an error while generating it.
	(gl-stamp): Use .tmp for temp files.
	(mostlyclean): Clean .tmp files.
	* doc.c (buildobj): Move to just the routine that needs it.
	It's now an array of strings, so processing is simpler.

2013-07-01  Paul Eggert  <eggert@cs.ucla.edu>

	Fix bug re noninteractive multithreaded memory allocation (Bug#14569).
	* emacs.c (malloc_enable_thread): Hoist extern decl to top level.
	(main) [HAVE_PTHREAD && !SYSTEM_MALLOC && !DOUG_LEA_MALLOC]:
	Invoke malloc_enable_thread even when not interactive.
	Problem reported by Ken Brown in <http://bugs.gnu.org/14569#275>.
	* process.c (init_process_emacs) [CYGWIN]: Tickle glib even
	in this case, since the underlying bug has now been fixed.

2013-07-01  Juanma Barranquero  <lekktu@gmail.com>

	* emacs.c (Fkill_emacs): Expand Vauto_save_list_file_name before
	unlinking it (bug#14691).

2013-06-30  Michal Nazarewicz  <mina86@mina86.com>

	* buffer.c (FKill_buffer): Run `kill-buffer-query-functions'
	before checking whether buffer is modified.  This lets
	`kill-buffer-query-functions' cancel killing of the buffer or save
	its content before `kill-buffer' asks user the "Buffer %s
	modified; kill anyway?" question.

2013-06-30  Jan Djärv  <jan.h.d@swipnet.se>

	* nsfns.m (handlePanelKeys): Don't process Command+Function keys.
	Let the super performKeyEquivalent deal with them (Bug#14747).

2013-06-30  Paul Eggert  <eggert@cs.ucla.edu>

	* widget.c (resize_cb): Remove unused local.

	Do not use GTK 3 if it exists but cannot be compiled.
	* xmenu.c (x_menu_wait_for_event) [!USE_GTK]:
	* xterm.c (x_error_handler) [!USE_GTK]:
	Do not use GTK 3.

	* intervals.c (get_local_map): Actually clip POSITION (Bug#14753).

2013-06-30  Eli Zaretskii  <eliz@gnu.org>

	* intervals.c (get_local_map): Instead of aborting, clip POSITION
	to the valid range of values.  (Bug#14753)

	* xdisp.c (Fmove_point_visually): Invalidate the cursor position
	when moving point by using the current glyph matrix.  This avoids
	the need to force redisplay when this function is called in a
	loop.

2013-06-29  Paul Eggert  <eggert@cs.ucla.edu>

	Fix minor problems found by static checking.
	* coding.c (encode_inhibit_flag, inhibit_flag): New functions.
	Redo the latter's body to sidestep GCC parenthesization warnings.
	(setup_coding_system, detect_coding, detect_coding_system): Use them.
	* coding.c (detect_coding, detect_coding_system):
	* coding.h (struct undecided_spec):
	Use bool for boolean.
	* image.c (QCmax_width, QCmax_height): Now static.
	* xdisp.c (Fmove_point_visually): Remove unused local.

2013-06-29  Eli Zaretskii  <eliz@gnu.org>

	* xdisp.c (Fmove_point_visually): New function.

2013-06-28  Kenichi Handa  <handa@gnu.org>

	* coding.h (define_coding_undecided_arg_index): New enum.
	(coding_attr_index): New members
	coding_attr_undecided_inhibit_null_byte_detection,
	coding_attr_undecided_inhibit_iso_escape_detection,
	coding_attr_undecided_prefer_utf_8.
	(undecided_spec): New struct.
	(struct coding_system): New member `undecided' of the member
	`spec'.

	* coding.c (setup_coding_system): Handle CODING->spec.undecided.
	(detect_coding): Likewise.
	(detect_coding_system): Likewise.
	(Fdefine_coding_system_internal): New coding system properties
	:inhibit-null-byte-detection, :inhibit-iso-escape-detection, and
	:prefer-utf-8.
	(syms_of_coding): Adjust for coding_arg_undecided_max.

2013-06-28  Paul Eggert  <eggert@cs.ucla.edu>

	* image.c (x_from_xcolors): Remove unused local.

2013-06-28  YAMAMOTO Mitsuharu  <mituharu@math.s.chiba-u.ac.jp>

	Defer image data transfer between X client and server until actual
	display happens.

	* dispextern.h (struct image) [HAVE_X_WINDOWS]: New members `ximg'
	and `mask_img'.

	* image.c (Destroy_Image): Remove.
	(x_clear_image_1): New arg `flags' instead of 3 bools `pixmap_p',
	`mask_p', and `colors_p'.  All uses changed.
	(x_clear_image_1) [HAVE_X_WINDOWS]: Destroy `ximg' and `mask_img'.
	(CLEAR_IMAGE_PIXMAP, CLEAR_IMAGE_MASK, CLEAR_IMAGE_COLORS):
	New macros for `flags' arg to x_clear_image_1.
	(postprocess_image, xpm_load_image, x_build_heuristic_mask)
	(png_load_body): Use x_clear_image_1 instead of Free_Pixmap.
	(ZPixmap, XGetImage) [HAVE_NS]: Remove.
	(image_get_x_image_or_dc, image_unget_x_image_or_dc)
	(image_get_x_image, image_unget_x_image): New functions or macros.
	(image_background, image_background_transparent, x_to_xcolors)
	(x_build_heuristic_mask): Use image_get_x_image_or_dc instead of
	XGetImage or CreateCompatibleDC.  Use image_unget_x_image_or_dc
	instead of Destroy_Image.
	(image_create_x_image_and_pixmap, image_put_x_image): New functions.
	(xpm_load_image, x_from_xcolors, x_build_heuristic_mask, pbm_load)
	(png_load_body, jpeg_load_body, tiff_load, gif_load)
	(imagemagick_load_image, svg_load_image): Use them instead of
	x_create_x_image_and_pixmap, and x_put_x_image followed by
	x_destroy_x_image, respectively.
	(xpm_load) [HAVE_XPM && !HAVE_NTGUI]: Use XpmReadFileToImage and
	XpmCreateImageFromBuffer instead of XpmReadFileToPixmap and
	XpmCreatePixmapFromBuffer.  Create pixmaps.  Fill background and
	background_transparent fields.
	(image_sync_to_pixmaps) [HAVE_X_WINDOWS]: New function.
	(prepare_image_for_display, x_disable_image) [HAVE_X_WINDOWS]: Use it.

2013-06-27  Paul Eggert  <eggert@cs.ucla.edu>

	Do not tickle glib SIGCHLD handling if Cygwin (Bug#14569).
	This mostly consists of undoing recent changes.
	* callproc.c (Fcall_process):
	* process.c (create_process):
	Do not worry about catching SIGCHLD here, undoing previous change.
	* nsterm.m (ns_term_init): Re-catch SIGCHLD, undoing previous change.
	* process.c, process.h (catch_child_signal):
	No longer extern if !NS_IMPL_GNUSTEP, undoing 06-22 change.
	* process.c (catch_child_handler): Don't worry about being called
	lazily and do not assume caller has blocked SIGCHLD, undoing
	previous change.  Move first-time stuff back to
	init_process_emacs, undoing 06-22 change.  If CYGWIN, do not
	tickle glib, as that causes Cygwin bootstrap to fail.  Do not
	set lib_child_handler if it's already initialized, which may
	help avoid problems on GNUstep.

2013-06-23  Paul Eggert  <eggert@cs.ucla.edu>

	A more-conservative workaround for Cygwin SIGCHLD issues (Bug#14569).
	* callproc.c (Fcall_process):
	* process.c (create_process):
	Make sure SIGCHLD is caught before we fork,
	since Emacs startup no arranges to catch SIGCHLD.
	* process.c (lib_child_handler): Initialize to null, not to
	dummy_handler.
	(catch_child_signal): Allow self to be called lazily.
	Do nothing if it's already been called.
	Assume caller has blocked SIGCHLD (all callers do now).
	* emacs.c (main): Do not catch SIGCHLD here; defer it until
	just before it's really needed.
	* nsterm.m (ns_term_init): No need to re-catch SIGCHLD here,
	since it hasn't been caught yet.

2013-06-23  Lars Magne Ingebrigtsen  <larsi@gnus.org>

	* image.c (compute_image_size): New function to implement
	:max-width and :max-height.
	(imagemagick_load_image): Use it.

2013-06-23  Paul Eggert  <eggert@cs.ucla.edu>

	Try to avoid malloc SEGVs on Cygwin (Bug#14569).
	* callproc.c, process.h (block_child_signal, unblock_child_signal):
	Now extern.
	* emacs.c (main): Catch SIGCHLD just before initializing gfilenotify.
	* process.c (catch_child_signal): Block SIGCHLD while futzing with
	the SIGCHLD handler, since the code is not atomic and (due to glib)
	signals may be arriving now.
	* sysdep.c (init_signals): Do not catch child signals here;
	'main' now does that later, at a safer time.

2013-06-22  Paul Eggert  <eggert@cs.ucla.edu>

	Clean up SIGCHLD handling a bit (Bug#14569).
	* process.c, process.h (catch_child_signal):
	Now always extern, even if !NS_IMPL_GNUSTEP.
	* process.c (catch_child_signal): Move glib tickler here from
	init_process_emacs, so that it's done earlier in Emacs
	initialization.  Also move the noninteractive && !initialized
	check here from init_process_emacs.  This is all a bit cleaner for
	GNUish platforms, and I hope it works around the Cygwin bug.
	* sysdep.c (init_signals): Invoke catch_child_signal here, so
	that glib signal handling is tickled before glib creates threads.

	* process.c (wait_reading_process_output): Avoid int overflow
	when reading more than 2 GiB total from a process.

2013-06-21  Paul Eggert  <eggert@cs.ucla.edu>

	* process.c (create_process): Handle a couple more cases,
	i.e., work even if new_argv and wait_child_setup[i] are cached.
	Use Fcall_process's style for volatile vars.

2013-06-21  Andreas Schwab  <schwab@linux-m68k.org>

	* process.c (create_process): Mark PROCESS volatile.

2013-06-21  Paul Eggert  <eggert@cs.ucla.edu>

	Use C99-style flexible array members if available.
	This avoids some subtle aliasing issues, which typically
	aren't a problem with GCC but may be a problem elsewhere.
	* alloc.c (sdata): New typedef, replacing the old struct sdata.
	It is a struct if GC_CHECK_STRING_BYTES, a union otherwise.
	In either case, it uses a flexible array member rather than
	the old struct hack.  All uses changed.
	(SDATA_NBYTES, sweep_strings) [!GC_CHECK_STRING_BYTES]:
	Adjust to sdata reorganization.
	* alloc.c (VBLOCK_BYTES_MIN, allocate_vectorlike, Fgarbage_collect):
	Use offsetof (struct, flex_array_member), not sizeof (struct), as
	that ports better to pre-C99 non-GCC.
	* chartab.c (Fmake_char_table, make_sub_char_table, copy_char_table):
	Use CHAR_TABLE_STANDARD_SLOTS rather than its definition,
	as the latter has changed.
	* conf_post.h (FLEXIBLE_ARRAY_MEMBER): Move here from w32.c,
	and port better to pre-C99 GCC.
	* image.c (struct xpm_cached_color):
	* lisp.h (struct Lisp_Vector, struct Lisp_Bool_Vector)
	(struct Lisp_Char_Table, struct Lisp_Sub_Char_Table):
	Use FLEXIBLE_ARRAY_MEMBER.
	* lisp.h (string_bytes) [GC_CHECK_STRING_BYTES]:
	Move decl to top level so it gets checked against implementation.
	(CHAR_TABLE_STANDARD_SLOTS): Adjust to struct Lisp_Char_Table change.
	* w32.c (FLEXIBLE_ARRAY_MEMBER): Move to conf_post.h.

2013-06-20  Paul Eggert  <eggert@cs.ucla.edu>

	* syntax.c: Integer cleanups.
	(SYNTAX_FLAGS_COMMENT_STYLEC): Return a boolean, not 0-or-2.
	All uses that need 0-or-2 changed to:
	(SYNTAX_FLAGS_COMMENT_STYLEC2): New macro, with the same semantics
	as the old SYNTAX_FLAGS_COMMENT_STYLEC.
	(struct lisp_parse_state, syntax_prefix_flag_p, update_syntax_table)
	(char_quoted, prev_char_comend_first, back_comment)
	(Finternal_describe_syntax_value, skip_chars, skip_syntaxes)
	(in_classes, forw_comment, scan_lists, scan_sexps_forward):
	Use bool for boolean.
	(update_syntax_table, skip_chars, skip_syntaxes):
	Prefer int to unsigned when either will do.
	(back_comment): Return boolean success flag, like forw_comment,
	instead of positive-or-minus-1 (which might have overflowed int anyway).
	Don't stuff ptrdiff_t into int.
	(syntax_spec_code, syntax_code_spec): Now const.
	(Fmatching_paren, scan_lists, scan_sexps_forward):
	Use enum syntaxcode for syntax code.
	(Fmatching_paren): Check that arg is a character, not just an integer.
	(Fstring_to_syntax): Don't assume 0377 fits in enum syntaxcode.
	(Finternal_describe_syntax_value): Omit no-longer-needed
	comparison to 0.
	(skip_chars): Use char, not unsigned char, when the distinction
	doesn't matter.
	(forw_comment, scan_lists): Prefer A |= B to A = A || B when B's cheap.
	* bytecode.c (exec_byte_code):
	* syntax.c (syntax_spec_code, Fchar_syntax)
	(Finternal_describe_syntax_value, skip_chars, skip_syntaxes)
	(init_syntax_once):
	* syntax.h (SYNTAX_WITH_FLAGS):
	Omit unnecessary casts.

2013-06-20  Eli Zaretskii  <eliz@gnu.org>

	* w32fns.c (w32_wnd_proc): Don't compute the header line and mode
	line dimensions here, to avoid race conditions with the main
	thread.  (Bug#14062, bug#14630, bug#14669)

	* w32term.c (w32_draw_window_cursor): Compute the header line and
	mode line dimensions here.
	<w32_system_caret_window, w32_system_caret_hdr_height>:
	<w32_system_caret_mode_height>: New variables.

	* w32term.h: Declare them.

2013-06-20  Paul Eggert  <eggert@cs.ucla.edu>

	* alloc.c (die): Move "assertion failed" string here ...
	* lisp.h (eassert): ... from here.  Also, suppress evaluation of
	COND when SUPPRESS_CHECKING.  This shrinks the executable text
	size by 0.8% to 2.2% when configured with --enable-checking,
	depending on optimization flags (GCC 4.8.1 x86-64).

	* floatfns.c (Flog10): Move to Lisp (marked obsolete there).

2013-06-20  Rüdiger Sonderfeld  <ruediger@c-plusplus.de>

	* floatfns.c (Flog) [HAVE_LOG2]: Use log2 if available and if the
	base is 2; this is more accurate.

2013-06-19  Juanma Barranquero  <lekktu@gmail.com>

	* sound.c (string_default): Move to !WINDOWSNT section.
	(Fplay_sound_internal) [WINDOWSNT]: Remove i_result to avoid warning.

2013-06-19  Paul Eggert  <eggert@cs.ucla.edu>

	* sound.c: Integer cleanups.
	Remove unnecessary forward decls.
	(struct sound_device): The 'file' member is now a Lisp_Object, not
	a char *, so that we needn't invoke alloca on a huge size.
	(Fplay_sound_internal): Adjust to this.
	(string_default): New function.
	(vox_open, vox_init, alsa_open, alsa_configure, alsa_init):
	Use it to adjust to the struct sound_device change.
	(parse_sound, wav_init, au_init, alsa_init): Use bool for booleans.
	(be2hs) [0]: Remove.

	* syntax.c (skip_chars): Don't use uninitialized storage
	when searching a multibyte buffer for characters that are not in a
	unibyte string that contains non-ASCII characters.

2013-06-18  Jan Djärv  <jan.h.d@swipnet.se>

	* process.c: Include xgselect.h if HAVE_GLIB.  Include glib.h
	if HAVE_GLIB && ! WINDOWSNT (Bug#14654).

2013-06-18  Paul Eggert  <eggert@cs.ucla.edu>

	* conf_post.h: Add comments for INLINE, EXTERN_INLINE, etc.

2013-06-18  Kenichi Handa  <handa@gnu.org>

	* font.c (Ffont_spec): Signal an error for an invalid font name
	(Bug#14648).

2013-06-18  Paul Eggert  <eggert@cs.ucla.edu>

	Porting fixes for merged specpdl and backtrace stacks (Bug#14643).
	In particular this ports to 32-bit sparc Sun cc.
	* eval.c (init_eval_once, grow_specpdl): Allocate a specbinding
	array with a dummy element at specpdl[-1], so that its address can
	be taken portably.
	(unbind_to): Do not copy the binding; not needed, now that we
	copy old_value in the one place where the copy is needed.
	* fileio.c (Fwrite_region): Use ptrdiff_t, not int, for specpdl count.
	* lisp.h (BITS_PER_PTRDIFF_T): Remove; no longer needed.
	(union specbinding): Rename from struct specbinding.  Redo layout
	to avoid the need for 'ptrdiff_t nargs : BITS_PER_PTRDIFF_T - 1;',
	which is not portable.  With Sun C 5.12 32-bit sparc, the
	declaration causes nargs to be an unsigned bitfield, a behavior
	that the C standard allows; but Emacs wants nargs to be signed.
	The overall type is now a union of structures rather than a
	structure of union of structures, and the 'kind' member is now a
	bitfield, so that the overall type doesn't grow.  All uses changed.
	* process.c (Fmake_serial_process): Remove unnecessary initialization.

2013-06-17  Paul Eggert  <eggert@cs.ucla.edu>

	* frame.c (x_report_frame_params): Cast parent_desc to uintptr_t.
	Needed if HAVE_NTGUI.  Reported by Juanma Barranquero.

	* nsfont.m (ns_registry_to_script): Parenthesize while expression.

2013-06-17  Eli Zaretskii  <eliz@gnu.org>

	* w32fns.c (w32_wnd_proc): Don't call WINDOW_HEADER_LINE_HEIGHT
	unless we know that the window w's frame is a frame object.
	Another attempt at solving bug#14062 and bug#14630.

2013-06-17  Lars Magne Ingebrigtsen  <larsi@gnus.org>

	* textprop.c (property_set_type): New enum.
	(add_properties): Allow appending/prepending text properties.
	(add_text_properties_1): Factored out of Fadd_text_properties.
	(Fadd_text_properties): Move all the code into
	add_text_properties_1.
	(Fadd_face_text_property): New function that calls
	add_text_properties_1.

2013-06-17  Paul Eggert  <eggert@cs.ucla.edu>

	Move functions from lisp.h to individual modules when possible.
	From a suggestion by Andreas Schwab in <http://bugs.gnu.org/11935#68>.
	* alloc.c (XFLOAT_INIT, set_symbol_name):
	* buffer.c (CHECK_OVERLAY):
	* chartab.c (CHECK_CHAR_TABLE, set_char_table_ascii)
	(set_char_table_parent):
	* coding.c (CHECK_NATNUM_CAR, CHECK_NATNUM_CDR):
	* data.c (BOOLFWDP, INTFWDP, KBOARD_OBJFWDP, OBJFWDP, XBOOLFWD)
	(XKBOARD_OBJFWD, XINTFWD, XOBJFWD, CHECK_SUBR, set_blv_found)
	(blv_value, set_blv_value, set_blv_where, set_blv_defcell)
	(set_blv_valcell):
	* emacs.c (setlocale) [!HAVE_SETLOCALE]:
	* eval.c (specpdl_symbol, specpdl_old_value, specpdl_where)
	(specpdl_arg, specpdl_func, backtrace_function, backtrace_nargs)
	(backtrace_args, backtrace_debug_on_exit):
	* floatfns.c (CHECK_FLOAT):
	* fns.c (CHECK_HASH_TABLE, CHECK_LIST_END)
	(set_hash_key_and_value, set_hash_next, set_hash_next_slot)
	(set_hash_hash, set_hash_hash_slot, set_hash_index)
	(set_hash_index_slot):
	* keymap.c (CHECK_VECTOR_OR_CHAR_TABLE):
	* marker.c (CHECK_MARKER):
	* textprop.c (CHECK_STRING_OR_BUFFER):
	* window.c (CHECK_WINDOW_CONFIGURATION):
	Move here from lisp.h, and make these functions static rather than
	extern inline.
	* buffer.c (Qoverlayp):
	* data.c (Qsubrp):
	* fns.c (Qhash_table_p):
	* window.c (Qwindow_configuration_p):
	Now static.
	* lisp.h: Remove the abovementioned defns and decls.

	Use functions, not macros, for XINT etc (Bug#11935).
	In lisp.h, prefer functions to function-like macros, and
	constants to object-like macros, when either will do.  This:
	 . simplifies use, as there's no more need to worry about
	   arguments' side effects being evaluated multiple times.
	 . makes the code easier to debug on some platforms.
	However, when using gcc -O0, keep using function-like macros
	for a few critical operations, for performance reasons.
	This sort of thing isn't needed with gcc -Og, but -Og
	is a GCC 4.8 feature and isn't widely-enough available yet.
	* alloc.c (gdb_make_enums_visible) [USE_LSB_TAG]:
	Remove enum lsb_bits; no longer needed.
	(allocate_misc, free_misc): Don't use XMISCTYPE as an lvalue.
	* buffer.c (Qoverlap):
	* data.c (Qsubrp):
	* fns.c (Qhash_table_p):
	Now extern, so lisp.h can use these symbols.
	* dispextern.h: Include character.h, for MAX_CHAR etc.
	(GLYPH, GLYPH_CHAR, GLYPH_FACE, SET_GLYPH_CHAR, SET_GLYPH_FACE)
	(SET_GLYPH, GLYPH_CODE_CHAR, GLYPH_CODE_FACE)
	(SET_GLYPH_FROM_GLYPH_CODE, GLYPH_MODE_LINE_FACE, GLYPH_CHAR_VALID_P)
	(GLYPH_CODE_P): Move here from lisp.h.
	(GLYPH_CHAR, GLYPH_FACE, GLYPH_CODE_CHAR, GLYPH_CODE_FACE)
	(GLYPH_CHAR_VALID_P, GLYPH_CODE_P): Now functions, not macros.
	(GLYPH_MODE_LINE_FACE): Now enums, not macros.
	* eval.c (Fautoload): Cast XUNTAG output to intptr_t, since
	XUNTAG now returns void *.
	* lisp.h (lisp_h_XLI, lisp_h_XIL, lisp_h_CHECK_LIST_CONS)
	(lisp_h_CHECK_NUMBER CHECK_SYMBOL, lisp_h_CHECK_TYPE)
	(lisp_h_CONSP, lisp_h_EQ, lisp_h_FLOATP, lisp_h_INTEGERP)
	(lisp_h_MARKERP, lisp_h_MISCP, lisp_h_NILP)
	(lisp_h_SET_SYMBOL_VAL, lisp_h_SYMBOL_CONSTANT_P)
	(lisp_h_SYMBOL_VAL, lisp_h_SYMBOLP, lisp_h_VECTORLIKEP)
	(lisp_h_XCAR, lisp_h_XCDR, lisp_h_XCONS, lisp_h_XHASH)
	(lisp_h_XPNTR, lisp_h_XSYMBOL):
	New macros, renamed from their sans-lisp_h_ counterparts.
	(XLI, XIL, CHECK_LIST_CONS, CHECK_NUMBER CHECK_SYMBOL)
	(CHECK_TYPE, CONSP, EQ, FLOATP, INTEGERP, MARKERP)
	(MISCP, NILP, SET_SYMBOL_VAL, SYMBOL_CONSTANT_P, SYMBOL_VAL, SYMBOLP)
	(VECTORLIKEP, XCAR, XCDR, XCONS, XHASH, XPNTR, XSYMBOL):
	If compiling via GCC without optimization, define these as macros
	in addition to inline functions.
	To disable this, compile with -DINLINING=0.
	(LISP_MACRO_DEFUN, LISP_MACRO_DEFUN_VOID): New macros.
	(check_cons_list) [!GC_CHECK_CONS_LIST]: Likewise.
	(make_number, XFASTINT, XINT, XTYPE, XUNTAG): Likewise, but
	hand-optimize only in the USE_LSB_TAG case, as GNUish hosts do that.
	(INTMASK, VALMASK): Now macros, since static values cannot be
	accessed from extern inline functions.
	(VALMASK): Also a constant, for benefit of old GDB.
	(LISP_INT_TAG_P): Remove; no longer needed as the only caller
	is INTEGERP, which can fold it in.
	(XLI, XIL, XHASH, XTYPE, XINT, XFASTINT, XUINT)
	(make_number, XPNTR, XUNTAG, EQ, XCONS, XVECTOR, XSTRING, XSYMBOL)
	(XFLOAT, XPROCESS, XWINDOW, XTERMINAL, XSUBR, XBUFFER, XCHAR_TABLE)
	(XSUB_CHAR_TABLE, XBOOL_VECTOR, make_lisp_ptr, CHECK_TYPE)
	(CHECK_STRING_OR_BUFFER, XCAR, XCDR, XSETCAR, XSETCDR, CAR, CDR)
	(CAR_SAFE, CDR_SAFE, STRING_MULTIBYTE, SDATA, SSDATA, SREF, SSET)
	(SCHARS, STRING_BYTES, SBYTES, STRING_SET_CHARS, STRING_COPYIN, AREF)
	(ASIZE, ASET, CHAR_TABLE_REF_ASCII, CHAR_TABLE_REF)
	(CHAR_TABLE_SET, CHAR_TABLE_EXTRA_SLOTS, SYMBOL_VAL, SYMBOL_ALIAS)
	(SYMBOL_BLV, SYMBOL_FWD, SET_SYMBOL_VAL, SET_SYMBOL_ALIAS)
	(SET_SYMBOL_BLV, SET_SYMBOL_FWD, SYMBOL_NAME, SYMBOL_INTERNED_P)
	(SYMBOL_INTERNED_IN_INITIAL_OBARRAY_P, SYMBOL_CONSTANT_P)
	(XHASH_TABLE, HASH_TABLE_P, CHECK_HASH_TABLE, HASH_KEY, HASH_VALUE)
	(HASH_NEXT, HASH_HASH, HASH_INDEX, HASH_TABLE_SIZE)
	(XMISC, XMISCANY, XMARKER, XOVERLAY, XSAVE_VALUE, XFWDTYPE)
	(XINTFWD, XBOOLFWD, XOBJFWD, XBUFFER_OBJFWD, XKBOARD_OBJFWD)
	(XFLOAT_DATA, XFLOAT_INIT, NILP, NUMBERP, NATNUMP)
	(RANGED_INTEGERP, CONSP, FLOATP, MISCP, STRINGP, SYMBOLP)
	(INTEGERP, VECTORLIKEP, VECTORP, OVERLAYP)
	(MARKERP, SAVE_VALUEP, AUTOLOADP, INTFWDP, BOOLFWDP, OBJFWDP)
	(BUFFER_OBJFWDP, KBOARD_OBJFWDP, PSEUDOVECTOR_TYPEP)
	(PSEUDOVECTORP, WINDOW_CONFIGURATIONP, PROCESSP, WINDOWP)
	(TERMINALP, SUBRP, COMPILEDP, BUFFERP, CHAR_TABLE_P)
	(SUB_CHAR_TABLE_P, BOOL_VECTOR_P, FRAMEP, IMAGEP, ARRAYP)
	(CHECK_LIST, CHECK_LIST_CONS, CHECK_LIST_END, CHECK_STRING)
	(CHECK_STRING_CAR, CHECK_CONS, CHECK_SYMBOL, CHECK_CHAR_TABLE)
	(CHECK_VECTOR, CHECK_VECTOR_OR_STRING, CHECK_ARRAY)
	(CHECK_VECTOR_OR_CHAR_TABLE, CHECK_BUFFER, CHECK_WINDOW)
	(CHECK_WINDOW_CONFIGURATION, CHECK_PROCESS, CHECK_SUBR)
	(CHECK_NUMBER, CHECK_NATNUM, CHECK_MARKER, XFLOATINT)
	(CHECK_FLOAT, CHECK_NUMBER_OR_FLOAT, CHECK_OVERLAY)
	(CHECK_NUMBER_CAR, CHECK_NUMBER_CDR, CHECK_NATNUM_CAR)
	(CHECK_NATNUM_CDR, FUNCTIONP, SPECPDL_INDEX, LOADHIST_ATTACH)
	Now functions.
	(check_cons_list) [!GC_CHECK_CONS_LIST]: New empty function.
	(LISP_MAKE_RVALUE, TYPEMASK): Remove; no longer needed.
	(VALMASK): Define in one place rather than in two, merging the
	USE_LSB_TAG parts; this is simpler.
	(aref_addr, gc_aset, MOST_POSITIVE_FIXNUM, MOST_NEGATIVE_FIXNUM)
	(max, min, struct Lisp_String, UNSIGNED_CMP, ASCII_CHAR_P):
	Move up, to avoid use before definition.
	Also include "globals.h" earlier, for the same reason.
	(make_natnum): New function.
	(XUNTAG): Now returns void *, not intptr_t, as this means fewer casts.
	(union Lisp_Fwd, BOOLFWDP, BOOL_VECTOR_P, BUFFER_OBJFWDP, BUFFERP)
	(CHAR_TABLE_P, CHAR_TABLE_REF_ASCII, CONSP, FLOATP, INTEGERP, INTFWDP)
	(KBOARD_OBJFWDP, MARKERP, MISCP, NILP, OBJFWDP, OVERLAYP, PROCESSP)
	(PSEUDOVECTORP, SAVE_VALUEP, STRINGP, SUB_CHAR_TABLE_P, SUBRP, SYMBOLP)
	(VECTORLIKEP, WINDOWP, Qoverlayp, char_table_ref, char_table_set)
	(char_table_translate, Qarrayp, Qbufferp, Qbuffer_or_string_p)
	(Qchar_table_p, Qconsp, Qfloatp, Qintegerp, Qlambda, Qlistp, Qmarkerp)
	(Qnil, Qnumberp, Qsubrp, Qstringp, Qsymbolp, Qvectorp)
	(Qvector_or_char_table_p, Qwholenump, Ffboundp, wrong_type_argument)
	(initialized, Qhash_table_p, extract_float, Qprocessp, Qwindowp)
	(Qwindow_configuration_p, Qimage): New forward declarations.
	(XSETFASTINT): Simplify by rewriting in terms of make_natnum.
	(STRING_COPYIN): Remove; unused.
	(XCAR_AS_LVALUE, XCDR_AS_LVALUE): Remove these macros, replacing with ...
	(xcar_addr, xcdr_addr): New functions.  All uses changed.
	(IEEE_FLOATING_POINT): Now a constant, not a macro.
	(GLYPH, GLYPH_CHAR, GLYPH_FACE, SET_GLYPH_CHAR, SET_GLYPH_FACE)
	(SET_GLYPH, GLYPH_CODE_CHAR, GLYPH_CODE_FACE)
	(SET_GLYPH_FROM_GLYPH_CODE, GLYPH_MODE_LINE_FACE, GLYPH_CHAR_VALID_P)
	(GLYPH_CODE_P): Move to dispextern.h, to avoid define-before-use.
	(TYPE_RANGED_INTEGERP): Simplify.
	(Qsubrp, Qhash_table_p, Qoverlayp): New extern decls.
	(setlocale, fixup_locale, synchronize_system_messages_locale)
	(synchronize_system_time_locale) [!HAVE_SETLOCALE]:
	Now empty functions, not macros.
	(functionp): Return bool, not int.
	* window.c (Qwindow_configuration_p): Now extern,
	so window.h can use it.
	* window.h (Qwindowp): Move decl back to lisp.h.

2013-06-15  Eli Zaretskii  <eliz@gnu.org>

	* xdisp.c (Fline_pixel_height): New function, required for solving
	bug #14567.

2013-06-15  Paul Eggert  <eggert@cs.ucla.edu>

	* fns.c (Fcopy_sequence): Simplify XTYPE calculation.

2013-06-13  Stefan Monnier  <monnier@iro.umontreal.ca>

	* lread.c (syms_of_lread):
	* fns.c (Fprovide): Adjust to new format of after-load-alist.

2013-06-13  Kelly Dean  <kellydeanch@yahoo.com>  (tiny change)

	* fileio.c (Fdo_auto_save): Trap errors in auto-save-hook.  (Bug#14479)

2013-06-12  Xue Fuqiao  <xfq.free@gmail.com>

	* fileio.c (expand_file_name): Doc fix.

2013-06-11  Paul Eggert  <eggert@cs.ucla.edu>

	Tickle glib by waiting for Emacs itself, not for process 0 (Bug#14569).
	* process.c (init_process_emacs) [HAVE_GLIB && !WINDOWSNT]:
	Wait for self, not for 0.  This can't hurt on GNU or similar
	system, and may help with Cygwin.

	* keyboard.c: Don't use PROP (...) as an lvalue.
	(parse_tool_bar_item) [!USE_GTK && !HAVE_NS]:
	Use set_prop (A, B), not PROP (A) = B.

2013-06-10  Eli Zaretskii  <eliz@gnu.org>

	* xdisp.c (get_it_property): Use it->window instead of generating
	a Lisp object from it->w.

2013-06-09  Eli Zaretskii  <eliz@gnu.org>

	* xdisp.c (get_it_property): If it->object is a buffer, pass to
	get-char-property the window that is being rendered, instead of
	the buffer, to support window-specific overlays.  (Bug#14575)
	(compute_display_string_pos): When W is NULL, use the current
	buffer as the object to pass to get-char-property.
	(Fcurrent_bidi_paragraph_direction): Assign NULL to the window
	pointer member of the bidi iterator, since no window is pertinent
	to this function.

2013-06-08  Eli Zaretskii  <eliz@gnu.org>

	* bidi.c (bidi_fetch_char): Accept additional argument, the window
	being displayed, and pass it to compute_display_string_pos.
	(bidi_level_of_next_char, bidi_resolve_explicit_1)
	(bidi_paragraph_init): All callers changed.

	* xdisp.c (init_from_display_pos, init_iterator)
	(handle_single_display_spec, next_overlay_string)
	(get_overlay_strings_1, reseat_1, reseat_to_string)
	(push_prefix_prop, Fcurrent_bidi_paragraph_direction):
	Set bidi_it.w member from it->w.
	(compute_display_string_pos): Accept additional argument, the
	window being displayed, and pass it to Fget_char_property.
	(Bug#14575)

	* dispextern.h (struct bidi_it): New member w, the window being
	displayed.
	(compute_display_string_pos): Adjust prototype.

2013-06-08  Jan Djärv  <jan.h.d@swipnet.se>

	* xgselect.c: Remove unneeded include xterm.h.

	* process.c (wait_reading_process_output): Check for NS before GLIB.
	GLIB may be linked in due to rsvg, but ns_select must be called.

	* xgselect.c (xg_select): Remove call to window_system_available
	and g_main_context_pending at the top, so Gdk events (i.e. file
	notify) are processed when Emacs is started with -nw.

2013-06-07  Eli Zaretskii  <eliz@gnu.org>

	* Makefile.in (ctagsfiles1, ctagsfiles2): Don't include *.m files.
	(ctagsfiles3): New variable, includes only *.m files.
	(TAGS): Use an explicit language name in the regular expressions,
	to avoid transformation of '/SOMETHING' by MSYS to
	'c:\MSYS\SOMETHING'.

2013-06-07  Richard Copley  <rcopley@gmail.com>  (tiny change)

	* epaths.in: Fix commentary to PATH_SITELOADSEARCH.

2013-06-06  Eli Zaretskii  <eliz@gnu.org>

	* xdisp.c (note_mouse_highlight): When mouse-highlight is off,
	still need to set the mouse pointer shape and activate help-echo.
	(Bug#14558)

2013-06-06  Paul Eggert  <eggert@cs.ucla.edu>

	A few porting etc. fixes for the new file monitor code.
	See the thread containing
	<http://lists.gnu.org/archive/html/emacs-devel/2013-06/msg00109.html>.
	* gfilenotify.c (dir_monitor_callback, Fgfile_add_watch)
	(Fgfile_rm_watch): Don't assume EMACS_INT is the same width as a pointer.
	(dir_monitor_callback, Fgfile_rm_watch):
	Use assq_no_quit instead of Fassoc, for speed.
	(dir_monitor_callback, Fgfile_rm_watch):
	eassert that the monitor is a fixnum.
	(dir_monitor_callback): No need for CDR_SAFE.
	Simplify building of lisp with alternative tails.
	(Fgfile_add_watch, Fgfile_rm_watch):
	Do not assume glib functions set errno reliably on failure.
	(Fgfile_add_watch): Check that the monitor survives the XIL trick,
	and signal an error otherwise.
	(Fgfile_rm_watch): Prefer CONSP to !NILP.
	Use Fdelq instead of Fdelete, for speed.

2013-06-05  Eli Zaretskii  <eliz@gnu.org>

	* xdisp.c (handle_tool_bar_click): When mouse-highlight is off,
	don't insist on being invoked on a highlighted tool-bar button.
	Avoids losing tool-bar functionality when mouse-highlight is nil.
	(note_tool_bar_highlight, note_mode_line_or_margin_highlight):
	Don't highlight when mouse-highlight is nil.
	(note_mouse_highlight): When mouse-highlight is nil, don't return
	right away; instead, run tool-bar and mode-line highlight
	subroutine, clear any existing highlight, and revert the mouse
	pointer to its default shape.  (Bug#14558)

2013-06-05  Stefan Monnier  <monnier@iro.umontreal.ca>

	* lisp.mk (lisp): Add prog-mode.el.

2013-06-05  Paul Eggert  <eggert@cs.ucla.edu>

	Chain glib's SIGCHLD handler from Emacs's (Bug#14474).
	* process.c (dummy_handler): New function.
	(lib_child_handler): New static var.
	(handle_child_signal): Invoke it.
	(catch_child_signal): If a library has set up a signal handler,
	save it into lib_child_handler.
	(init_process_emacs): If using glib and not on Windows, tickle glib's
	child-handling code so that it initializes its private SIGCHLD handler.
	* syssignal.h (SA_SIGINFO): Default to 0.
	* xterm.c (x_term_init): Remove D-bus hack that I installed on May
	31; it should no longer be needed now.

2013-06-05  Michael Albinus  <michael.albinus@gmx.de>

	* emacs.c (main) [HAVE_GFILENOTIFY]: Call globals_of_gfilenotify.

	* gfilenotify.c (globals_of_gfilenotify): New function.
	(syms_of_gfilenotify): Move global initialization there.

	* lisp.h (globals_of_gfilenotify) [HAVE_GFILENOTIFY]: Add prototype.

2013-06-05  Stefan Monnier  <monnier@iro.umontreal.ca>

	* keymap.c (Fcurrent_active_maps, Fdescribe_buffer_bindings):
	* keyboard.c (menu_bar_items, tool_bar_items):
	* doc.c (Fsubstitute_command_keys): Voverriding_terminal_local_map does
	not override local keymaps any more.

2013-06-04  Eli Zaretskii  <eliz@gnu.org>

	* window.c (Fpos_visible_in_window_p): Doc fix.  (Bug#14540)

2013-06-03  Eli Zaretskii  <eliz@gnu.org>

	* w32console.c (initialize_w32_display): Return the dimensions of
	the console window via 2 additional arguments, not via the current
	frame.  This avoids crashes due to overrunning the bounds of
	frame's decode_mode_spec_buffer, which is not resized following
	the change of the frame dimensions from the initial 10x10.

	* w32term.h (w32_initialize_display_info): Adjust prototype.

	* term.c (init_tty): Take dimensions of the frame from the values
	returned by initialize_w32_display.

	* Makefile.in (GFILENOTIFY_CFLAGS, GFILENOTIFY_LIBS): New variables.
	(ALL_CFLAGS): Add $(GFILENOTIFY_CFLAGS).
	(LIBES): Add $(GFILENOTIFY_LIBS).

	* w32inevt.c (handle_file_notifications): Add dummy implementation
	for !HAVE_W32NOTIFY.

	* w32term.c: Wrap code with HAVE_W32NOTIFY.

2013-06-03  Jan Djärv  <jan.h.d@swipnet.se>

	* xgselect.c: Replace #if defined ... with #ifdef HAVE_GLIB.

	* process.c (wait_reading_process_output): Call xg_select if HAVE_GLIB.

	* Makefile.in (XGSELOBJ): New, xgselect.o if GLib is used, or empty.

2013-06-03  Paul Eggert  <eggert@cs.ucla.edu>

	Fix minor problems found by static checking.
	* data.c (pure_write_error):
	Use xsignal2, not Fsignal, as Fsignal might return.
	* eval.c (set_backtrace_debug_on_exit): Now static.
	(backtrace_p, backtrace_top, backtrace_next, record_in_backtrace):
	No longer inline.  EXTERN_INLINE is needed only for functions
	defined in .h files.  Reindent function header as per GNU style.
	(backtrace_p, backtrace_top, backtrace_next):
	Mark EXTERNALLY_VISIBLE so they don't get optimized away by the
	compiler or linker.  Add extern decls to pacify gcc -Wall.
	* frame.c, frame.h (Qgeometry, Qworkarea, Qmm_size, Qframes, Qsource):
	Now static.
	* frame.c (free_monitors): Define only on platforms that need it.
	* nsterm.m (ns_term_init):
	* process.c (catch_child_signal):
	Don't worry about whether SIGCHLD is defined, as SIGCHLD is
	defined on all porting targets these days.
	* process.c, process.h (catch_child_signal):
	Make it extern only if NS_IMPL_GNUSTEP is defined.

2013-06-03  Eli Zaretskii  <eliz@gnu.org>

	* w32.c (gettimeofday): Make the signature identical to prototype
	in nt/inc/sys/time.h.

2013-06-03  Stefan Monnier  <monnier@iro.umontreal.ca>

	* eval.c (backtrace_p, backtrace_top, backtrace_next): Export them to
	.gdbinit.

	* keyboard.c (safe_run_hooks_error): Improve error message.

	* data.c (pure_write_error): Add `object' argument.
	* puresize.h (CHECK_IMPURE): Use it.

2013-06-03  Michael Albinus  <michael.albinus@gmx.de>

	* Makefile.in (NOTIFY_OBJ): New variable.
	(base_obj): Replace inotify.o by $(NOTIFY_OBJ).

	* emacs.c (main): Use HAVE_W32NOTIFY to wrap respective code.
	Call syms_of_gfilenotify.

	* gfilenotify.c: New file.

	* keyboard.c (Qfile_notify): New variable.  Replaces Qfile_inotify
	and Qfile_w32notify.
	(top): Wrap respective code by HAVE_GFILENOTIFY, HAVE_INOTIFY,
	HAVE_W32NOTIFY and USE_FILE_NOTIFY.

	* lisp.h: Declare syms_of_gfilenotify.

	* termhooks.h (e): Wrap enum by USE_FILE_NOTIFY.

2013-06-03  Stefan Monnier  <monnier@iro.umontreal.ca>

	Merge the specpdl and backtrace stacks.  Make the structure of the
	specpdl entries more obvious via a tagged union of structs.
	* lisp.h (BITS_PER_PTRDIFF_T): New constant.
	(enum specbind_tag): New enum.
	(struct specbinding): Make it a tagged union of structs.
	Add a case for backtrace records.
	(specpdl_symbol, specpdl_old_value, specpdl_where, specpdl_arg)
	(specpdl_func, backtrace_function, backtrace_nargs, backtrace_args)
	(backtrace_debug_on_exit): New accessors.
	(struct backtrace): Remove.
	(struct catchtag): Remove backlist field.
	* data.c (let_shadows_buffer_binding_p, let_shadows_global_binding_p):
	Move to eval.c.
	(Flocal_variable_p): Speed up the common case where the binding is
	already loaded.
	* eval.c (backtrace_list): Remove.
	(set_specpdl_symbol, set_specpdl_old_value): Remove.
	(set_backtrace_args, set_backtrace_nargs)
	(set_backtrace_debug_on_exit, backtrace_p, backtrace_top)
	(backtrace_next): New functions.
	(Fdefvaralias, Fdefvar): Adjust to new specpdl format.
	(unwind_to_catch, internal_lisp_condition_case)
	(internal_condition_case, internal_condition_case_1)
	(internal_condition_case_2, internal_condition_case_n): Don't bother
	with backtrace_list any more.
	(Fsignal): Adjust to new backtrace format.
	(grow_specpdl): Move up.
	(record_in_backtrace): New function.
	(eval_sub, Ffuncall): Use it.
	(apply_lambda): Adjust to new backtrace format.
	(let_shadows_buffer_binding_p, let_shadows_global_binding_p): Move from
	data.c.
	(specbind): Adjust to new specpdl format.  Simplify.
	(record_unwind_protect, unbind_to): Adjust to new specpdl format.
	(Fbacktrace_debug, Fbacktrace, Fbacktrace_frame): Adjust to new
	backtrace format.
	(mark_backtrace): Remove.
	(mark_specpdl, get_backtrace, backtrace_top_function): New functions.
	* xdisp.c (redisplay_internal): Use record_in_backtrace.
	* alloc.c (Fgarbage_collect): Use record_in_backtrace.
	Use mark_specpdl.
	* profiler.c (record_backtrace): Use get_backtrace.
	(handle_profiler_signal): Use backtrace_top_function.
	* .gdbinit (xbacktrace, hookpost-backtrace): Use new backtrace
	accessor functions.

2013-06-02  Jan Djärv  <jan.h.d@swipnet.se>

	* process.h (catch_child_signal): Declare.

	* process.c (catch_child_signal): New function.
	(init_process_emacs): Call it.

	* nsterm.m: Include process.h if NS_IMPL_GNUSTEP.
	(ns_menu_bar_is_hidden, menu_will_open_state): Define only if
	NS_IMPL_COCOA.
	(x_set_cursor_type): Remove declaration.
	(ns_update_begin): Only use r and bp if NS_IMPL_COCOA.
	(ns_update_end, ns_focus, ns_unfocus): Remove GNUstep specific code.
	(x_set_window_size): Remove 3 pixels from toolbar if NS_IMPL_GNUSTEP.
	(ns_get_color): Use F suffix on float.
	(ns_color_to_lisp, ns_query_color): Use EmacsCGFloat.
	(ns_get_rgb_color): Remove.
	(x_set_frame_alpha): Move view inside NS_IMPL_COCOA.
	(note_mouse_movement): x and y are CGFloat.
	(ns_draw_fringe_bitmap): Remove unused rowY.
	Change #if to COCOA && >= 10_6.
	(ns_draw_window_cursor): Remove unused overspill.
	(ns_draw_underwave): width and x are EamcsCGFloat.
	(ns_draw_box): thickness is CGFloat.
	(ns_dumpglyphs_image): Change #if to COCOA && >= 10_6.
	(ns_send_appdefined): When NS_IMPL_GNUSTEP, redirect to main thread
	if not in main thread.
	(ns_get_pending_menu_title, ns_check_menu_open)
	(ns_check_pending_open_menu): Put inside #if COCOA && >= 10_5.
	(ns_term_init): Call catch_child_signal if NS_IMPL_GNUSTEP && SIGCHLD.
	(sendFromMainThread:): New method.
	(changeFont:): size is CGFloat.
	(keyDown:): Check for Delete when NS_IMPL_GNUSTEP.
	Disable warning about permanent text.
	(characterIndexForPoint:): Adjust return type depending on GNUstep
	version.
	(mouseDown:): delta is CGFloat.
	(updateFrameSize): Remove unised variable f.
	(initFrameFromEmacs): Move toggleButton inside NS_IMPL_COCOA.
	Cast float to EmacsCGFloat.
	(windowWillUseStandardFrame:defaultFrame:): Set maximized_height
	also to -1 when restoring.
	(windowDidExitFullScreen:): Put call to updateCollectionBehaviour
	inside NS_IMPL_COCOA.
	(toggleFullScreen:): Put call to toggleFullScreen inside
	NS_IMPL_COCOA.  Cast float to EmacsCGFloat.
	(setPosition:portion:whole:): por is CGFloat.
	(getMouseMotionPart:window:x:y:): Add F suffix to float.
	(mouseDown:): Use CGFloat.
	(mouseDragged:): Remove unised variable edge.
	(EmacsDocument): Implement for NS_IMPL_GNUSTEP.

	* nsterm.h (EmacsCGFloat): Typedef for OSX and GNUstep when the size
	of CGFloat differs.
	(EmacsApp): New variable nextappdefined.  Declare sendFromMainThread
	when NS_IMPL_GNUSTEP.
	(EmacsDocument): Declare when NS_IMPL_GNUSTEP.
	(EmacsView): Remove unlockFocusNeedsFlush, add windowDidMove.
	(EmacsToolbar): Add clearAll.  Add tag argument to
	addDisplayItemWithImage.
	(EmacsSavePanel, EmacsOpenPanel): Remove getFilename and getDirectory.

	* nsselect.m (ns_get_local_selection): Remove unused variable type.

	* nsmenu.m (ns_update_menubar): Make static.
	(x_activate_menubar): Surround with ifdef NS_IMPL_COCOA
	(fillWithWidgetValue:): Add cast to SEL for setAction.
	(addSubmenuWithTitle:forFrame:): Add cast to SEL for action.
	(update_frame_tool_bar): Update code for GNUstep.
	(clearAll): New method.
	(addDisplayItemWithImage:idx:tag:helpText:enabled:): Handle new tag
	argument.  Call insertItemWithItemIdentifier when NS_IMPL_GNUSTEP.
	Move identifierToItem setObject and activeIdentifiers addObject before
	call to insertItemWithItemIdentifier.
	(validateVisibleItems): Fix indentation.
	(toolbarAllowedItemIdentifiers:): Return activeIdentifiers.
	(initWithContentRect:styleMask:backing:defer:): Add ClosableWindow and
	UtilityWindow to aStyle, remove call to setStyleMask.

	* nsimage.m (setXBMColor:, getPixelAtX:Y:): Use EmacsCGFloat.

	* nsfont.m (ns_attribute_fvalue, ns_spec_to_descriptor)
	(ns_charset_covers, ns_get_covering_families, nsfont_open):
	Use F suffix on floats.
	(ns_char_width): Returns CGFloat.
	(ns_ascii_average_width): w is CGFloat instead of float.
	(nsfont_draw): cbuf and c are unsigned.  Cast to char* in call to
	DPSxshow.
	(ns_glyph_metrics): CGFloat instead of float.

	* nsfns.m (x_set_foreground_color, x_set_background_color):
	Use EmacsCGFloat.
	(ns_implicitly_set_icon_type, Fx_create_frame): Make static,
	remove unused variables.
	(Fns_read_file_name): Keep track if panel is for save.
	Use ns_filename_from_panel/ns_directory_from_panel.
	(Fns_list_services): delegate only used for COCOA.
	(Fns_convert_utf8_nfd_to_nfc): Remove warning for GNUstep.
	Just return the input if GNUstep.
	(x_screen_planes): Remove.
	(Fxw_color_values): Use EmacsCGFloat
	(Fns_display_monitor_attributes_list): Only get screen number for
	Cocoa.
	(getDirectory, getFilename): Remove from EmacsOpenPanel and
	EmacsSavePanel.
	(EmacsOpenPanel:ok:): Use ns_filename_from_panel and
	ns_directory_from_panel.

2013-06-01  Paul Eggert  <eggert@cs.ucla.edu>

	* process.c (handle_child_signal): Also use WCONTINUED.
	This is so that list-processes doesn't mistakenly list the process
	as stopped, when the process has actually been continued and is
	now running.

2013-05-31  Paul Eggert  <eggert@cs.ucla.edu>

	Don't let D-bus autolaunch mess up SIGCHLD handling (Bug#14474).
	* xterm.c (x_term_init): Inhibit D-Bus autolaunch if D-Bus is
	not already configured.

	* fileio.c (Finsert_file_contents): Remove unused local (Bug#8447).

2013-05-29  Eli Zaretskii  <eliz@gnu.org>

	* Makefile.in (mostlyclean): Remove *.res files.

2013-05-29  Stefan Monnier  <monnier@iro.umontreal.ca>

	* fileio.c (Finsert_file_contents): Preserve undo info when reverting
	a buffer (bug#8447).

2013-05-27  Eli Zaretskii  <eliz@gnu.org>

	* xdisp.c (pos_visible_p): When CHARPOS is displayed frrom a
	display vector, and we backtrack, handle the case that the
	previous character position is also displayed from a display
	vector or covered by a display string or image.  (Bug#14476)

2013-05-25  Jan Djärv  <jan.h.d@swipnet.se>

	* xfns.c (Qgeometry, Qworkarea, Qmm_size, Qframes, Qsource): Remove.
	(struct MonitorInfo, free_monitors): Remove.
	(x_make_monitor_attribute_list): Call make_monitor_attribute_list.
	(Fx_display_monitor_attributes_list): Call make_monitor_attribute_list.
	(syms_of_xfns): Remove DEFSYM for Qgeometry, Qworkarea, Qmm_size,
	Qframes, Qsource.

	* nsfns.m (Qgeometry, Qworkarea, Qmm_size, Qframes, Qsource): Remove.
	(struct MonitorInfo, free_monitors): Remove.
	(ns_screen_name): Make static.
	(ns_make_monitor_attribute_list): Call make_monitor_attribute_list.
	(syms_of_nsfns): Remove DEFSYM for Qgeometry, Qworkarea, Qmm_size,
	Qframes, Qsource.

	* frame.h (Qgeometry, Qworkarea, Qmm_size, Qframes, Qsource): Declare.
	(struct MonitorInfo): New struct.
	(free_monitors, make_monitor_attribute_list): Declare.

	* frame.c (Qgeometry, Qworkarea, Qmm_size, Qframes, Qsource):
	New Lisp_Object:s.
	(free_monitors, make_monitor_attribute_list): New functions.
	(syms_of_frame): DEFSYM Qgeometry, Qworkarea, Qmm_size, Qframes,
	Qsource.

2013-05-25  Xue Fuqiao  <xfq.free@gmail.com>

	* callproc.c (call_process): Refine the doc string.  (Bug#14045)

2013-05-23  Stefan Monnier  <monnier@iro.umontreal.ca>

	* keyboard.c: Apply keyboard decoding only to events that come directly
	from the tty, not from unread-command-events (bug#14368).
	(read_event_from_main_queue): New function, extracted from read_char.
	(read_decoded_char): Remove.
	(read_decoded_event_from_main_queue): New function to replace it.
	(read_char): Use it.
	(read_key_sequence): Use read_char rather than read_decoded_char.

	* keyboard.c (read_decoded_char): Don't decode under w32 (bug#14403).

2013-05-22  Barry O'Reilly  <gundaetiapo@gmail.com>

	* casetab.c (init_casetab_once): Fix last change (bug#14424).

2013-05-22  Kenichi Handa  <handa@gnu.org>

	The following changes are to fix the setting of
	buffer-file-coding-system on, for instance, C-x RET c unix RET
	_FILE_OF_DOS_EOL_TYPE_ RET.

	* coding.h (struct coding_system): New member detected_utf8_chars.

	* coding.c (detect_coding_utf_8): Count characters and check EOL
	format.  Include CATEGORY_MASK_UTF_8_AUTO in detect_info->found if
	BOM is there.
	(setup_coding_system): Do not initialize coding->head_ascii.
	(check_ascii): Do not set coding->eol_seen but update it.  Do not
	call adjust_coding_eol_type here.
	(detect_coding): Fix detection of BOM for utf-8 and utf-16.
	If the eol-type of CODING is already specified, adjust the eol type
	of the found coding-system.
	(decode_coding_gap): Cancel previous change.  Utilize the
	character numbers counted by detect_coding_utf_8.  Fix detection
	of BOM for utf-8.

2013-05-21  Barry O'Reilly  <gundaetiapo@gmail.com>

	* search.c (looking_at_1): Only set last_thing_searched if the match
	changed the match-data (bug#14281).

2013-05-21  Dmitry Antipov  <dmantipov@yandex.ru>

	* xdisp.c (reseat_at_previous_visible_line_start):
	Already declared in dispextern.h, so remove it here.
	(move_it_vertically_backward): Likewise.

2013-05-20  YAMAMOTO Mitsuharu  <mituharu@math.s.chiba-u.ac.jp>

	* xfns.c (check_x_display_info): Don't use XINT for terminal object.
	(Fx_display_pixel_width, Fx_display_pixel_height)
	(Fx_display_mm_width, Fx_display_mm_height):
	Mention `display-monitor-attributes-list' in docstrings.

	* nsfns.m (ns_get_screen): Remove function.  All uses removed.
	(check_ns_display_info): Sync with check_x_display_info in xfns.c.
	(Fx_server_max_request_size, Fx_server_vendor, Fx_server_version)
	(Fx_display_screens, Fx_display_mm_width, Fx_display_mm_height)
	(Fx_display_backing_store, Fx_display_visual_class)
	(Fx_display_save_under, Fx_close_connection, Fxw_display_color_p)
	(Fx_display_grayscale_p, Fx_display_pixel_width)
	(Fx_display_pixel_height, Fx_display_planes)
	(Fx_display_color_cells): Sync args and docstrings with xfns.c.
	(Fx_display_screens): Don't confuse X11 screens with NS screens.
	(Fx_display_mm_width, Fx_display_mm_height)
	(Fx_display_pixel_width, Fx_display_pixel_width): Return width or
	height for all physical monitors as in X11.

	* nsterm.m (x_display_pixel_width, x_display_pixel_height):
	Return pixel width or height for all physical monitors as in X11.

2013-05-18  Paul Eggert  <eggert@cs.ucla.edu>

	Port --enable-gcc-warnings to clang.
	* bytecode.c (exec_byte_code):
	* regex.c:
	Redo diagnostic pragmas to pacify clang, too.
	* dbusbind.c (xd_retrieve_arg): Do not use uninitialized variable.
	* editfns.c (Fencode_time):
	* fileio.c (file_accessible_directory_p):
	* font.c (font_unparse_xlfd):
	Use '&"string"[index]' instead of '"string" + (index)'.
	* undo.c (user_error): Remove; unused.

2013-05-16  Eli Zaretskii  <eliz@gnu.org>

	* insdel.c (insert_1_both): Document the arguments, instead of
	referring to insert_1, which no longer exists.

	* xdisp.c (message_dolog): If the *Messages* buffer is shown in
	some window, increment windows_or_buffers_changed, so that
	*Messages* display in that window is updated.  (Bug#14408)

	* w32.c: Include epaths.h.
	(init_environment): Use cmdproxy.exe without leading directories.
	Support emacs.exe in src; point SHELL to cmdproxy in ../nt in that
	case.
	(gettimeofday): Adjust signature and return value to Posix
	expectations.

	* unexw32.c (open_output_file): Delete the existing emacs.exe
	before creating it, to break the hard link to the versioned
	executable.

	* Makefile.in (EMACS_MANIFEST, CM_OBJ, TEMACS_POST_LINK)
	(ADDSECTION, EMACS_HEAPSIZE, MINGW_TEMACS_POST_LINK)
	(FIRSTFILE_OBJ): New variables.
	(W32_RES): Rename to EMACSRES.  All users changed.
	(base_obj): Use $(CM_OBJ).
	(ALLOBJS): Use $(FIRSTFILE_OBJ).
	(emacs$(EXEEXT)): Depend on $(ADDSECTION).
	(temacs$(EXEEXT)): Use $(TEMACS_POST_LINK), and move
	$(W32_RES_LINK) before $(LIBES).
	(emacs.res): Depend on $(EMACS_MANIFEST).  Put emacs.rc in nt.

2013-05-15  Stefan Monnier  <monnier@iro.umontreal.ca>

	* makefile.w32-in (DOC): Use just "DOC".

	* Makefile.in (bootstrap-clean): DOC-* doesn't exist any more.

	* process.c: Export default filters and sentinels to Elisp.
	(Qinternal_default_process_sentinel, Qinternal_default_process_filter):
	New constants.
	(pset_filter, pset_sentinel, make_process, Fset_process_filter)
	(Fset_process_sentinel, Fformat_network_address):
	Default to them instead of nil.
	(server_accept_connection): Sentinels can't be nil any more.
	(read_and_dispose_of_process_output): New function, extracted from
	read_process_output.
	(read_process_output): Use it; filters can't be nil.
	(Finternal_default_process_filter): New function, extracted from
	read_process_output.
	(exec_sentinel_unwind): Remove function.
	(exec_sentinel): Don't zilch sentinel while running.
	(status_notify): Sentinels can't be nil.
	(Finternal_default_process_sentinel): New function extracted from
	status_notify.
	(setup_process_coding_systems): Default filter is not nil any more.
	(syms_of_process): Export new Elisp functions and initialize
	new constants.
	* lisp.h (make_lisp_proc): New function.

2013-05-15  Stefan Monnier  <monnier@iro.umontreal.ca>

	* regex.c (regex_compile) [\=, \>, \<]: Don't forget to set laststart.

2013-05-14  Eli Zaretskii  <eliz@gnu.org>

	* w32fns.c (w32_wnd_proc): Don't call WINDOW_HEADER_LINE_HEIGHT
	unless we know that the window w is a leaf window.
	Another attempt at solving bug#14062.

2013-05-14  Jan Djärv  <jan.h.d@swipnet.se>

	* nsfont.m (ns_spec_to_descriptor): Retain and autorelease
	fdesc (Bug#14375).

2013-05-12  Paul Eggert  <eggert@cs.ucla.edu>

	* image.c (gif_load): Check that subimages fit (Bug#14345).

2013-05-09  Stefan Monnier  <monnier@iro.umontreal.ca>

	* lread.c (skip_dyn_eof): New function.
	(read1): Use it to skip the end of a file in response to #@00.

	* doc.c (get_doc_string): Slightly relax the sanity checking.

2013-05-09  Jan Djärv  <jan.h.d@swipnet.se>

	* nsfns.m: Include IOGraphicsLib.h if Cocoa.
	(Qgeometry, Qworkarea, Qmm_size, Qframes, Qsource): Declare.
	(MonitorInfo): New struct.
	(free_monitors, ns_screen_name, ns_make_monitor_attribute_list)
	(Fns_display_monitor_attributes_list): New functions.
	(display-usable-bounds): Remove.
	(syms_of_nsfns): DEFSYM Qgeometry, Qworkarea, Qmm_size, Qframes and
	Qsource.

2013-05-09  Paul Eggert  <eggert@cs.ucla.edu>

	* xterm.h (GTK_PREREQ): Remove, replacing with GTK_CHECK_VERSION.
	(GTK_CHECK_VERSION): New macro, if not already defined.
	All uses of GTK_PREREQ, GTK_MAJOR_VERSION, etc.
	replaced by GTK_CHECK_VERSION.

2013-05-08  Paul Eggert  <eggert@cs.ucla.edu>

	* xterm.h (GTK_PREREQ): New macro.
	All simple uses of GTK_MAJOR_VERSION and GTK_MINOR_VERSION changed
	to use this macro instead, for consistency and clarity.

2013-05-08  Eli Zaretskii  <eliz@gnu.org>

	* xdisp.c (row_for_charpos_p): New function, with code of
	cursor_row_p, but accepts an additional argument CHARPOS instead
	of using a hardcoded PT.
	(cursor_row_p): Call row_for_charpos_p with 2nd argument PT.
	(row_containing_pos): Call row_for_charpos_p instead of partially
	doing the same.  Fixes cursor positioning under longlines-mode
	when longlines-show-effect includes more than one newline, when
	moving the cursor vertically up.

2013-05-08  Juanma Barranquero  <lekktu@gmail.com>

	* makefile.w32-in (ACL_H): New macro.
	($(BLD)/fileio.$(O)): Update dependencies.

2013-05-07  Paul Eggert  <eggert@cs.ucla.edu>

	Use Gnulib ACL implementation, for benefit of Solaris etc.  (Bug#14295)
	* Makefile.in (LIB_ACL): New macro.
	(LIBACL_LIBS): Remove.
	(LIBES): Use LIB_ACL, not LIBACL_LIBS.
	* fileio.c: Include <acl.h>.
	Use HAVE_ACL_SET_FILE rather than HAVE_POSIX_ACL.
	(ACL_NOT_WELL_SUPPORTED): Remove.  All uses replaced by
	!acl_errno_valid.
	(Fcopy_file) [!WINDOWSNT]: Use qcopy_acl instead of rolling
	it ourselves.

	* unexelf.c: Don't assume ElfW (Half) fits in int.
	(entry_address, find_section, unexec): Use ptrdiff_t, not int,
	when dealing with ElfW (Half) values, since they can exceed 2**31
	on 64-bit OpenBSD hosts.  Problem reported privately by Han Boetes.
	(entry_address): Omit unused NUM arg.  All uses changed.

2013-05-07  Juri Linkov  <juri@jurta.org>

	* callint.c (Fcall_interactively): Set `visargs[i]' for code 'n'
	to the string converted from number with `Fnumber_to_string'.
	(Bug#14254)

2013-05-07  Paul Eggert  <eggert@cs.ucla.edu>

	* xfns.c (x_get_net_workarea): Define only if !GTK || GTK<3.4.
	This fixes a problem introduced by my previous change.

2013-05-07  Glenn Morris  <rgm@gnu.org>

	* lread.c (readchar): Don't read from a dead buffer.  (Bug#14280)

2013-05-07  Jan Djärv  <jan.h.d@swipnet.se>

	* xfns.c: Move misplaced ifndef USE_GTK from previous checkin.

2013-05-07  Paul Eggert  <eggert@cs.ucla.edu>

	Static checking by GCC 4.8.0.
	* xfns.c (x_get_net_workarea, struct MonitorInfo, free_monitors)
	(x_get_monitor_for_frame, x_make_monitor_attribute_list)
	(x_get_monitor_attributes_fallback)
	(x_get_monitor_attributes_xinerama)
	(x_get_monitor_attributes_xrandr, x_get_monitor_attributes):
	Define only if USE_GTK.
	(free_monitors): Define only if HAVE_XINERAMA || HAVE_XRANDR.
	(x_get_monitor_attributes_fallback): Omit unused locals.
	(x_get_monitor_attributes_xinerama, Fx_display_monitor_attributes_list):
	Use double, not float, to avoid mixed-mode floating point arithmetic.

2013-05-07  YAMAMOTO Mitsuharu  <mituharu@math.s.chiba-u.ac.jp>
	    Jan Djärv  <jan.h.d@swipnet.se>

	* Makefile.in (XRANDR_LIBS, XRANDR_CFLAGS, XINERAMA_LIBS)
	(XINERAMA_CFLAGS): New macros.
	(ALL_CFLAGS, LIBES): Use them.

	* xfns.c: Include <X11/extensions/Xrandr.h> if HAVE_XRANDR, and
	include <X11/extensions/Xinerama.h> if HAVE_XINERAMA.
	(Qgeometry, Qworkarea, Qmm_size, Qframes, Qsource): New variables.
	(syms_of_xfns): DEFSYM them.
	(struct MonitorInfo): New struct.
	(x_get_net_workarea, free_monitors, x_get_monitor_for_frame)
	(x_make_monitor_attribute_list, x_get_monitor_attributes_fallback)
	(x_get_monitor_attributes_xrandr, x_get_monitor_attributes)
	(x_get_monitor_attributes_xinerama): New functions.
	(Fx_display_monitor_attributes_list): New primitive.
	(syms_of_xfns): Defsubr it.

	* xterm.h (x_display_info): Add Xatom_net_workarea and
	Xatom_net_current_desktop.

	* xterm.c (x_term_init): Initialize dpyinfo->Xatom_net_workarea
	and dpyinfo->Xatom_net_current_desktop.

2013-05-06  Eli Zaretskii  <eliz@gnu.org>

	* xdisp.c (pos_visible_p): Use the special code for finding the
	beginning of a display property or overlay for any "replacing"
	display property, not just for display strings.  This solves
	incorrect reporting of position by posn-at-point.  (Bug#14241)

2013-05-06  Paul Eggert  <eggert@cs.ucla.edu>

	* unexelf.c: Fix some 32-bit integer problems, notably when debugging.
	Include <limits.h>, <stdbool.h>, <intprops.h>, <verify.h>.
	Verify that ElfW (Half) fits in int.
	(fatal): Use same signature as lisp.h.
	(UNEXELF_DEBUG): New macro, replacing DEBUG, so that people can
	configure and build with -DUNEXELF_DEBUG without worrying about
	other modules that use DEBUG.
	(DEBUG_LOG) [UNEXELF_DEBUG]: New macro.  All debug code that prints
	possibly-wide integers now uses it instead of plain fprintf.
	(entry_address): New function, which avoids problems with 32-bit
	overflow on 64-bit hosts.
	(OLD_SECTION_H, NEW_SECTION_H, NEW_PROGRAM_H): Use it.
	(round_up): Don't assume the remainder fits in int.
	(find_section): Use bool for boolean.  Simplify debug code.
	(unexec): Don't assume file sizes fit in int or size_t.
	Omit unnecessary trailing newline in 'fatal' format.
	Use strerror rather than outputting decimal error number.
	Remove unused code when emacs is not defined;
	this file relies on Emacs now.
	Don't assume e_phnum and e_shnum are positive.

	* regex.c: Fix problems when DEBUG is defined.
	(extract_number, extract_number_and_incr): Define regardless of
	whether DEBUG is defined; that's simpler and makes the code less
	likely to go stale in the normal case when DEBUG is not defined.
	Return int rather than taking an int * arg.  All callers changed.
	(DEBUG_PRINT1, DEBUG_PRINT2, DEBUG_PRINT3, DEBUG_PRINT4):
	Remove, replacing with ...
	(DEBUG_PRINT): New macro.  All callers changed.
	(DEBUG_COMPILES_ARGUMENTS): New macro.
	(print_fastmap, print_partial_compiled_pattern) [DEBUG]:
	(print_compiled_pattern, print_double_string) [DEBUG]:
	Use prototype rather than old-style definition.
	(print_partial_compiled_pattern, print_compiled_pattern) [DEBUG]:
	(ENSURE_FAIL_STACK, PUSH_FAILURE_REG) [DEBUG]:
	(POP_FAILURE_REG_OR_COUNT, PUSH_FAILURE_POINT) [DEBUG]:
	(POP_FAILURE_POINT, re_match_2_internal) [DEBUG]:
	Don't assume ptrdiff_t, size_t, and long are the same width as int.
	(POINTER_TO_OFFSET): Return ptrdiff_t, not regoff_t.
	This matters only when DEBUG is defined.

2013-05-05  Eli Zaretskii  <eliz@gnu.org>

	* xdisp.c (set_iterator_to_next): Set the
	ignore_overlay_strings_at_pos_p flag only if we are _really_
	iterating over an overlay string, as indicated by the
	current.overlay_string_index member.  (Bug#14306)

2013-05-05  Jan Djärv  <jan.h.d@swipnet.se>

	* nsmenu.m (ns_update_menubar): Move initialization of submenuTitle
	to where it is used, to avoid autorelease issues (Bug#14050).

2013-05-05  Paul Eggert  <eggert@cs.ucla.edu>

	`write-region-inhibit-fsync' defaults to noninteractive (Bug#14273).
	* fileio.c (syms_of_fileio): Implement this.
	* filelock.c (create_lock_file): If symbolic links don't work, so
	we use a regular file as a lock file, do not fsync the lock file;
	it's not needed.

2013-05-04  Stefan Monnier  <monnier@iro.umontreal.ca>

	* minibuf.c (Fread_minibuffer, Feval_minibuffer): Move to Elisp.
	(syms_of_minibuf): Adjust accodingly.
	* lread.c (Fread):
	* callint.c (Fcall_interactively): Adjust calls accordingly.

2013-05-04  Eli Zaretskii  <eliz@gnu.org>

	* dispextern.h (WINDOW_WANTS_HEADER_LINE_P): Verify that
	w->contents is a buffer before computing everything else.
	Use parentheses to disambiguate last part of the condition.

	* w32fns.c (w32_wnd_proc): Remove temporary code used to trap
	assertion violations.  (Bug#14062)

2013-05-01  David Reitter  <david.reitter@gmail.com>

	* nsfns.m (ns_tooltip): Initialize.

2013-04-28  Eli Zaretskii  <eliz@gnu.org>

	* coding.c (decode_coding_gap): Don't remove the character before
	a newline unless it's a CR character.  (Bug#14287)

2013-04-28  Dan Nicolaescu  <dann@gnu.org>

	* dispextern.h (struct face): Move enum face_underline_type
	earlier so that bitfields can be in the same word.

2013-04-28  Jan Djärv  <jan.h.d@swipnet.se>

	* nsfns.m (handlePanelKeys): New function.
	(EmacsOpenPanel:performKeyEquivalent:)
	(EmacsSavePanel:performKeyEquivalent:): Call handlePanelKeys to handle
	arrows/function/control and copy/paste keys (Bug#14296).

2013-04-27  Juri Linkov  <juri@jurta.org>

	* callint.c (Fcall_interactively): Call `Qread_number' for
	interactive code letter `n' instead of using duplicate code.
	(Bug#14254)

2013-04-27  Paul Eggert  <eggert@cs.ucla.edu>

	* systime.h (make_timeval): Declare as 'const'.

2013-04-27  Kenichi Handa  <handa@gnu.org>

	* font.c (font_open_entity): Always open a font of manageable
	size.

2013-04-26  Paul Eggert  <eggert@cs.ucla.edu>

	Port better to AIX (Bug#14258).
	* lisp.h (ENUM_BF) [__IBMC__]: Make it 'unsigned int' here, too,
	to pacify AIX xlc.

2013-04-24  Kenichi Handa  <handa@gnu.org>

	* coding.c (decode_coding_iso_2022): When an invalid escape
	sequence is encountered, reset the invocation and designation
	status to the safest one.

2013-04-22  Paul Eggert  <eggert@cs.ucla.edu>

	* Makefile.in (bootstrap-clean): Remove stamp-h1 too.
	Without this fix, "make distclean" leaves stamp-h1 behind.

2013-04-20  Erik Charlebois  <erikcharlebois@gmail.com>

	* w32fns.c (w32_fullscreen_rect): New function to compute the
	window rectangle for the given fullscreen mode.
	(w32_wnd_proc): When in a fullscreen mode, WM_WINDOWPOSCHANGING no
	longer tunes the window size.  This keeps the window's edges flush
	with the screen and allows the taskbar to hide itself in fullboth.

	* w32term.c (w32fullscreen_hook): 'fullboth' now shows without
	window decorations and uses the entire screen.

	* w32term.h  (w32_fullscreen_rect) Add prototype.
	(struct w32_output): Replace normal_width, normal_height,
	normal_top, and normal_left members with a single normal_placement
	struct.
	(FRAME_NORMAL_WIDTH, FRAME_NORMAL_HEIGHT, FRAME_NORMAL_TOP):
	Remove macros.
	(FRAME_NORMAL_PLACEMENT): New macro.

2013-04-16  Juanma Barranquero  <lekktu@gmail.com>

	* minibuf.c (Ftest_completion): Silence compiler warning.

2013-04-15  Eli Zaretskii  <eliz@gnu.org>

	* w32fns.c (w32_wnd_proc): Add more assertions to investigate
	bug#14062.

	* frame.h (WINDOW_FRAME): Protect macro and its argument with
	parentheses.

	* dispextern.h (CURRENT_MODE_LINE_HEIGHT)
	(CURRENT_HEADER_LINE_HEIGHT, WINDOW_WANTS_MODELINE_P)
	(WINDOW_WANTS_HEADER_LINE_P): Protect macro arguments with
	parentheses where appropriate.

2013-04-14  Paul Eggert  <eggert@cs.ucla.edu>

	* keyboard.c (timer_start_idle): Remove no-longer-used local.

2013-04-14  Eli Zaretskii  <eliz@gnu.org>

	* buffer.c (syms_of_buffer) <left-margin-width, right-margin-width>:
	<left-fringe-width, right-fringe-width, fringes-outside-margins>:
	Mention in the doc string that setting these variables takes
	effect only after a call to set-window-buffer.  (Bug#14200)

2013-04-13  Eli Zaretskii  <eliz@gnu.org>

	* indent.c (Fvertical_motion): Don't consider display strings on
	overlay strings as display strings on the buffer position we
	started from.  This prevents vertical cursor motion from jumping
	more than one line when there's an overlay string with a display
	property at end of line.
	Reported by Karl Chen <Karl.Chen@quarl.org> in
	http://lists.gnu.org/archive/html/emacs-devel/2013-04/msg00362.html.

2013-04-12  Stefan Monnier  <monnier@iro.umontreal.ca>

	* window.c (select_window): `record_buffer' even if window is
	already selected (bug#14191).

2013-04-11  Eli Zaretskii  <eliz@gnu.org>

	* window.c (Fwindow_end): Test more flags, including the buffer's
	last_overlay_modified flag, to determine whether the window's
	display is really up-to-date.  Prevents the function from
	returning a stale value.  (Bug#14170)
	(Fwindow_line_height): Fix the test for up-to-date-ness of the
	current matrix.

2013-04-10  Eli Zaretskii  <eliz@gnu.org>

	* frame.c (do_switch_frame): Mark the TTY frame we switch to as
	garbaged only if it is not already the top frame on its TTY.
	This prevents flickering due to constant redrawing of TTY frames when
	there are GUI frames open in the same session.  (Bug#13864)

2013-04-10  Stefan Monnier  <monnier@iro.umontreal.ca>

	* keyboard.c (timer_start_idle): Call internal-timer-start-idle instead
	of marking the idle timers directly.

2013-04-09  Stefan Monnier  <monnier@iro.umontreal.ca>

	* minibuf.c (Ftest_completion): Ignore non-string/symbol keys in hash
	tables (bug#14054).

2013-04-08  Stefan Monnier  <monnier@iro.umontreal.ca>

	* window.c (select_window): Don't record_buffer while the invariant is
	temporarily broken (bug#14161).

	* fns.c (Fdelq): Don't assume !NILP => CONSP.

2013-04-07  Eli Zaretskii  <eliz@gnu.org>

	* fileio.c (ACL_NOT_WELL_SUPPORTED): Define macro for WINDOWSNT.

2013-04-07  Romain Francoise  <romain@orebokech.com>

	Ignore additional platform-specific ACL errors (Bug#13702).
	* fileio.c (ACL_NOT_WELL_SUPPORTED): New macro copied from gnulib.
	(Fcopy_file, Fset_file_acl) [HAVE_POSIX_ACL]: Use it.

2013-03-31  Jan Djärv  <jan.h.d@swipnet.se>

	* nsterm.m (ns_mouse_position): Use NS_FRAME_P instead of checking
	f->output_data.ns.

2013-04-07  Paul Eggert  <eggert@cs.ucla.edu>

	Fix --enable-profiling bug introduced by 2013-02-25 change (Bug#13783).
	This bug was introduced by my 2013-02-25 change that simplified
	data_start configuration.  Without this change, on GNU/Linux
	an Emacs configured with --enable-profiling fails immediately
	due to a profiler signal.
	* Makefile.in: Compile with $(PROFILING_CFLAGS), but do not link
	with these flags.  On platforms where special flags are needed
	when linking temacs, the flags are now in LD_SWITCH_SYSTEM_TEMACS.
	(ALL_CFLAGS): Remove $(PROFILING_CFLAGS).
	(.c.o, .m.o): Compile with $(PROFILING_CFLAGS).

2013-04-07  Dmitry Antipov  <dmantipov@yandex.ru>

	Get rid of some platform-specific functions examining window
	system and its capabilities.  This is a partial rework of the
	2013-04-05 change.
	* lisp.h (have_menus_p): Remove prototype.  This function is
	replaced with platform-independent window_system_available.
	(check_window_system): Move to...
	* frame.h (decode_window_system_frame, window_system_available):
	...here, add new prototypes.
	* frame.c (window_system_available, decode_window_system_frame):
	New functions.
	(check_window_system): Platform-independent now.
	* xterm.h (x_in_use): Remove declaration.
	(check_x_frame):
	* w32term.h (check_x_frame):
	* nsterm.h (check_x_frame): Remove prototypes.  This function
	is replaced with platform-independent decode_window_system_frame.
	* msdos.c (have_menus_p): Remove.
	* nsfns.m (check_window_system, have_menus_p, check_ns_frame):
	Remove platform-specific functions.  Use check_window_system,
	decode_window_system_frame and check_ns_display_info where
	appropriate.  Minor style and comment tweaks.
	* w32fns.c (w32_in_use, check_window_system, have_menus_p)
	(check_x_frame): Likewise.
	* xfns.c (x_in_use, check_window_system, have_menus_p, check_x_frame):
	Likewise.
	* fileio.c, fns.c, font.c, fontset.c, image.c, menu.c, nsmenu.m:
	* nsselect.m, nsterm.m, w32font.c, w32menu.c, xfaces.c, xgselect.c:
	* xmenu.c, xselect.c: All related users changed.

2013-04-03  Kenichi Handa  <handa@gnu.org>

	The following changes is to optimize the code for reading UTF-8
	files.

	* coding.c (check_ascii): Rename from detect_ascii.  Return value
	changed.  Check EOL format.  Do not call adjust_coding_eol_type
	here.
	(check_utf_8): New function.
	(adjust_coding_eol_type): Do nothing if already adjusted.
	(detect_coding): Compare the return value of check_ascii with
	coding->src_bytes.  Call adjust_coding_eol_type if necessary.
	(decode_coding_gap): Optimize for valid UTF-8.

2013-03-21  Kenichi Handa  <handa@gnu.org>

	* coding.c (syms_of_coding): Cancel previous change.

	* insdel.c (insert_from_gap): Fix previous change.

2013-04-05  Dmitry Antipov  <dmantipov@yandex.ru>

	Consistently use platform-specific function to detect window system.
	* lisp.h (check_window_system): New prototype.  This function is
	going to replace check_x, check_w32 and check_ns.
	(have_menus_p): Mention msdos.c in comment.
	* fontset.c (check_window_system_func): Remove.  Adjust all users.
	* fontset.h (check_window_system_func): Remove prototype.
	* nsterm.h (check_ns):
	* xterm.h (check_x):
	* w32term.h (check_w32): Likewise.
	* menu.c (Fx_popup_menu): Use check_window_system.
	* msdos.c (check_window_system): Define for MS-DOS.
	* nsfns.m (check_window_system): Define for NS.  Adjust all users.
	* w32fns.c (check_window_system): Likewise for MS-Windows.
	* xfns.c (check_window_system): Likewise for X.
	* font.c, frame.c, nsmenu.m, nsselect.m, nsterm.m, w32menu.c:
	* xfaces.c, xmenu.c: Use check_window_system where appropriate.

2013-04-02  Paul Eggert  <eggert@cs.ucla.edu>

	Prefer < to > in range checks such as 0 <= i && i < N.
	This makes it easier to visualize quantities on a number line.
	This patch doesn't apply to all such range checks,
	only to the range checks affected by the 2013-03-24 change.
	This patch reverts most of the 2013-03-24 change.
	* alloc.c (xpalloc, Fgarbage_collect):
	* ccl.c (ccl_driver, resolve_symbol_ccl_program):
	* character.c (string_escape_byte8):
	* charset.c (read_hex):
	* data.c (cons_to_unsigned):
	* dispnew.c (update_frame_1):
	* doc.c (Fsubstitute_command_keys):
	* doprnt.c (doprnt):
	* editfns.c (hi_time, decode_time_components):
	* fileio.c (file_offset):
	* fns.c (larger_vector, make_hash_table, Fmake_hash_table):
	* font.c (font_intern_prop):
	* frame.c (x_set_alpha):
	* gtkutil.c (get_utf8_string):
	* indent.c (check_display_width):
	* keymap.c (Fkey_description):
	* lisp.h (FIXNUM_OVERFLOW_P, vcopy):
	* lread.c (read1):
	* minibuf.c (read_minibuf_noninteractive):
	* process.c (wait_reading_process_output):
	* search.c (Freplace_match):
	* window.c (get_phys_cursor_glyph):
	* xdisp.c (redisplay_internal):
	* xsmfns.c (smc_save_yourself_CB):
	Prefer < to > for range checks.
	* dispnew.c (sit_for): Don't mishandle NaNs.
	This fixes a bug introduced in the 2013-03-24 change.
	* editfns.c (decode_time_components): Don't hoist comparison.
	This fixes another bug introduced in the 2013-03-24 change.

2013-03-31  Dmitry Antipov  <dmantipov@yandex.ru>

	* frame.h (struct frame): Drop scroll_bottom_vpos
	member becaue all real users are dead long ago.
	(FRAME_SCROLL_BOTTOM_VPOS): Remove.
	* xdisp.c (redisplay_internal): Adjust user.

2013-03-30  Darren Hoo  <darren.hoo@gmail.com>  (tiny change)

	* nsmenu.m (showAtX:Y:for:): setLevel to
	NSPopUpMenuWindowLevel (Bug#13998).

2013-03-30  Jan Djärv  <jan.h.d@swipnet.se>

	* nsterm.h (ns_get_pending_menu_title, ns_check_menu_open)
	(ns_check_pending_open_menu): Declare.

	* nsmenu.m (ns_update_menubar): Correct NSTRACE.
	(x_activate_menubar): Update the menu with title that matches
	ns_get_pending_menu_title, and call
	ns_check_pending_openmenu (Bug#12698).
	(menuWillOpen:): New method.
	(menuNeedsUpdate:): Add check for ! COCOA || OSX < 10.5 (Bug#12698).

	* nsterm.m (menu_will_open_state, menu_mouse_point)
	(menu_pending_title): New varaibles.
	(ns_get_pending_menu_title, ns_check_menu_open)
	(ns_check_pending_open_menu): New functions.

2013-03-29  Dmitry Antipov  <dmantipov@yandex.ru>

	* indent.c (current_column_bol_cache): Remove leftover which is not
	used in Fmove_to_column any more.
	(current_column, scan_for_column): Adjust users.
	* keyboard.c (last_point_position_buffer, last_point_position_window):
	Remove leftovers which are not used for recording undo any more.
	(command_loop_1, syms_of_keyboard): Adjust users.
	* xdisp.c (last_max_ascent): Remove leftover which is not used in
	redisplay_window any more.
	(move_it_to): Adjust user.

2013-03-29  Juanma Barranquero  <lekktu@gmail.com>

	* makefile.w32-in ($(BLD)/filelock.$(O), $(BLD)/filelock.$(O)):
	Update dependencies.

2013-03-28  Stefan Monnier  <monnier@iro.umontreal.ca>

	* lisp.h (save_type, XSAVE_POINTER, set_save_pointer, XSAVE_INTEGER)
	(set_save_integer, XSAVE_OBJECT, XSAVE_VALUE): Move to avoid
	forward references.

2013-03-28  Dmitry Antipov  <dmantipov@yandex.ru>

	* window.h (struct window): Replace hchild, vchild and buffer slots
	with a single slot 'contents'.  This is possible because each valid
	window may have either the child window (in vertical or horizontal
	combination) or buffer to display (for the leaf window).  Using that,
	a lot of operations to traverse and/or change window hierarchies may
	be simplified.  New member horizontal is used to distinguish between
	horizontal and vertical combinations of internal windows.
	(WINDOW_LEAF_P, WINDOW_HORIZONTAL_COMBINATION_P)
	(WINDOW_VERTICAL_COMBINATION_P): New macros.
	(WINDOW_VALID_P, WINDOW_LIVE_P): Adjust to match struct window changes.
	* window.c (wset_hchild, wset_vchild): Remove.  Adjust all users.
	Use contents slot, not buffer, where appropriate.
	(wset_combination): New function.
	(wset_buffer): Add eassert.
	(Fframe_first_window): Simplify the loop reaching first window.
	(Fwindow_buffer): Use WINDOW_LEAF_P.
	(Fwindow_top_child): Use WINDOW_VERTICAL_COMBINATION_P.
	(Fwindow_left_child): Use WINDOW_HORIZONTAL_COMBINATION_P.
	(unshow_buffer): Convert initial debugging check to eassert.
	(replace_window, recombine_windows, Fdelete_other_windows_internal)
	(make_parent_window, window_resize_check, window_resize_apply)
	(resize_frame_windows, Fsplit_window_internal, Fdelete_window_internal)
	(Fset_window_configuration, delete_all_child_windows, save_window_save):
	Adjust to match struct window changes.
	(window_loop): Check for broken markers in CHECK_ALL_WINDOWS.
	(mark_window_cursors_off, count_windows, get_leaf_windows)
	(foreach_window_1): Simplify the loop.
	* alloc.c (mark_object): Do not check for the leaf window because
	internal windows has no glyph matrices anyway.
	* dispnew.c (clear_window_matrices, showing_window_margins_p)
	(allocate_matrices_for_window_redisplay, fake_current_matrices)
	(allocate_matrices_for_frame_redisplay, free_window_matrices)
	(build_frame_matrix_from_window_tree, mirror_make_current)
	(frame_row_to_window, mirror_line_dance, check_window_matrix_pointers)
	(update_window_tree, set_window_update_flags): Simplify the loop.
	(sync_window_with_frame_matrix_rows): Enforce live window.
	Use contents slot, not buffer, where appropriate.
	* frame.c (set_menu_bar_lines_1): Use WINDOW_VERTICAL_COMBINATION_P
	and WINDOW_HORIZONTAL_COMBINATION_P.
	(make_frame_visible_1): Simplify the loop.
	Use contents slot, not buffer, where appropriate.
	* xdisp.c (hscroll_window_tree, mark_window_display_accurate)
	(redisplay_windows, redisplay_mode_lines, update_cursor_in_window_tree)
	(expose_window_tree): Likewise.
	Use contents slot, not buffer, where appropriate.
	* textprop.c (get_char_property_and_overlay): Add CHECK_LIVE_WINDOW
	to avoid deleted windows.  Use contents slot instead of buffer.
	* buffer.c, dispextern.h, editfns.c, fileio.c, font.c, fringe.c:
	* indent.c, insdel.c, keyboard.c, keymap.c, minibuf.c, msdos.c:
	* nsfns.m, nsmenu.m, nsterm.m, print.c, w32fns.c, w32menu.c, xfaces.c:
	* xfns.c, xmenu.c: Use contents slot, not buffer, where appropriate.

2013-03-28  Eli Zaretskii  <eliz@gnu.org>

	* w32fns.c (w32_wnd_proc) [ENABLE_CHECKING]: Add code to help
	identify the reasons for assertion violations in bug#14062 and
	similar ones.
	(Fx_show_tip): Fix compilation error under
	"--enable-check-lisp-object-type".  (Bug#14073)

	* image.c (g_error_free) [WINDOWSNT]: Add DEF_IMGLIB_FN.
	Reported by <rzl24ozi@gmail.com>.

2013-03-28  Dmitry Antipov  <dmantipov@yandex.ru>

	* xdisp.c (with_echo_area_buffer_unwind_data): Save window
	start marker...
	(unwind_with_echo_area_buffer): ...to restore it here.
	This is needed to ensure that...
	(redisplay_window): ...both window markers are valid here,
	which is verified by eassert.
	* editfns.c (save_excursion_save): Do not assume that
	selected_window always displays the buffer.
	* buffer.c (Fbuffer_swap_text): Adjust window start markers.
	Fix comment.

2013-03-27  Stefan Monnier  <monnier@iro.umontreal.ca>

	* casetab.c (init_casetab_once): Don't abuse the ascii eqv table for
	the upcase table.

2013-03-27  rzl24ozi  <rzl24ozi@gmail.com>  (tiny changes)

	* image.c [WINDOWSNT]: Fix calls to DEF_IMGLIB_FN for SVG function.

2013-03-27  Eli Zaretskii  <eliz@gnu.org>

	* w32proc.c (IsValidLocale) [__GNUC__]: Don't declare prototype,
	since MinGW's w32api headers do.  This avoids compiler warnings.

	* w32.c (FSCTL_GET_REPARSE_POINT) [_MSC_VER || _W64]: Don't define
	if already defined.

2013-03-26  Eli Zaretskii  <eliz@gnu.org>

	* w32.c (_REPARSE_DATA_BUFFER): Condition by _MSVC and _W64.

2013-03-26  Jan Djärv  <jan.h.d@swipnet.se>

	* gtkutil.c (style_changed_cb): Check if frame is live and an
	X frame (Bug#14038).

2013-03-26  Eli Zaretskii  <eliz@gnu.org>

	* w32.c (_PROCESS_MEMORY_COUNTERS_EX) [_WIN32_WINNT < 0x0500]:
	Define only for _WIN32_WINNT less than 0x0500.
	(_ANONYMOUS_UNION, _ANONYMOUS_STRUCT) [!_W64]: Don't define for
	MinGW64.
	Move inclusion of time.h before sys/time.h, so that MinGW64 could
	see its own definitions of 'struct timeval' and 'struct timezone'.

	Fix incompatibilities between MinGW.org and MinGW64 headers.
	* w32term.c (WCRANGE, GLYPHSET): Don't define if _W64 is defined.

	* w32.c (REPARSE_DATA_BUFFER): Guard with
	MAXIMUM_REPARSE_DATA_BUFFER_SIZE being defined.

2013-03-25  Jan Djärv  <jan.h.d@swipnet.se>

	* xterm.c: Include X11/XKBlib.h
	(XTring_bell): Use XkbBell if HAVE_XKB (Bug#14041).

2013-03-24  Andreas Schwab  <schwab@linux-m68k.org>

	* alloc.c (xpalloc, Fgarbage_collect): Reorder conditions that are
	written backwards.
	* blockinput.h (input_blocked_p): Likewise.
	* bytecode.c (exec_byte_code): Likewise.
	* callproc.c (call_process_kill, call_process_cleanup)
	(Fcall_process): Likewise.
	* ccl.c (ccl_driver, resolve_symbol_ccl_program)
	(Fccl_execute_on_string): Likewise.
	* character.c (string_escape_byte8): Likewise.
	* charset.c (read_hex): Likewise.
	* cm.c (calccost): Likewise.
	* data.c (cons_to_unsigned): Likewise.
	* dired.c (directory_files_internal, file_name_completion):
	Likewise.
	* dispnew.c (scrolling_window, update_frame_1, Fsleep_for)
	(sit_for): Likewise.
	* doc.c (Fsubstitute_command_keys): Likewise.
	* doprnt.c (doprnt): Likewise.
	* editfns.c (hi_time, decode_time_components, Fformat): Likewise.
	* emacsgtkfixed.c: Likewise.
	* fileio.c (file_offset, Fwrite_region): Likewise.
	* floatfns.c (Fexpt, fmod_float): Likewise.
	* fns.c (larger_vector, make_hash_table, Fmake_hash_table):
	Likewise.
	* font.c (font_intern_prop): Likewise.
	* frame.c (x_set_alpha): Likewise.
	* gtkutil.c (get_utf8_string): Likewise.
	* indent.c (check_display_width): Likewise.
	* intervals.c (create_root_interval, rotate_right, rotate_left)
	(split_interval_right, split_interval_left)
	(adjust_intervals_for_insertion, delete_node)
	(interval_deletion_adjustment, adjust_intervals_for_deletion)
	(merge_interval_right, merge_interval_left, copy_intervals)
	(set_intervals_multibyte_1): Likewise.
	* keyboard.c (gobble_input, append_tool_bar_item): Likewise.
	* keymap.c (Fkey_description): Likewise.
	* lisp.h (FIXNUM_OVERFLOW_P, vcopy): Likewise.
	* lread.c (openp, read_integer, read1, string_to_number):
	Likewise.
	* menu.c (ensure_menu_items): Likewise.
	* minibuf.c (read_minibuf_noninteractive): Likewise.
	* print.c (printchar, strout): Likewise.
	* process.c (create_process, Faccept_process_output)
	(wait_reading_process_output, read_process_output, send_process)
	(wait_reading_process_output): Likewise.
	* profiler.c (make_log, handle_profiler_signal): Likewise.
	* regex.c (re_exec): Likewise.
	* regex.h: Likewise.
	* search.c (looking_at_1, Freplace_match): Likewise.
	* sysdep.c (get_child_status, procfs_ttyname)
	(procfs_get_total_memory): Likewise.
	* systime.h (EMACS_TIME_VALID_P): Likewise.
	* term.c (dissociate_if_controlling_tty): Likewise.
	* window.c (get_phys_cursor_glyph): Likewise.
	* xdisp.c (init_iterator, redisplay_internal, redisplay_window)
	(try_window_reusing_current_matrix, try_window_id, pint2hrstr):
	Likewise.
	* xfns.c (Fx_window_property): Likewise.
	* xmenu.c (set_frame_menubar): Likewise.
	* xselect.c (x_get_window_property, x_handle_dnd_message):
	Likewise.
	* xsmfns.c (smc_save_yourself_CB): Likewise.
	* xterm.c (x_scroll_bar_set_handle): Likewise.

2013-03-24  Dmitry Antipov  <dmantipov@yandex.ru>

	* xfaces.c (Finternal_face_x_get_resource): Allow 3rd (frame) argument
	to be optional or nil.  Adjust comment and convert it to docstring.
	* xselect.c (Fx_send_client_event): Rename to Fx_send_client_message.
	* frame.c (display_x_get_resource, Fx_get_resource): Break long line.

2013-03-24  Paul Eggert  <eggert@cs.ucla.edu>

	Static checking by GCC 4.8-20130319.
	* image.c (gif_load): Assume pass < 3 to pacify GCC.
	* process.c (Fset_process_datagram_address)
	(Fmake_network_process): Check get_lisp_to_sockaddr_size return value.
	* xdisp.c (get_char_face_and_encoding)
	(get_glyph_face_and_encoding): Ensure that *CHAR2B is initialized.
	(get_glyph_face_and_encoding): Prepare face before possibly using it.
	(get_per_char_metric): Don't use CHAR2B if it might not be initialized.

2013-03-24  Ken Brown  <kbrown@cornell.edu>

	* w32fns.c (emacs_abort) [CYGWIN]: Define `_open' as a macro to
	fix compilation on 64-bit Cygwin, where underscores are not
	automatically prepended.

	* w32term.c (w32_initialize): Silence compiler warning.

2013-03-23  Eli Zaretskii  <eliz@gnu.org>

	* w32term.c (w32fullscreen_hook): Use FRAME_NORMAL_WIDTH,
	FRAME_NORMAL_HEIGHT, and FRAME_PREV_FSMODE, instead of static
	variables, to save and restore frame dimensions.
	Use FRAME_NORMAL_LEFT and FRAME_NORMAL_TOP to restore frame position
	after returning from a 'fullscreen' configuration.
	use SendMessage instead of PostMessage to send the SC_RESTORE message,
	to avoid races between the main thread and the input thread.

	* w32term.h (struct w32_output): New members normal_width,
	normal_height, normal_top, normal_left, and prev_fsmode.
	(FRAME_NORMAL_WIDTH, FRAME_NORMAL_HEIGHT, FRAME_NORMAL_TOP)
	(FRAME_NORMAL_LEFT, FRAME_PREV_FSMODE): New macros to access these
	members of a frame.

	* w32term.c (w32fullscreen_hook): Record last value of the frame's
	'fullscreen' parameter.  Always record previous width and height
	of the frame, except when switching out of maximized modes, so
	that they could be restored correctly, instead of resetting to the
	default frame dimensions.  Send SC_RESTORE command to the frame,
	unless we are going to send SC_MAXIMIZE, to restore the frame
	resize hints in the mouse pointer shown by the window manager.
	(Bug#14032)

	* frame.c (get_frame_param): Now extern for WINDOWSNT as well.

	* lisp.h (get_frame_param): Adjust conditions for prototype
	declaration.

2013-03-22  Ken Brown  <kbrown@cornell.edu>

	* unexcw.c: Drop unneeded inclusion of w32common.h.
	(report_sheap_usage): Declare.
	(read_exe_header): Add magic numbers for x86_64.
	(fixup_executable): Fix printf format specifier for unsigned long
	argument.

2013-03-22  Dmitry Antipov  <dmantipov@yandex.ru>

	* frame.h (struct frame): Put menu_bar_window under #ifdef
	because this member is not needed when X toolkit is in use.
	(fset_menu_bar_window):
	* dispnew.c (clear_current_matrices, clear_desired_matrices)
	(free_glyphs, update_frame):
	* xdisp.c (expose_frame): Likewise.
	(display_menu_bar): Likewise.  Remove redundant eassert.
	* window.h (WINDOW_MENU_BAR_P): Always define to 0 if X
	toolkit is in use.

2013-03-21  Paul Eggert  <eggert@cs.ucla.edu>

	Use functions and constants to manipulate Lisp_Save_Value objects.
	This replaces code that used macros and strings and token-pasting.
	The change makes the C source a bit easier to follow,
	and shrinks the Emacs executable a bit.
	* alloc.c: Verify some properties of Lisp_Save_Value's representation.
	(make_save_value): Change 1st arg from string to enum.  All callers
	changed.
	(INTX): Remove.
	(mark_object): Use if, not #if, for GC_MARK_STACK.
	* lisp.h (SAVE_VALUEP, XSAVE_VALUE, XSAVE_POINTER, XSAVE_INTEGER)
	(XSAVE_OBJECT): Now functions, not macros.
	(STRING_BYTES_BOUND): Now just a macro, not a constant too;
	the constant was never used.
	(SAVE_SLOT_BITS, SAVE_VALUE_SLOTS, SAVE_TYPE_BITS, SAVE_TYPE_INT_INT)
	(SAVE_TYPE_INT_INT_INT, SAVE_TYPE_OBJ_OBJ, SAVE_TYPE_OBJ_OBJ_OBJ)
	(SAVE_TYPE_OBJ_OBJ_OBJ_OBJ, SAVE_TYPE_PTR_INT, SAVE_TYPE_PTR_OBJ)
	(SAVE_TYPE_PTR_PTR, SAVE_TYPE_PTR_PTR_OBJ, SAVE_TYPE_MEMORY):
	New constants.
	(struct Lisp_Save_Value): Replace members area, type0, type1, type2,
	type3 with a single member save_type.  All uses changed.
	(save_type, set_save_pointer, set_save_integer): New functions.
	* print.c (PRINTX): Remove.

	* alloc.c: Remove redundant static declarations.

2013-03-20  Dmitry Antipov  <dmantipov@yandex.ru>

	* window.h (struct window): Convert left_col, top_line, total_lines
	and total_cols from Lisp_Objects to integers.  Adjust comments.
	(wset_left_col, wset_top_line, wset_total_cols, wset_total_lines):
	Remove.
	(WINDOW_TOTAL_COLS, WINDOW_TOTAL_LINES, WINDOW_LEFT_EDGE_COL)
	(WINDOW_TOP_EDGE_LINE): Drop Lisp_Object to integer conversion.
	* dispnew.c, frame.c, w32fns.c, window.c, xdisp.c, xfns.c:
	Adjust users where appropriate.

2013-03-20  Dmitry Antipov  <dmantipov@yandex.ru>

	* frame.h (struct frame): Drop resx and resy because the same data is
	available from window system-specific output context.  Adjust users.
	(default_pixels_per_inch_x, default_pixels_per_inch_y):
	New functions to provide defaults when no window system available.
	(FRAME_RES_X, FRAME_RES_Y): New macros.
	(NUMVAL): Move from xdisp.c.
	* font.c (font_pixel_size, font_find_for_lface, font_open_for_lface)
	(Ffont_face_attributes, Fopen_font):
	* image.c (gs_load):
	* w32font.c (fill_in_logfont):
	* xdisp.c (calc_pixel_width_or_height):
	* xfaces.c (Fx_family_fonts, set_lface_from_font): Use them.
	* xsettings.c (apply_xft_settings): Drop frame loop and adjust comment.

2013-03-20  Kenichi Handa  <handa@gnu.org>

	* coding.c (syms_of_coding): Initialize disable_ascii_optimization
	to 1 (temporary workaround until a bug related to ASCII
	optimization is fixed).

2013-03-19  Dmitry Antipov  <dmantipov@yandex.ru>

	* window.c (Fwindow_combination_limit, Fset_window_combination_limit):
	Signal error if window is not internal.  Adjust docstring.
	(delete_all_child_windows): Use combination_limit to save the buffer.
	(Fset_window_configuration): Adjust accordingly.
	* print.c (syms_of_print): Initialize debugging output not here...
	(init_print_once): ...but in a new function here.
	* lisp.h (init_print_once): Add prototype.
	* emacs.c (main): Add call to init_print_once.  Adjust comments.

2013-03-18  Dmitry Antipov  <dmantipov@yandex.ru>

	* window.c (window_resize_check, window_resize_apply)
	(window_from_coordinates, recombine_windows, set_window_buffer)
	(make_parent_window, Fwindow_resize_apply, resize_frame_windows)
	(Fsplit_window_internal, Fdelete_window_internal)
	(freeze_window_starts): Use bool for booleans.
	* window.h (window_frame_coordinates, resize_frame_windows)
	(freeze_window_starts, set_window_buffer): Adjust prototypes.

2013-03-17  Stefan Monnier  <monnier@iro.umontreal.ca>

	* dispnew.c (bitch_at_user): Use `user-error'.

2013-03-17  Ken Brown  <kbrown@cornell.edu>

	* dispextern.h (RGB_PIXEL_COLOR): Move here from image.c.  Use it
	as return type of image_background.  (Bug#13981)
	* image.c (RGB_PIXEL_COLOR): Move to dispextern.h.

2013-03-16  Jan Djärv  <jan.h.d@swipnet.se>

	* nsterm.m (updateFrameSize:): Change resize increments if needed.
	(ns_select): Don't return with result uninitialized.

	* nsterm.h (EmacsSavePanel, EmacsOpenPanel): Add getFilename
	and getDirectory.

	* nsfns.m (ns_filename_from_panel, ns_directory_from_panel):
	New functions.
	(Fns_read_file_name): ret is BOOL.  If ! dir_only_p, don't choose
	directories.  If filename is nil, get directory name (Bug#13932).
	Use getFilename and getDirectory.
	(getFilename, getDirectory): New methods for EmacsSavePanel and
	EmacsOpenPanel.
	(ok:): In EmacsOpenPanel, if we can't choose directories, just return.

2013-03-15  Paul Eggert  <eggert@cs.ucla.edu>

	* coding.c (decode_coding_gap): Fix typo caught by static checking.

2013-03-15  Kenichi Handa  <handa@gnu.org>

	* insdel.c (insert_from_gap): New arg text_at_gap_tail.
	(adjust_after_replace): Make it back to static.  Delete the third
	arg text_at_gap_tail.  Cancel the code for handling it.

	* coding.h (struct coding_system): New member eol_seen.

	* coding.c (detect_ascii): New function.
	(detect_coding): Set coding->head_ascii and coding->eol_seen only
	when the source bytes are actually scanned.  On detecting for
	coding_category_utf_8_auto, call detect_ascii instead of scanning
	source bytes directly.
	(produce_chars): Call insert_from_gap with the new arg 0.
	(encode_coding): Likewise.
	(decode_coding_gap): Control ASCII optimization by the variable
	disable_ascii_optimization instead of #ifndef .. #endif.
	Deccode EOL format according to coding->eol_seen.
	(syms_of_coding): Declare disable-ascii-optimization as a Lisp
	variable.

	* lisp.h (adjust_after_replace): Cancel externing it.
	(insert_from_gap): Adjust prototype.

2013-03-15  Eli Zaretskii  <eliz@gnu.org>

	* w32term.c (w32fullscreen_hook): Swap FULLSCREEN_BOTH and
	FULLSCREEN_MAXIMIZED.  (Bug#13935)

2013-03-15  Dmitry Antipov  <dmantipov@yandex.ru>

	* region-cache.c (find_cache_boundary, move_cache_gap)
	(insert_cache_boundary, delete_cache_boundaries, set_cache_region):
	Simplify debugging check and convert to eassert.  Adjust comment.
	(pp_cache): Put under ENABLE_CHECKING.

2013-03-14  Eli Zaretskii  <eliz@gnu.org>

	* w32term.c (w32_read_socket) <WM_WINDOWPOSCHANGED>: Remove old
	and incorrect code.  Treat WM_WINDOWPOSCHANGED like WM_ACTIVATE
	and WM_ACTIVATEAPP.
	(w32fullscreen_hook): If the frame is visible, reset
	f->want_fullscreen flag after changing the frame size.  If the
	frame is not visible, set f->want_fullscreen to FULLSCREEN_WAIT.
	(Bug#13953)

2013-03-13  Daniel Colascione  <dancol@dancol.org>

	* emacs.c (main): Call syms_of_cygw32 on CYGWIN non-NTGUI builds
	too so that these builds can use Cygwin's file conversion
	functions.  (We've been building and linking cygw32.o all along
	and just not using it.)

2013-03-13  Paul Eggert  <eggert@cs.ucla.edu>

	File synchronization fixes (Bug#13944).
	* Makefile.in (LIB_FDATASYNC): New macro.
	(LIBES): Use it.
	* conf_post.h (BSD_SYSTEM, BSD_SYSTEM_AHB): Remove; no longer needed.
	* fileio.c (Fwrite_region, write_region_inhibit_fsync):
	Don't worry about HAVE_FSYNC, since a substitute fsync is
	available if the system lacks one.
	(Fwrite_regin): Retry fsync if interrupted.

2013-03-13  Eli Zaretskii  <eliz@gnu.org>

	* w32term.c (w32_read_socket): If the Emacs frame is being
	activated, call w32fullscreen_hook, to make sure the new frame
	dimensions are in effect.  (Bug#13937)

2013-03-13  Dmitry Antipov  <dmantipov@yandex.ru>

	* xdisp.c (init_iterator): Simplify because both character and byte
	positions are either specified or -1.  Add eassert.  Adjust comment.
	* window.c (Fscroll_other_window): Use SET_PT_BOTH because both
	character and byte positions can be obtained from marker.

2013-03-13  Paul Eggert  <eggert@cs.ucla.edu>

	Static checking by Sun C 5.12.
	* alloc.c (buffer_memory_full) [REL_ALLOC]:
	* bytecode.c (exec_byte_code):
	* dispnew.c (init_display):
	* eval.c (error):
	* fileio.c (Fsubstitute_in_file_name):
	* keyboard.c (Fevent_convert_list):
	* keymap.c (Fsingle_key_description):
	* term.c (maybe_fatal, fatal):
	* xfns.c (Fx_display_backing_store, Fx_display_visual_class):
	* xsmfns.c (Fhandle_save_session):
	Omit unreachable code.
	* keymap.c (map_keymap_char_table_item): Cast void * to
	a function pointer type; the C Standard requires this.

	* sysdep.c: Remove a use of BSD_SYSTEM, which I'm trying to phase out.
	Include <sys/param.h> unconditionally, as that works elsewhere and
	is simpler here.  Include <sys/sysctl.h> if DARWIN_OS ||
	__FreeBSD__, not if BSD_SYSTEM, since it's needed only for Darwin
	and FreeBSD now.

See ChangeLog.12 for earlier changes.

;; Local Variables:
;; coding: utf-8
;; End:

  Copyright (C) 2011-2014 Free Software Foundation, Inc.

  This file is part of GNU Emacs.

  GNU Emacs is free software: you can redistribute it and/or modify
  it under the terms of the GNU General Public License as published by
  the Free Software Foundation, either version 3 of the License, or
  (at your option) any later version.

  GNU Emacs is distributed in the hope that it will be useful,
  but WITHOUT ANY WARRANTY; without even the implied warranty of
  MERCHANTABILITY or FITNESS FOR A PARTICULAR PURPOSE.  See the
  GNU General Public License for more details.

  You should have received a copy of the GNU General Public License
  along with GNU Emacs.  If not, see <http://www.gnu.org/licenses/>.<|MERGE_RESOLUTION|>--- conflicted
+++ resolved
@@ -1,4 +1,9 @@
-<<<<<<< HEAD
+2014-06-11  Eli Zaretskii  <eliz@gnu.org>
+
+	* xdisp.c (set_cursor_from_row): Fix an off-by-one error when
+	matching overlay strings with 'cursor' property against buffer
+	positions traversed in the glyph row.  (Bug#17744)
+
 2014-06-11  Jan Djärv  <jan.h.d@swipnet.se>
 
 	* nsterm.h (EmacsApp): Always compile in shouldKeepRunning, isFirst
@@ -56,13 +61,6 @@
 	Fix core dump after a dropped X connection (Bug#17704).
 	* sysdep.c (stuff_char): Don't abort merely because the selected frame
 	is dead, as we may be shutting down.
-=======
-2014-06-11  Eli Zaretskii  <eliz@gnu.org>
-
-	* xdisp.c (set_cursor_from_row): Fix an off-by-one error when
-	matching overlay strings with 'cursor' property against buffer
-	positions traversed in the glyph row.  (Bug#17744)
->>>>>>> df907af0
 
 2014-06-08  Glenn Morris  <rgm@gnu.org>
 
