<<<<<<< HEAD
2011-09-25  Paul Eggert  <eggert@cs.ucla.edu>

	* alloc.c (pure_bytes_used_lisp, pure_bytes_used_non_lisp):
	(allocate_vectorlike, buffer_memory_full, struct sdata, SDATA_SIZE)
	(string_bytes, check_sblock, allocate_string_data):
	(compact_small_strings, Fmake_bool_vector, make_string)
	(make_unibyte_string, make_multibyte_string)
	(make_string_from_bytes, make_specified_string)
	(allocate_vectorlike, Fmake_vector, find_string_data_in_pure)
	(make_pure_string, make_pure_c_string, make_pure_vector, Fpurecopy)
	(mark_vectorlike):
	Use ptrdiff_t, not EMACS_INT, where ptrdiff_t is wide enough.
	(allocate_pseudovector):
	Use int, not EMACS_INT, where int is wide enough.
	(inhibit_garbage_collection, Fgarbage_collect):
	Use ptrdiff_t, not int, to avoid needless 32-bit limit on 64-bit hosts.
	* bidi.c (bidi_mirror_char): Use EMACS_INT, not int, where
	int might not be wide enough.
	(bidi_cache_search, bidi_cache_find, bidi_init_it)
	(bidi_count_bytes, bidi_char_at_pos, bidi_fetch_char)
	(bidi_at_paragraph_end, bidi_find_paragraph_start)
	(bidi_paragraph_init, bidi_resolve_explicit, bidi_resolve_weak)
	(bidi_level_of_next_char, bidi_move_to_visually_next):
	Use ptrdiff_t, not EMACS_INT, where ptrdiff_t is wide enough.
	* buffer.c (copy_overlays, Fgenerate_new_buffer_name)
	(Fkill_buffer, Fset_buffer_major_mode)
	(advance_to_char_boundary, Fbuffer_swap_text)
	(Fset_buffer_multibyte, overlays_at, overlays_in)
	(overlay_touches_p, struct sortvec, record_overlay_string)
	(overlay_strings, recenter_overlay_lists)
	(adjust_overlays_for_insert, adjust_overlays_for_delete)
	(fix_start_end_in_overlays, fix_overlays_before, modify_overlay)
	(Fmove_overlay, Fnext_overlay_change, Fprevious_overlay_change)
	(Foverlay_recenter, last_overlay_modification_hooks_used)
	(report_overlay_modification, evaporate_overlays, enlarge_buffer_text):
	Use ptrdiff_t, not EMACS_INT, where ptrdiff_t is wide enough.
	(validate_region): Omit unnecessary test for b <= e, since
	that's guaranteed by the previous test.
	(adjust_overlays_for_delete): Avoid pos + length overflow.
	(Fmove_overlay, Fdelete_overlay, add_overlay_mod_hooklist)
	(report_overlay_modification):
	Use ptrdiff_t, not int, to avoid needless 32-bit limit on 64-bit hosts.
	(Foverlays_at, Fnext_overlay_change, Fprevious_overlay_change):
	Omit pointer cast, which isn't needed anyway, and doesn't work
	after the EMACS_INT -> ptrdiff_t change.
	* buffer.h: Adjust decls to match defn changes elsewhere.
	(struct buffer_text, struct buffer):
	Use ptrdiff_t, not EMACS_INT, where ptrdiff_t is wide enough.
	Use EMACS_INT, not int, where int might not be wide enough.
	* bytecode.c (exec_byte_code): Use ptrdiff_t, not int, to avoid
	needless 32-bit limit on 64-bit hosts.  Remove unnecessary
	memory-full test.  Use EMACS_INT, not ptrdiff_t or int, where
	ptrdiff_t or int might not be wide enough.
	* callint.c (Fcall_interactively):
	Use ptrdiff_t, not int, to avoid needless 32-bit limit on 64-bit hosts.
	* callproc.c (call_process_kill, Fcall_process):
	Don't assume pid_t fits into an Emacs fixnum.
	(call_process_cleanup, Fcall_process, child_setup):
	Don't assume pid_t fits into int.
	(call_process_cleanup, Fcall_process, delete_temp_file)
	(Fcall_process_region):
	Use ptrdiff_t, not int, to avoid needless 32-bit limit on 64-bit hosts.
	(Fcall_process): Simplify handling of volatile integers.
	Use int, not EMACS_INT, where int will do.
	* casefiddle.c (casify_object, casify_region, operate_on_word)
	(Fupcase_word, Fdowncase_word, Fcapitalize_word):
	Use ptrdiff_t, not EMACS_INT, where ptrdiff_t is wide enough.
	(casify_object): Avoid integer overflow when overallocating buffer.
	* casetab.c (set_identity, shuffle): Prefer int to unsigned when
	either works.  Use lint_assume to convince GCC 4.6.1 that it's OK.
	* category.c (Fchar_category_set): Don't assume fixnum fits in int.
	* category.h (CATEGORYP): Don't assume arg is nonnegative.
	* ccl.c (GET_CCL_INT): Remove; no longer needed, since the
	integers are now checked earlier.  All uses replaced with XINT.
	(ccl_driver):
	Use ptrdiff_t, not EMACS_INT, where ptrdiff_t is wide enough.
	For CCL_MapSingle, check that content and value are in int range.
	(resolve_symbol_ccl_program): Check that vector header is in range.
	Always copy the vector, so that we can check its contents reliably
	now rather than having to recheck each instruction as it's being
	executed.  Check that vector words fit in 'int'.
	(ccl_get_compiled_code, Fregister_ccl_program)
	(Fregister_code_conversion_map): Use ptrdiff_t, not int, for
	program indexes, to avoid needless 32-bit limit on 64-bit hosts.
	(Fccl_execute, Fccl_execute_on_string): Check that initial reg
	contents are in range.
	(Fccl_execute_on_string): Check that status is in range.
	* ccl.h (struct ccl_program.idx): Now ptrdiff_t, not int.
	* character.c (char_resolve_modifier_mask, Fchar_resolve_modifiers):
	Accept and return EMACS_INT, not int, because callers can pass values
	out of 'int' range.
	(c_string_width, strwidth, lisp_string_width, chars_in_text)
	(multibyte_chars_in_text, parse_str_as_multibyte)
	(str_as_multibyte, count_size_as_multibyte, str_to_multibyte)
	(str_as_unibyte, str_to_unibyte, string_count_byte8)
	(string_escape_byte8, Fget_byte):
	Use ptrdiff_t, not EMACS_INT, where ptrdiff_t is wide enough.
	(Funibyte_string): Use CHECK_CHARACTER, not CHECK_NATNUM, to
	avoid mishandling large integers.
	* character.h: Adjust decls to match defn changes elsewhere.
	* charset.c (load_charset_map_from_file, find_charsets_in_text)
	(Ffind_charset_region):
	Use ptrdiff_t, not int, to avoid needless 32-bit limit on 64-bit hosts.
	(load_charset_map_from_file): Redo idx calculation to avoid overflow.
	(load_charset_map_from_vector, Fdefine_charset_internal):
	Don't assume fixnum fits in int.
	(load_charset_map_from_vector, Fmap_charset_chars):
	Remove now-unnecessary CHECK_NATNUMs.
	(Fdefine_charset_internal): Check ranges here, more carefully.
	Don't rely on undefined behavior with signed left shift overflow.
	Don't assume unsigned int fits into fixnum, or that fixnum fits
	into unsigned int.  Don't require max_code to be a valid fixnum;
	that's not true for gb10830 4-byte on a 32-bit host.  Allow
	invalid_code to be a cons, for the same reason.  Require code_offset
	to be a character.  Avoid int overflow if max_char is close
	to INT_MAX.
	(CODE_POINT_TO_INDEX): On 32-bit hosts, return int, not unsigned;
	this is intended anyway and avoids some undefined behavior.
	(load_charset_map): Pass unsigned, not int, as 2nd arg of
	INDEX_TO_CODE_POINT, as that's what it expects.
	(Funify_charset, encode_char): Don't stuff unsigned vals into int vars.
	* charset.h (DECODE_CHAR): Return int, not unsigned;
	this is what was intended anyway, and it avoids undefined behavior.
	(CHARSET_OFFSET): Remove unused macro, instead of fixing its
	integer-overflow issues.
	(ENCODE_CHAR): Return unsigned on all hosts, not just on 32-bit hosts.
	Formerly, it returned EMACS_INT on 64-bit hosts in the common case
	where the argument is EMACS_INT, and this behavior is not intended.
	* chartab.c (Fmake_char_table, Fset_char_table_range)
	(uniprop_get_decoder, uniprop_get_encoder):
	Don't assume fixnum fits in int.
	* cmds.c (move_point): New function, that does the gist of
	Fforward_char and Fbackward_char, but does so while checking
	for integer overflow more accurately.
	(Fforward_char, Fbackward_char, internal_self_insert): Use it.
	(Fforward_line, Fend_of_line, internal_self_insert)
	(internal_self_insert):
	Use ptrdiff_t, not EMACS_INT, where ptrdiff_t is wide enough.
	Fix a FIXME, by checking for integer overflow when calculating
	target_clm and actual_clm.
	* coding.c (detect_coding_XXX, encode_coding_XXX, CODING_DECODE_CHAR)
	(ASSURE_DESTINATION, coding_alloc_by_realloc)
	(coding_alloc_by_making_gap, alloc_destination)
	(detect_coding_utf_8, encode_coding_utf_8, decode_coding_utf_16)
	(encode_coding_utf_16, detect_coding_emacs_mule)
	(decode_coding_emacs_mule, encode_coding_emacs_mule)
	(detect_coding_iso_2022, decode_coding_iso_2022)
	(encode_invocation_designation, encode_designation_at_bol)
	(encode_coding_iso_2022, detect_coding_sjis, detect_coding_big5)
	(decode_coding_sjis, decode_coding_big5, encode_coding_sjis)
	(encode_coding_big5, detect_coding_ccl, decode_coding_ccl)
	(encode_coding_ccl, encode_coding_raw_text)
	(detect_coding_charset, decode_coding_charset)
	(encode_coding_charset, detect_eol, decode_eol, produce_chars)
	(produce_composition, produce_charset, produce_annotation)
	(decode_coding, handle_composition_annotation)
	(handle_charset_annotation, consume_chars, decode_coding_gap)
	(decode_coding_object, encode_coding_object, detect_coding_system)
	(Ffind_coding_systems_region_internal, Fcheck_coding_systems_region)
	(code_convert_region, code_convert_string)
	(Fdefine_coding_system_internal):
	Use ptrdiff_t, not EMACS_INT, where ptrdiff_t is wide enough.
	(setup_iso_safe_charsets, consume_chars, Funencodable_char_position)
	(Fdefine_coding_system_internal):
	Don't assume fixnums fit in int.
	(decode_coding_gap, decode_coding_object, encode_coding_object)
	(Fread_coding_system, Fdetect_coding_region)
	(Funencodable_char_position, Fcheck_coding_systems_region):
	Use ptrdiff_t, not int, to avoid needless 32-bit limit on 64-bit hosts.
	(Ffind_operation_coding_system): NATNUMP can eval its arg twice.
	(Fdefine_coding_system_internal): Check for charset-id overflow.
	(ENCODE_ISO_CHARACTER): Use unsigned, not int, to store the unsigned
	result of ENCODE_CHAR.
	* coding.h: Adjust decls to match defn changes elsewhere.
	(struct coding_system):
	Use ptrdiff_t, not EMACS_INT, where ptrdiff_t is wide enough.
	* composite.c (get_composition_id, find_composition)
	(run_composition_function, update_compositions)
	(compose_text, composition_gstring_put_cache)
	(composition_gstring_p, composition_gstring_width)
	(fill_gstring_header, fill_gstring_body, autocmp_chars)
	(composition_compute_stop_pos, composition_reseat_it)
	(composition_update_it, struct position_record)
	(find_automatic_composition, composition_adjust_point)
	(Fcomposition_get_gstring, Ffind_composition_internal):
	Use ptrdiff_t, not EMACS_INT, where ptrdiff_t is wide enough.
	(update_compositions):
	Use ptrdiff_t, not int, to avoid needless 32-bit limit on 64-bit hosts.
	* composite.h: Adjust decls to match defn changes elsewhere.
	(struct composition):
	Use ptrdiff_t, not EMACS_INT, where ptrdiff_t is wide enough.
	* data.c (let_shadows_buffer_binding_p, let_shadows_global_binding_p):
	Do not attempt to compute the address of the object just before a
	buffer; this is not portable.
	(Faref, Faset):
	Use ptrdiff_t, not EMACS_INT, where ptrdiff_t is wide enough.
	(Faset): Use int, not EMACS_INT, where int is wide enough.
	(Fstring_to_number): Don't assume fixnums fit in int.
	(Frem): Don't assume arg is nonnegative.
	* dbusbind.c (xd_append_arg): Check for integers out of range.
	(Fdbus_call_method): Don't overflow the timeout int.
	* dired.c (directory_files_internal, file_name_completion, scmp)
	(file_name_completion_stat):
	Use ptrdiff_t, not int, to avoid needless 32-bit limit on 64-bit hosts.
	(file_name_completion): Don't overflow matchcount.
	(file_name_completion_stat): Use SAFE_ALLOCA, not alloca.
	* dispextern.h: Adjust decls to match defn changes elsewhere.
	(struct text_pos, struct glyph, struct bidi_saved_info)
	(struct bidi_string_data, struct bidi_it, struct composition_it)
	(struct it):
	Use ptrdiff_t, not EMACS_INT, where ptrdiff_t is wide enough.
	(struct display_pos, struct composition_it, struct it):
	Use ptrdiff_t, not int, to avoid needless 32-bit limit on 64-bit hosts.
	* dispnew.c (increment_matrix_positions)
	(increment_row_positions, mode_line_string)
	(marginal_area_string):
	Use ptrdiff_t, not EMACS_INT, where ptrdiff_t is wide enough.
	(change_frame_size_1, Fredisplay):
	Use ptrdiff_t, not int, to avoid needless 32-bit limit on 64-bit hosts.
	(duration_to_sec_usec): New function, to check for overflow better.
	(Fsleep_for, sit_for): Use it.
	* doc.c (get_doc_string, store_function_docstring):
	Use ptrdiff_t, not EMACS_INT, where ptrdiff_t is wide enough.
	(get_doc_string, Fsnarf_documentation):
	Use int, not EMACS_INT, where int is wide enough.
	(get_doc_string):
	Use SAFE_ALLOCA, not alloca.
	Check for overflow when converting EMACS_INT to off_t.
	* doprnt.c (doprnt):
	Use ptrdiff_t, not EMACS_INT, where ptrdiff_t is wide enough.
	* editfns.c (init_editfns, Fuser_uid, Fuser_real_uid):
	Don't assume uid_t fits into fixnum.
	(buildmark, Fgoto_char, overlays_around, find_field, Fdelete_field)
	(Ffield_string, Ffield_string_no_properties, Ffield_beginning)
	(Ffield_end, Fconstrain_to_field, Fline_beginning_position)
	(Fline_end_position, Fprevious_char, Fchar_after, Fchar_before)
	(general_insert_function)
	(Finsert_char, make_buffer_string, make_buffer_string_both)
	(update_buffer_properties, Fbuffer_substring)
	(Fbuffer_substring_no_properties, Fcompare_buffer_substrings)
	(Fsubst_char_in_region, check_translation)
	(Ftranslate_region_internal, save_restriction_restore, Fformat)
	(transpose_markers, Ftranspose_regions):
	Use ptrdiff_t, not EMACS_INT, where ptrdiff_t is wide enough.
	(clip_to_bounds): Move to lisp.h as an inline function).
	(Fconstrain_to_field): Don't assume integers are nonnegative.
	(Fline_beginning_position, Fsave_excursion, Fsave_current_buffer):
	(Fsubst_char_in_region, Fsave_restriction):
	Use ptrdiff_t, not int, to avoid needless 32-bit limit on 64-bit hosts.
	(Femacs_pid): Don't assume pid_t fits into fixnum.
	(lo_time): Use int, not EMACS_INT, when int suffices.
	(lisp_time_argument): Check for usec out of range.
	(Fencode_time): Don't assume fixnum fits in int.
	* emacs.c (gdb_valbits, gdb_gctypebits): Now int, not EMACS_INT.
	(gdb_data_seg_bits): Now uintptr_t, not EMACS_INT.
	(PVEC_FLAG, gdb_array_mark_flag): Now ptrdiff_t, not EMACS_INT.
	(init_cmdargs, Fdump_emacs):
	Use ptrdiff_t, not int, to avoid needless 32-bit limit on 64-bit hosts.
	(Fkill_emacs): Don't assume fixnum fits in int; instead, take just
	the bottom (typically) 32 bits of the fixnum.
	* eval.c (specpdl_size, call_debugger):
	Use ptrdiff_t, not EMACS_INT, where ptrdiff_t is wide enough.
	(when_entered_debugger, Fbacktrace_debug):
	Don't assume fixnum can fit in int.
	(Fdefvaralias, Fdefvar): Do not attempt to compute the address of
	the object just before a buffer; this is not portable.
	(FletX, Flet, Funwind_protect, do_autoload, Feval, funcall_lambda)
	(grow_specpdl, unbind_to):
	Use ptrdiff_t, not int, to avoid needless 32-bit limit on 64-bit hosts.
	(Fapply, apply_lambda): Don't assume ptrdiff_t can hold fixnum.
	(grow_specpdl): Simplify allocation by using xpalloc.
	* fileio.c (Ffind_file_name_handler, Fcopy_file, Frename_file)
	(Finsert_file_contents, Fwrite_region, Fdo_auto_save):
	Use ptrdiff_t, not int, to avoid needless 32-bit limit on 64-bit hosts.
	(Ffind_file_name_handler, non_regular_inserted, Finsert_file_contents)
	(a_write, e_write):
	Use ptrdiff_t, not EMACS_INT, where ptrdiff_t is wide enough.
	(Fcopy_file, non_regular_nbytes, read_non_regular)
	(Finsert_file_contents):
	Use int, not EMACS_INT, where int is wide enough.
	(READ_BUF_SIZE): Verify that it fits in int.
	(Finsert_file_contents): Check that counts are in proper range,
	rather than assuming fixnums fit into ptrdiff_t etc.
	Don't assume fixnums fit into int.
	(Fdo_auto_save, Fset_buffer_auto_saved)
	(Fclear_buffer_auto_save_failure):
	Don't assume time_t is signed, or that it fits in int.
	* fns.c (Fcompare_strings, Fstring_lessp, struct textprop_rec, concat)
	(string_char_byte_cache_charpos, string_char_byte_cache_bytepos)
	(string_char_to_byte, string_byte_to_char)
	(string_make_multibyte, string_to_multibyte)
	(string_make_unibyte, Fstring_as_unibyte, Fstring_as_multibyte)
	(Fstring_to_unibyte, Fsubstring, Fsubstring_no_properties)
	(substring_both, Fdelete, internal_equal, Ffillarray)
	(Fclear_string, mapcar1)
	(Fbase64_encode_region, Fbase64_encode_string, base64_encode_1)
	(Fbase64_decode_region, Fbase64_decode_string, base64_decode_1)
	(larger_vector, make_hash_table, maybe_resize_hash_table)
	(hash_lookup, hash_remove_from_table, hash_clear, sweep_weak_table)
	(Fmaphash, secure_hash):
	Use ptrdiff_t, not EMACS_INT, where ptrdiff_t is wide enough.
	(concat): Check for string index and length overflow.
	(Fmapconcat): Don't assume fixnums fit into ptrdiff_t.
	(Frequire):
	Use ptrdiff_t, not int, to avoid needless 32-bit limit on 64-bit hosts.
	(larger_vector): New API (vec, incr_min, size_max) replaces old
	one (vec, new_size, init).  This catches size overflow.
	INIT was removed because it was always Qnil.
	All callers changed.
	(INDEX_SIZE_BOUND): New macro, which calculates more precisely
	the upper bound on a hash table index size.
	(make_hash_table, maybe_resize_hash_table): Use it.
	(secure_hash): Computer start_byte and end_byte only after
	they're known to be in ptrdiff_t range.
	* font.c (font_intern_prop, font_at, font_range, Ffont_shape_gstring)
	(Ffont_get_glyphs, Ffont_at):
	Use ptrdiff_t, not EMACS_INT, where ptrdiff_t is wide enough.
	(font_style_to_value, font_prop_validate_style, font_expand_wildcards)
	(Flist_fonts, Fopen_font):
	Don't assume fixnum can fit in int.
	(check_gstring): Don't assume index can fit in int.
	(font_match_p): Check that fixnum is a character, not a nonnegative
	fixnum, since the later code needs to stuff it into an int.
	(font_find_for_lface): Use SAFE_ALLOCA_LISP, not alloca.
	(font_fill_lglyph_metrics): Use unsigned, not EMACS_INT, to avoid
	conversion overflow issues.
	(Fopen_font): Check for integer out of  range.
	(Ffont_get_glyphs): Don't assume index can fit in int.
	* font.h: Adjust decls to match defn changes elsewhere.
	* fontset.c (reorder_font_vector): Redo score calculation to avoid
	integer overflow.
	(num_auto_fontsets, fontset_from_font): Use ptrdiff_t, not
	printmax_t, where ptrdiff_t is wide enough.
	(Finternal_char_font):
	Use ptrdiff_t, not EMACS_INT, where ptrdiff_t is wide enough.
	* frame.c (Fset_mouse_position, Fset_mouse_pixel_position)
	(Fset_frame_height, Fset_frame_width, Fset_frame_size)
	(Fset_frame_position, x_set_frame_parameters)
	(x_set_line_spacing, x_set_border_width)
	(x_set_internal_border_width, x_set_alpha, x_figure_window_size):
	Check that fixnums are in proper range for system types.
	(frame_name_fnn_p, Fframe_parameter, Fmodify_frame_parameters):
	Use ptrdiff_t, not EMACS_INT, where ptrdiff_t is wide enough.
	(Fmodify_frame_parameters): Don't assume fixnum fits in int.
	Use SAFE_ALLOCA_LISP, not alloca.
	* frame.h (struct frame): Use intptr_t, not EMACS_INT, where
	intptr_t is wide enough.
	* fringe.c (lookup_fringe_bitmap, get_logical_fringe_bitmap)
	(Fdefine_fringe_bitmap): Don't assume fixnum fits in int.
	(Ffringe_bitmaps_at_pos): Don't assume index fits in int.
	Check for fixnum out of range.
	* ftfont.c (ftfont_list): Don't assume index fits in int.
	Check that fixnums are in proper range for system types.
	(ftfont_shape_by_flt):
	Use ptrdiff_t, not EMACS_INT, where ptrdiff_t is wide enough.
	* gnutls.c (emacs_gnutls_write, emacs_gnutls_read):
	Use ptrdiff_t, not EMACS_INT, where ptrdiff_t is wide enough.
	(Fgnutls_error_fatalp, Fgnutls_error_string, Fgnutls_boot):
	Check that fixnums are in proper range for system types.
	* gnutls.h: Adjust decls to match defn changes elsewhere.
	* gtkutil.c (xg_dialog_run):
	Use ptrdiff_t, not int, to avoid needless 32-bit limit on 64-bit hosts.
	(update_frame_tool_bar):
	Check that fixnums are in proper range for system types.
	* image.c (parse_image_spec): Redo count calculation to avoid overflow.
	(lookup_image): Check that fixnums are in range for system types.
	* indent.c (last_known_column, last_known_column_point):
	(current_column_bol_cache):
	(skip_invisible, current_column, check_display_width):
	(check_display_width, scan_for_column, current_column_1)
	(Findent_to, Fcurrent_indentation, position_indentation)
	(indented_beyond_p, Fmove_to_column, compute_motion):
	(Fcompute_motion, Fvertical_motion):
	Use ptrdiff_t, not EMACS_INT, where ptrdiff_t is wide enough.
	(last_known_column_modified): Use EMACS_INT, not int.
	(check_display_width):
	(Fcompute_motion):
	Check that fixnums and floats are in proper range for system types.
	(compute_motion): Don't assume index or fixnum fits in int.
	(compute_motion, Fcompute_motion):
	Use int, not EMACS_INT, when it is wide enough.
	(vmotion): Omit local var start_hpos that is always 0; that way
	we don't need to worry about overflow in expressions involving it.
	* indent.h: Adjust decls to match defn changes elsewhere.
	(struct position):
	Use ptrdiff_t, not EMACS_INT, where ptrdiff_t is wide enough.
	Use int, not EMACS_INT, where int is wide enough.
	Remove unused members ovstring_chars_done and tab_offset;
	all uses removed.
	* insdel.c (move_gap, move_gap_both, gap_left, gap_right)
	(adjust_markers_for_delete, adjust_markers_for_insert, adjust_point)
	(adjust_markers_for_replace, make_gap_larger, make_gap_smaller)
	(make_gap, copy_text, insert, insert_and_inherit)
	(insert_before_markers, insert_before_markers_and_inherit)
	(insert_1, count_combining_before, count_combining_after)
	(insert_1_both, insert_from_string)
	(insert_from_string_before_markers, insert_from_string_1)
	(insert_from_gap, insert_from_buffer, insert_from_buffer_1)
	(adjust_after_replace, adjust_after_insert, replace_range)
	(replace_range_2, del_range, del_range_1, del_range_byte)
	(del_range_both, del_range_2, modify_region)
	(prepare_to_modify_buffer, signal_before_change)
	(signal_after_change, Fcombine_after_change_execute):
	Use ptrdiff_t, not EMACS_INT, where ptrdiff_t is wide enough.
	* intervals.c (traverse_intervals, rotate_right, rotate_left)
	(balance_an_interval, split_interval_right, split_interval_left)
	(find_interval, next_interval, update_interval)
	(adjust_intervals_for_insertion, delete_node, delete_interval)
	(interval_deletion_adjustment, adjust_intervals_for_deletion)
	(static_offset_intervals, offset_intervals)
	(merge_interval_right, merge_interval_left, make_new_interval)
	(graft_intervals_into_buffer, temp_set_point_both)
	(temp_set_point, set_point, adjust_for_invis_intang)
	(set_point_both, move_if_not_intangible, get_property_and_range)
	(get_local_map, copy_intervals, copy_intervals_to_string)
	(compare_string_intervals, set_intervals_multibyte_1):
	Use ptrdiff_t, not EMACS_INT, where ptrdiff_t is wide enough.
	* intervals.h: Adjust decls to match defn changes elsewhere.
	(struct interval):
	Use ptrdiff_t, not EMACS_INT, where ptrdiff_t is wide enough.
	* keyboard.c (this_command_key_count, this_single_command_key_start)
	(before_command_key_count, before_command_echo_length, echo_now)
	(echo_length, recursive_edit_1, Frecursive_edit, Ftrack_mouse)
	(command_loop_1, safe_run_hooks, read_char, timer_check_2)
	(menu_item_eval_property, read_key_sequence, Fread_key_sequence)
	(Fread_key_sequence_vector, Fexecute_extended_command, Fsuspend_emacs):
	Use ptrdiff_t, not int, to avoid needless 32-bit limit on 64-bit hosts.
	(last_non_minibuf_size, last_point_position, echo_truncate)
	(command_loop_1, adjust_point_for_property, read_char, gen_help_event)
	(make_lispy_position, make_lispy_event, parse_modifiers_uncached)
	(parse_modifiers, modify_event_symbol, Fexecute_extended_command)
	(stuff_buffered_input):
	Use ptrdiff_t, not EMACS_INT, where ptrdiff_t is wide enough.
	(last_auto_save, command_loop_1, read_char):
	Use EMACS_INT, not int, to avoid integer overflow.
	(record_char): Avoid overflow in total_keys computation.
	(parse_modifiers_uncached): Redo index calculation to avoid overflow.
	* keyboard.h: Adjust decls to match defn changes elsewhere.
	* keymap.c (Fdefine_key, Fcurrent_active_maps, accessible_keymaps_1)
	(Fkey_description, Fdescribe_vector, Flookup_key):
	Use ptrdiff_t, not int, to avoid needless 32-bit limit on 64-bit hosts.
	(click_position): New function, to check that positions are in range.
	(Fcurrent_active_maps):
	(describe_command):
	Use ptrdiff_t, not EMACS_INT, where ptrdiff_t is wide enough.
	(Faccessible_keymaps, Fkey_description):
	(preferred_sequence_p):
	Don't assume fixnum can fit into int.
	(Fkey_description): Use SAFE_ALLOCA_LISP, not alloca.
	Check for integer overflow in size calculations.
	(Ftext_char_description): Use CHECK_CHARACTER, not CHECK_NUMBER, to
	avoid mishandling large integers.
	* lisp.h: Adjust decls to match defn changes elsewhere.
	(ARRAY_MARK_FLAG, PSEUDOVECTOR_FLAG, struct Lisp_String)
	(struct vectorlike_header, struct Lisp_Subr, struct Lisp_Hash_Table)
	(struct Lisp_Marker):
	Use ptrdiff_t, not EMACS_INT, where ptrdiff_t is wide enough.
	(clip_to_bounds): Now an inline function, moved here from editfns.c.
	(GLYPH_CODE_P): Check for overflow in system types, subsuming the
	need for GLYPH_CODE_CHAR_VALID_P and doing proper checking ourselves.
	All callers changed.
	(GLYPH_CODE_CHAR, GLYPH_CODE_FACE):
	Assume the arg has valid form, since it always does.
	(TYPE_RANGED_INTEGERP): Avoid bug when checking against a wide
	unsigned integer system type.
	(CHECK_RANGED_INTEGER, CHECK_TYPE_RANGED_INTEGER): New macros.
	(struct catchtag, specpdl_size, SPECPDL_INDEX, USE_SAFE_ALLOCA):
	Use ptrdiff_t, not int, to avoid needless 32-bit limit on 64-bit hosts.
	(struct catchtag): Use EMACS_INT, not int, since it may be a fixnum.
	(duration_to_sec_usec): New decl.
	* lread.c (read_from_string_index, read_from_string_index_byte)
	(read_from_string_limit, readchar, unreadchar, openp)
	(read_internal_start, read1, oblookup):
	Use ptrdiff_t, not EMACS_INT, where ptrdiff_t is wide enough.
	(Fload, readevalloop, Feval_buffer, Feval_region):
	Use ptrdiff_t, not int, to avoid needless 32-bit limit on 64-bit hosts.
	(openp): Check for out-of-range argument to 'access'.
	(read1): Use int, not EMACS_INT, where int is wide enough.
	Don't assume fixnum fits into int.
	(read_filtered_event): Use duration_to_sec_usec
	to do proper overflow checking on durations.
	* macros.c (Fstart_kbd_macro): Use xpalloc to check for overflow
	in size calculation.
	(Fexecute_kbd_macro):
	Use ptrdiff_t, not int, to avoid needless 32-bit limit on 64-bit hosts.
	* marker.c (cached_charpos, cached_bytepos, CONSIDER)
	(byte_char_debug_check, buf_charpos_to_bytepos, verify_bytepos)
	(buf_bytepos_to_charpos, Fset_marker, set_marker_restricted)
	(set_marker_both, set_marker_restricted_both, marker_position)
	(marker_byte_position, Fbuffer_has_markers_at):
	Use ptrdiff_t, not EMACS_INT, where ptrdiff_t is wide enough.
	(Fset_marker, set_marker_restricted): Don't assume fixnum fits in int.
	* menu.c (ensure_menu_items): Renamed from grow_menu_items.
	It now merely ensures that the menu is large enough, without
	necessarily growing it, as this avoids some integer overflow issues.
	All callers changed.
	(keymap_panes, parse_single_submenu, Fx_popup_menu):
	Use ptrdiff_t, not int, to avoid needless 32-bit limit on 64-bit hosts.
	(parse_single_submenu, Fx_popup_menu): Don't assume fixnum fits in int.
	Use SAFE_ALLOCA_LISP, not alloca.
	(find_and_return_menu_selection): Avoid unnecessary casts of pointers
	to EMACS_INT.  Check that fixnums are in proper range for system types.
	* minibuf.c (minibuf_prompt_width, string_to_object)
	(Fminibuffer_contents, Fminibuffer_contents_no_properties)
	(Fminibuffer_completion_contents, Ftry_completion, Fall_completions):
	Use ptrdiff_t, not EMACS_INT, where ptrdiff_t is wide enough.
	(get_minibuffer, read_minibuf_unwind):
	Use ptrdiff_t, not int, to avoid needless 32-bit limit on 64-bit hosts.
	(read_minibuf): Omit unnecessary arg BACKUP_N, which is always nil;
	this simplifies overflow checking.  All callers changed.
	(read_minibuf, Fread_buffer, Ftry_completion, Fall_completions)
	(Ftest_completion):
	Use ptrdiff_t, not int, to avoid needless 32-bit limit on 64-bit hosts.
	* nsfns.m (check_ns_display_info): Don't assume fixnum fits in long.
	(x_set_menu_bar_lines, x_set_tool_bar_lines, Fx_create_frame):
	Check that fixnums are in proper range for system types.
	(Fx_create_frame, Fx_show_tip):
	Use ptrdiff_t, not int, to avoid needless 32-bit limit on 64-bit hosts.
	* nsfont.m (ns_findfonts, nsfont_list_family):
	Don't assume fixnum fits in long.
	* nsmenu.m (ns_update_menubar, ns_menu_show, ns_popup_dialog):
	Use ptrdiff_t, not int, to avoid needless 32-bit limit on 64-bit hosts.
	(ns_update_menubar): Use intptr_t, not EMACS_INT, when intptr_t is
	wide enough.
	* nsselect.m (ns_get_local_selection):
	Use ptrdiff_t, not int, to avoid needless 32-bit limit on 64-bit hosts.
	* print.c (print_buffer_size, print_buffer_pos, print_buffer_pos_byte)
	(PRINTDECLARE, PRINTPREPARE):
	(strout, print_string):
	(print, print_preprocess, print_check_string_charset_prop)
	(print_object):
	Use ptrdiff_t, not EMACS_INT, where ptrdiff_t is wide enough.
	(PRINTDECLARE):
	(temp_output_buffer_setup, Fprin1_to_string, print_object):
	Use ptrdiff_t, not int, to avoid needless 32-bit limit on 64-bit hosts.
	(PRINTPREPARE): Use int, not ptrdiff_t, where int is wide enough.
	(PRINTFINISH): Use SAFE_ALLOCA, not alloca.
	(printchar, strout): Use xpalloc to catch size calculation overflow.
	(Fexternal_debugging_output): Use CHECK_CHARACTER, not CHECK_NUMBER,
	to avoid mishandling large integers.
	(print_error_message): Use SAFE_ALLOCA, not alloca.
	(print_object): Use int, not EMACS_INT, where int is wide enough.
	* process.c (Fdelete_process): Don't assume pid fits into EMACS_INT.
	(Fset_process_window_size, Fformat_network_address)
	(get_lisp_to_sockaddr_size, set_socket_option, Fmake_network_process)
	(Fsignal_process, sigchld_handler):
	Check that fixnums are in proper range for system types.
	(Fformat_network_address, read_process_output, send_process)
	(Fprocess_send_region, status_notify):
	Use ptrdiff_t, not EMACS_INT, where ptrdiff_t is wide enough.
	(Fformat_network_address, Fmake_serial_process, Fmake_network_process)
	(wait_reading_process_output, read_process_output, exec_sentinel):
	Use ptrdiff_t, not int, to avoid needless 32-bit limit on 64-bit hosts.
	(conv_lisp_to_sockaddr): Don't assume fixnums fit into int.
	(Faccept_process_output): Use duration_to_sec_usec to do proper
	overflow checking on durations.
	* puresize.h (PURESIZE_RATIO): Shrink this to 8/6 on 32-bit hosts
	configured --with-wide-int.
	* scroll.c (calculate_scrolling, calculate_direct_scrolling)
	(line_ins_del): Use int, not EMACS_INT, where int is wide enough.
	* search.c (looking_at_1, string_match_1):
	(fast_string_match, fast_c_string_match_ignore_case)
	(fast_string_match_ignore_case, fast_looking_at, scan_buffer)
	(scan_newline, find_before_next_newline, search_command)
	(trivial_regexp_p, search_buffer, simple_search, boyer_moore)
	(set_search_regs, wordify):
	(Freplace_match):
	(Fmatch_data):
	Use ptrdiff_t, not EMACS_INT, where ptrdiff_t is wide enough.
	(string_match_1, search_buffer, set_search_regs):
	(Fmatch_data):
	Use ptrdiff_t, not int, to avoid needless 32-bit limit on 64-bit hosts.
	(wordify): Check for overflow in size calculation.
	(Freplace_match): Avoid potential buffer overflow in search_regs.start.
	(Fset_match_data): Don't assume fixnum fits in ptrdiff_t.
	Check that fixnums are in proper range for system types.
	* sound.c (struct sound_device)
	(wav_play, au_play, vox_write, alsa_period_size, alsa_write):
	Use ptrdiff_t, not EMACS_INT, where ptrdiff_t is wide enough.
	(Fplay_sound_internal):
	Use ptrdiff_t, not int, to avoid needless 32-bit limit on 64-bit hosts.
	* syntax.c (ST_COMMENT_STYLE, ST_STRING_STYLE):
	In definitions, make it clearer that these values must be out of range
	for the respective integer ranges.  This fixes a bug with
	ST_STRING_STYLE and non-ASCII characters.
	(struct lisp_parse_state, find_start_modiff)
	(Finternal_describe_syntax_value, scan_lists, scan_sexps_forward):
	(Fparse_partial_sexp):
	Don't assume fixnums can fit in int.
	(struct lisp_parse_state, find_start_pos, find_start_value)
	(find_start_value_byte, find_start_begv)
	(update_syntax_table, char_quoted, dec_bytepos)
	(find_defun_start, prev_char_comend_first, back_comment):
	(scan_words, skip_chars, skip_syntaxes, forw_comment, Fforward_comment)
	(scan_lists, Fbackward_prefix_chars, scan_sexps_forward):
	Use ptrdiff_t, not EMACS_INT, where ptrdiff_t is wide enough.
	(Finternal_describe_syntax_value): Check that match_lisp is a
	character, not an integer, since the code stuffs it into int.
	(scan_words, scan_sexps_forward):
	Check that fixnums are in proper range for system types.
	(Fforward_word):
	Use ptrdiff_t, not int, to avoid needless 32-bit limit on 64-bit hosts.
	(scan_sexps_forward):
	Use CHARACTERP, not INTEGERP, since the value must fit into int.
	(Fparse_partial_sexp): Fix doc; element 8 is not ignored.
	* syntax.h: Adjust decls to match defn changes elsewhere.
	(struct gl_state_s):
	Use ptrdiff_t, not EMACS_INT, where ptrdiff_t is wide enough.
	* sysdep.c (wait_for_termination_1, wait_for_termination)
	(interruptible_wait_for_termination, mkdir):
	Don't assume pid_t fits in int; on 64-bit AIX pid_t is 64-bit.
	(emacs_read, emacs_write):
	Use ptrdiff_t, not EMACS_INT, where ptrdiff_t is wide enough.
	(system_process_attributes): Don't assume uid_t, gid_t, and
	double all fit in int or even EMACS_INT.
	* term.c (set_tty_color_mode):
	Check that fixnums are in proper range for system types.
	* termhooks.h (struct input_event):
	Use ptrdiff_t, not EMACS_INT, where ptrdiff_t is wide enough.
	* textprop.c (validate_interval_range, interval_of)
	(Fadd_text_properties, set_text_properties_1)
	(Fremove_text_properties, Fremove_list_of_text_properties)
	(Ftext_property_any, Ftext_property_not_all)
	(copy_text_properties, text_property_list, extend_property_ranges)
	(verify_interval_modification):
	Use ptrdiff_t, not EMACS_INT, where ptrdiff_t is wide enough.
	(Fnext_single_char_property_change)
	(Fprevious_single_char_property_change):
	Use ptrdiff_t, not int, to avoid needless 32-bit limit on 64-bit hosts.
	(copy_text_properties):
	Check for integer overflow in index calculation.
	* undo.c (last_boundary_position, record_point, record_insert)
	(record_delete, record_marker_adjustment, record_change)
	(record_property_change):
	Use ptrdiff_t, not EMACS_INT, where ptrdiff_t is wide enough.
	(truncate_undo_list, Fprimitive_undo): Don't assume fixnum fits in int.
	Use ptrdiff_t, not int, to avoid needless 32-bit limit on 64-bit hosts.
	* w32fns.c (Fx_create_frame, x_create_tip_frame, Fx_show_tip)
	(Fx_hide_tip, Fx_file_dialog):
	* w32menu.c (set_frame_menubar):
	Use ptrdiff_t, not int, for consistency with rest of code.
	* window.c (window_scroll_preserve_hpos, window_scroll_preserve_vpos)
	(select_window, Fdelete_other_windows_internal)
	(window_scroll_pixel_based, window_scroll_line_based)
	(Frecenter, Fset_window_configuration):
	Use ptrdiff_t, not EMACS_INT, where ptrdiff_t is wide enough.
	(Fset_window_hscroll, run_window_configuration_change_hook)
	(set_window_buffer, temp_output_buffer_show, scroll_command)
	(Fscroll_other_window, Frecenter):
	Use ptrdiff_t, not int, to avoid needless 32-bit limit on 64-bit hosts.
	(Fwindow_line_height, window_scroll, Fscroll_left, Fscroll_right):
	Don't assume fixnum fits in int.
	(Fset_window_scroll_bars):
	Check that fixnums are in proper range for system types.
	* xdisp.c (help_echo_pos, pos_visible_p, string_pos_nchars_ahead)
	(string_pos, c_string_pos, number_of_chars, init_iterator)
	(in_ellipses_for_invisible_text_p, init_from_display_pos)
	(compute_stop_pos, next_overlay_change, compute_display_string_pos)
	(compute_display_string_end, handle_face_prop)
	(face_before_or_after_it_pos, handle_invisible_prop)
	(handle_display_prop, handle_display_spec, handle_single_display_spec)
	(display_prop_intangible_p, string_buffer_position_lim)
	(string_buffer_position, handle_composition_prop, load_overlay_strings)
	(get_overlay_strings_1, get_overlay_strings)
	(iterate_out_of_display_property, forward_to_next_line_start)
	(back_to_previous_visible_line_start, reseat, reseat_to_string)
	(get_next_display_element, set_iterator_to_next)
	(get_visually_first_element, compute_stop_pos_backwards)
	(handle_stop_backwards, next_element_from_buffer)
	(move_it_in_display_line_to, move_it_in_display_line)
	(move_it_to, move_it_vertically_backward, move_it_by_lines)
	(add_to_log, message_dolog, message_log_check_duplicate)
	(message2, message2_nolog, message3, message3_nolog
	(with_echo_area_buffer, display_echo_area_1, resize_mini_window_1)
	(current_message_1, truncate_echo_area, truncate_message_1)
	(set_message, set_message_1, store_mode_line_noprop)
	(hscroll_window_tree, debug_delta, debug_delta_bytes, debug_end_vpos)
	(text_outside_line_unchanged_p, check_point_in_composition)
	(reconsider_clip_changes)
	(redisplay_internal, set_cursor_from_row, try_scrolling)
	(try_cursor_movement, set_vertical_scroll_bar, redisplay_window)
	(redisplay_window, find_last_unchanged_at_beg_row)
	(find_first_unchanged_at_end_row, row_containing_pos, try_window_id)
	(trailing_whitespace_p, find_row_edges, display_line)
	(RECORD_MAX_MIN_POS, Fcurrent_bidi_paragraph_direction)
	(display_mode_element, store_mode_line_string)
	(pint2str, pint2hrstr, decode_mode_spec)
	(display_count_lines, display_string, draw_glyphs)
	(x_produce_glyphs, x_insert_glyphs)
	(rows_from_pos_range, mouse_face_from_buffer_pos)
	(fast_find_string_pos, mouse_face_from_string_pos)
	(note_mode_line_or_margin_highlight, note_mouse_highlight):
	Use ptrdiff_t, not EMACS_INT, where ptrdiff_t is wide enough.
	(safe_call, init_from_display_pos, handle_fontified_prop)
	(handle_single_display_spec, load_overlay_strings)
	(with_echo_area_buffer, setup_echo_area_for_printing)
	(display_echo_area, echo_area_display)
	(x_consider_frame_title, prepare_menu_bars, update_menu_bar)
	(update_tool_bar, hscroll_window_tree, redisplay_internal)
	(redisplay_window, dump_glyph_row, display_mode_line)
	(Fformat_mode_line, decode_mode_spec, on_hot_spot_p):
	Use ptrdiff_t, not int, to avoid needless 32-bit limit on 64-bit hosts.
	(handle_single_display_spec, build_desired_tool_bar_string)
	(redisplay_tool_bar, scroll_window_tree, Fdump_glyph_matrix)
	(get_specified_cursor_type):
	Check that fixnums are in proper range for system types.
	(struct overlay_entry, resize_mini_window, Fdump_glyph_row)
	(Flookup_image_map):
	Don't assume fixnums fit in int.
	(compare_overlay_entries):
	Avoid mishandling comparisons due to subtraction overflow.
	(load_overlay_strings): Use SAFE_NALLOCA, not alloca.
	(last_escape_glyph_face_id, last_glyphless_glyph_face_id):
	(handle_tool_bar_click):
	Use int, not unsigned, since we prefer signed and the signedness
	doesn't matter here.
	(get_next_display_element, next_element_from_display_vector):
	Use int, not EMACS_INT, when int is wide enough.
	(start_hourglass): Use duration_to_sec_usec to do proper
	overflow checking on durations.
	* xfaces.c (Fbitmap_spec_p):
	Check that fixnums are in proper range for system types.
	(compare_fonts_by_sort_order):
	Avoid mishandling comparisons due to subtraction overflow.
	(Fx_family_fonts, realize_basic_faces):
	Use ptrdiff_t, not int, to avoid needless 32-bit limit on 64-bit hosts.
	(Fx_family_fonts):
	Don't assume fixnum fits in int.
	Use SAFE_ALLOCA_LISP, not alloca.
	(merge_face_heights): Remove unnecessary cast to EMACS_INT.
	(Finternal_make_lisp_face): Don't allocate more than MAX_FACE_ID.
	(face_at_buffer_position, face_for_overlay_string)
	(face_at_string_position):
	Use ptrdiff_t, not EMACS_INT, where ptrdiff_t is wide enough.
	(merge_faces): Use int, not EMACS_INT, where int is wide enough.
	* xfns.c (x_set_menu_bar_lines, x_set_tool_bar_lines, x_icon_verify)
	(Fx_show_tip):
	Check that fixnums are in proper range for system types.
	(Fx_create_frame, x_create_tip_frame, Fx_show_tip)
	(Fx_hide_tip, Fx_file_dialog, Fx_select_font):
	Use ptrdiff_t, not int, to avoid needless 32-bit limit on 64-bit hosts.
	(Fx_change_window_property): Don't assume fixnums fit in int.
	* xfont.c (xfont_chars_supported):
	Use ptrdiff_t, not int, to avoid needless 32-bit limit on 64-bit hosts.
	* xmenu.c (Fx_popup_dialog, set_frame_menubar)
	(create_and_show_popup_menu, create_and_show_dialog, xmenu_show):
	Use ptrdiff_t, not int, to avoid needless 32-bit limit on 64-bit hosts.
	* xml.c (parse_region):
	* xrdb.c (magic_file_p):
	Use ptrdiff_t, not EMACS_INT, where ptrdiff_t is wide enough.
	* xselect.c (TRACE1): Don't assume pid_t promotes to int.
	(x_get_local_selection, x_reply_selection_request)
	(x_handle_selection_request, wait_for_property_change):
	Use ptrdiff_t, not int, to avoid needless 32-bit limit on 64-bit hosts.
	(selection_data_to_lisp_data): Use short, not EMACS_INT, where
	short is wide enough.
	(x_send_client_event): Don't assume fixnum fits in int.
	* xterm.c (x_x_to_emacs_modifiers):
	Don't assume EMACS_INT overflows nicely into int.
	(x_emacs_to_x_modifiers): Use EMACS_INT, not int, because values
	may come from Lisp.
	(handle_one_xevent): NATNUMP can eval its arg twice.
	(x_connection_closed):
	Use ptrdiff_t, not int, to avoid needless 32-bit limit on 64-bit hosts.
	* xterm.h: Adjust decls to match defn changes elsewhere.
	(struct scroll_bar): Use struct vectorlike_header
	rather than rolling our own approximation.
	(SCROLL_BAR_VEC_SIZE): Remove; not used.
=======
2011-09-25  Michael Albinus  <michael.albinus@gmx.de>

	* dbusbind.c (Fdbus_register_signal): When service is not
	registered, use nil in Vdbus_registered_objects_table.  (Bug#9581)
>>>>>>> b2bf61aa

2011-09-25  Glenn Morris  <rgm@gnu.org>

	* buffer.c (truncate-lines): Doc fix.

2011-09-24  Chong Yidong  <cyd@stupidchicken.com>

	* window.c (Fwindow_prev_buffers, Fset_window_prev_buffers)
	(Fset_window_next_buffers): Doc fix.

2011-09-24  Glenn Morris  <rgm@gnu.org>

	* minibuf.c (read_minibuf): Disable line truncation.  (Bug#5715)

2011-09-24  Paul Eggert  <eggert@cs.ucla.edu>

	Fix minor problems found by static checking.
	* xdisp.c (string_from_display_spec): Don't assume vecsize fits in int.
	* indent.c (Fvertical_motion): Fix == vs = typo.

2011-09-24  Eli Zaretskii  <eliz@gnu.org>

	* dispnew.c (syms_of_display) <redisplay-dont-pause>: Default
	value is now t.  Doc fix.

	* indent.c (Fvertical_motion): Compute and apply the overshoot
	logic when moving up, not only when moving down.  Fix the
	confusing name and values of the it_overshoot_expected variable;
	logic changes accordingly.  (Bug#9254) (Bug#9549)

	* xdisp.c (pos_visible_p): Produce correct pixel coordinates when
	CHARPOS is covered by a display string which includes newlines.
	(move_it_vertically_backward): Avoid inflooping when START_CHARPOS
	is covered by a display string with embedded newlines.

2011-09-24  Michael Albinus  <michael.albinus@gmx.de>

	* dbusbind.c (Fdbus_register_signal): Add match rule to
	Vdbus_registered_objects_table.  (Bug#9581)
	(Fdbus_register_method, Vdbus_registered_objects_table): Fix
	docstring.

2011-09-24  Jim Meyering  <meyering@redhat.com>

	do not ignore write error for any output size
	The previous change was incomplete.
	While it makes emacs --batch detect the vast majority of stdout
	write failures, errors were still ignored whenever the output size is
	k * (BUFSIZ+1) - 4.  E.g., on a system with BUFSIZ of 4096,
	  $ emacs --batch --eval '(print (format "%4093d" 0))' > /dev/full \
	      && echo FAIL: ignored write error
	  FAIL: ignored write error
	  $ emacs --batch --eval '(print (format "%20481d" 0))' > /dev/full \
	      && echo FAIL: ignored write error
	  FAIL: ignored write error
	* emacs.c (Fkill_emacs): Also test ferror.  (Bug#9574)

2011-09-23  Andreas Schwab  <schwab@linux-m68k.org>

	* emacs.c (Fkill_emacs): In noninteractive mode exit
	non-successfully if a write error occurred on stdout.  (Bug#9574)

2011-09-21  Eli Zaretskii  <eliz@gnu.org>

	* xdisp.c (pop_it): Allow it->object that is a cons cell to pass
	the xassert test.

	* dispextern.h (struct it): Update the comment documenting what
	can it->OBJECT be.

2011-09-20  Eli Zaretskii  <eliz@gnu.org>

	* xdisp.c (set_cursor_from_row): If the row ends in a newline from
	a display string, extend search for cursor position to end of row.
	(find_row_edges): If the row ends in a newline from a display
	string, increment its MATRIX_ROW_END_CHARPOS by one.  (Bug#9549)
	Handle the case of a display string with multiple newlines.
	(Fcurrent_bidi_paragraph_direction): Fix search for previous
	non-empty line.  Fixes confusing cursor motion with arrow keys at
	the beginning of a line that starts with whitespace.

2011-09-19  Lars Magne Ingebrigtsen  <larsi@gnus.org>

	* lread.c (Fread_from_string): Document what FINAL-STRING-INDEX is
	(bug#9493).

2011-09-18  Chong Yidong  <cyd@stupidchicken.com>

	* xfns.c (Fx_create_frame): Handle the bitmapIcon resource as
	boolean (Bug#9154).

2011-09-18  Eli Zaretskii  <eliz@gnu.org>

	* xdisp.c (display_line): Record maximum and minimum buffer
	positions even if no glyphs were produced (e.g., by a zero-width
	stretch).  Fixes bug#9530 on a TTY.  Under word-wrap, don't record
	buffer positions that will be removed from the glyph row because
	they don't fit.
	(produce_stretch_glyph): Fix a bug in :align-to on a TTY when the
	column is beyond frame width: don't subtract 1 "pixel" when
	computing width of the stretch.
	(reseat_at_next_visible_line_start): Undo the change made on
	2011-09-17 that saved paragraph information and restored it after
	the call to `reseat'.  (Bug#9545)

2011-09-18  YAMAMOTO Mitsuharu  <mituharu@math.s.chiba-u.ac.jp>

	* xdisp.c (expose_window): Save original value of phys_cursor_on_p
	and turn window cursor on if cleared (Bug#9415).

2011-09-18  Andreas Schwab  <schwab@linux-m68k.org>

	* search.c (boyer_moore): Take unibyte characters from pattern
	literally.  (Bug#9458)

2011-09-18  Eli Zaretskii  <eliz@gnu.org>

	* xdisp.c (reseat_at_next_visible_line_start): Fix last change.

2011-09-18  Paul Eggert  <eggert@cs.ucla.edu>

	Fix minor problem found by static checking.
	* xdisp.c (reseat_at_next_visible_line_start): Mark locals as
	initialized, to pacify gcc -Wuninitialized.

	* fileio.c: Report proper errno when syscall falls.
	(Finsert_file_contents): Save and restore errno,
	so that report_file_error outputs the correct diagnostic.
	(Fwrite_region) [CLASH_DETECTION]: Likewise.

2011-09-18  Eli Zaretskii  <eliz@gnu.org>

	* .gdbinit (pgx): Fix references to fields of `struct glyph'.

2011-09-17  Eli Zaretskii  <eliz@gnu.org>

	* xdisp.c (produce_stretch_glyph): Another fix for changes made on
	2011-08-30T17:32:44Z!eliz@gnu.org.  (Bug#9530)

2011-09-17  Eli Zaretskii  <eliz@gnu.org>

	* xdisp.c (reseat_at_next_visible_line_start): Keep information
	about the current paragraph and restore it after the call to
	reseat.

	* bidi.c (MAX_PARAGRAPH_SEARCH): New macro.
	(bidi_find_paragraph_start): Search back for paragraph beginning
	at most MAX_PARAGRAPH_SEARCH lines; if not found, return BEGV_BYTE.
	(bidi_move_to_visually_next): Only trigger paragraph-related
	computations when the last character is a newline or at EOB, not
	just any NEUTRAL_B.  (Bug#9470)

	* xdisp.c (set_cursor_from_row): Don't invoke special treatment of
	truncated lines if point is covered by a display string.  (Bug#9524)

2011-09-16  Paul Eggert  <eggert@cs.ucla.edu>

	* xselect.c: Relax test for outgoing X longs (Bug#9498).
	(cons_to_x_long): New function.
	(lisp_data_to_selection_data): Use it.  Correct the test for
	short-versus-long data; it was negated.  Break out of vector
	loop, for efficiency, when a long datum is discovered.

2011-09-16  Stefan Monnier  <monnier@iro.umontreal.ca>

	* eval.c (Fquote): Document its non-consing behavior (bug#9482).

2011-09-16  Eli Zaretskii  <eliz@gnu.org>

	* image.c (tiff_handler): Work around a bug in MinGW GCC 3.x (see
	GCC PR/17406) by declaring this function with external scope.

2011-09-15  Paul Eggert  <eggert@cs.ucla.edu>

	* editfns.c (Fformat): Fix bug in text-property fix (Bug#9514).
	Don't mishandle (length (format "%%")) and (format "%4000s%%" "").

2011-09-15  Andreas Schwab  <schwab@linux-m68k.org>

	* editfns.c (Fformat): Correctly handle text properties on "%%".

2011-09-15  Eli Zaretskii  <eliz@gnu.org>

	* xterm.c (x_draw_composite_glyph_string_foreground):
	* w32term.c (x_draw_composite_glyph_string_foreground):
	* term.c (encode_terminal_code):
	* composite.c (composition_update_it, get_composition_id):
	* xdisp.c (get_next_display_element)
	(fill_composite_glyph_string): Add comments about special meaning
	of TAB characters in a composition.

2011-09-15  Paul Eggert  <eggert@cs.ucla.edu>

	* editfns.c (Fformat): Fix off-by-1 bug for "%%b" (Bug#9514).
	This occurs when processing a multibyte format.
	Problem reported by Wolfgang Jenker.

2011-09-15  Johan Bockgård  <bojohan@gnu.org>

	* xdisp.c (try_cursor_movement): Only check for exact match if
	cursor hpos found by set_cursor_from_row is valid.  (Bug#9495)

2011-09-14  Paul Eggert  <eggert@cs.ucla.edu>

	Remove unused external symbols.
	* dispextern.h (calc_pixel_width_or_height): Remove decl.
	* xdisp.c (calc_pixel_width_or_height): Now static.
	* doprnt.c (exprintf) [! (HAVE_X_WINDOWS && USE_X_TOOLKIT)]: Remove.
	* indent.c (check_display_width):
	* w32term.c: Fix comment to match code.
	* xterm.c, xterm.h (x_catching_errors): Remove.

2011-09-14  Paul Eggert  <eggert@cs.ucla.edu>

	* xselect.c: Use signed conversions more consistently (Bug#9498).
	(selection_data_to_lisp_data): Assume incoming selection data are
	signed integers, not unsigned.  This is to be consistent with
	outgoing selection data, which was modified to use signed integers
	in as part of the fix to Bug#9196 in response to Jan D.'s comment
	in <http://debbugs.gnu.org/cgi/bugreport.cgi?bug=9196#32> that X11
	expects long, not unsigned long.

2011-09-14  Eli Zaretskii  <eliz@gnu.org>

	* xdisp.c (try_window_reusing_current_matrix): Fix incorrect
	computation of loop end.  Reported by Johan Bockgård
	<bojohan@gnu.org>.

2011-09-13  Chong Yidong  <cyd@stupidchicken.com>

	* frame.c (Fother_visible_frames_p): Function deleted.

2011-09-12  Eli Zaretskii  <eliz@gnu.org>

	* indent.c (compute_motion): Process display vector front to back
	rather than the other way around.  (Bug#2496)

2011-09-12  Stefan Monnier  <monnier@iro.umontreal.ca>

	* fileio.c (Finsert_file_contents): Don't assume beg_offset is 0.

2011-09-11  Chong Yidong  <cyd@stupidchicken.com>

	* minibuf.c (Fread_from_minibuffer): Doc fix.

2011-09-11  Eli Zaretskii  <eliz@gnu.org>

	* xdisp.c (produce_stretch_glyph): Fix a typo made in changes from
	2011-08-30T17:32:44Z!eliz@gnu.org.  (Bug#9475)

2011-09-11  Lars Magne Ingebrigtsen  <larsi@gnus.org>

	* fileio.c (Fvisited_file_modtime): Document `(-1 65535)' as a
	value for non-existent files.

2011-09-11  Eli Zaretskii  <eliz@gnu.org>

	* fileio.c (Finsert_file_contents): If the file cannot be opened,
	set its "size" to -1.  This will set the modtime_size field of
	the corresponding buffer to -1, which is what
	verify-visited-file-modtime expects for files that do not exist.
	(Bug#9139)

2011-09-11  Paul Eggert  <eggert@cs.ucla.edu>

	* keymap.h (KEY_DESCRIPTION_SIZE, push_key_description): Move decls
	here ...
	* lisp.h: ... from here.  push_key_description is no longer
	defined in keyboard.c, so its declaration should not be in
	lisp.h's "Defined in keyboard.c" section, and KEY_DESCRIPTION_SIZE
	logically belongs with push_key_description.

2011-09-10  Paul Eggert  <eggert@cs.ucla.edu>

	* buffer.h: Include <sys/types.h> instead of <time.h>.
	Otherwise, off_t wasn't defined on FreeBSD 9.0-BETA2 i386.
	Problem reported by Herbert J. Skuhra.

2011-09-10  Lars Magne Ingebrigtsen  <larsi@gnus.org>

	* xml.c (parse_region): Make the parsing work for
	non-comment-starting XML files again (bug#9144).

2011-09-10  Andreas Schwab  <schwab@linux-m68k.org>

	* image.c (gif_load): Fix calculation of bottom and right corner.
	(Bug#9468)

2011-09-10  Eli Zaretskii  <eliz@gnu.org>

	* xdisp.c (MAX_DISP_SCAN): Decrease to 250.  Prevents sluggish
	redisplay in small windows.

2011-09-09  Eli Zaretskii  <eliz@gnu.org>

	* frame.c (x_report_frame_params): Cast to avoid compiler warnings.

2011-09-08  Martin Rudalics  <rudalics@gmx.at>

	* window.c (Fset_window_prev_buffers, Fset_window_next_buffers):
	Operate on live windows only.

2011-09-08  Juanma Barranquero  <lekktu@gmail.com>

	* emacs.c (my_heap_start): #ifdef to avoid warnings when unused.

2011-09-07  Eli Zaretskii  <eliz@gnu.org>

	* xdisp.c (move_it_in_display_line_to): Call RESTORE_IT on ppos_it
	only under bidi iteration.

2011-09-07  Jan Djärv  <jan.h.d@swipnet.se>

	* gtkutil.c (xg_make_tool_item): Insert comment about eventbox.

2011-09-06  Paul Eggert  <eggert@cs.ucla.edu>

	isnan: Fix porting problem to Solaris 10 with bundled gcc.
	Without this fix, the command to link temacs failed due to an
	undefined symbol __builtin_isnan.  This is because
	/usr/include/iso/math_c99.h #defines isnan(x) to
	__builtin_isnan(x), but the bundled gcc, which identifies itself
	as gcc 3.4.3 (csl-sol210-3_4-branch+sol_rpath), does not have
	a __builtin_isnan.
	* floatfns.c (isnan): #undef, and then #define to a clone of
	what's in data.c.
	(Fisnan): Always define, since it's always available now.
	(syms_of_floatfns): Always define isnan at the Lisp level.

2011-09-06  Paul Eggert  <eggert@cs.ucla.edu>

	* Makefile.in (gl-stamp): move-if-change now in build-aux (Bug#9169).

2011-09-06  Paul Eggert  <eggert@cs.ucla.edu>

	* fileio.c: Fix bugs with large file offsets (Bug#9428).
	The previous code assumed that file offsets (off_t values) fit in
	EMACS_INT variables, which is not true on typical 32-bit hosts.
	The code messed up by falsely reporting buffer overflow in cases
	such as (insert-file-contents "big" nil 1 2) into an empty buffer
	when "big" contains more than 2**29 bytes, even though this
	inserts just one byte and does not overflow the buffer.
	(Finsert_file_contents): Store file offsets as off_t
	values, not as EMACS_INT values.  Check for overflow when
	converting between EMACS_INT and off_t.  When checking for
	buffer overflow or for overlap, take the offsets into account.
	Don't use EMACS_INT for small values where int suffices.
	When checking for overlap, fix a typo: ZV was used where
	ZV_BYTE was intended.
	(Fwrite_region): Don't assume off_t fits into 'long'.
	* buffer.h (struct buffer.modtime_size): Now off_t, not EMACS_INT.

2011-09-05  Michael Albinus  <michael.albinus@gmx.de>

	* dbusbind.c (xd_signature_cat): Rename from signature_cat.

2011-09-04  Paul Eggert  <eggert@cs.ucla.edu>

	sprintf-related integer and memory overflow issues (Bug#9412).

	* doprnt.c (doprnt): Support printing ptrdiff_t and intmax_t values.
	(esprintf, exprintf, evxprintf): New functions.
	* keyboard.c (command_loop_level): Now EMACS_INT, not int.
	(cmd_error): kbd macro iterations count is now EMACS_INT, not int.
	(modify_event_symbol): Do not assume that the length of
	name_alist_or_stem is safe to alloca and fits in int.
	(Fexecute_extended_command): Likewise for function name and binding.
	(Frecursion_depth): Wrap around reliably on integer overflow.
	* keymap.c (push_key_description): First arg is now EMACS_INT, not int,
	since some callers pass EMACS_INT values.
	(Fsingle_key_description): Don't crash if symbol name contains more
	than MAX_ALLOCA bytes.
	* minibuf.c (minibuf_level): Now EMACS_INT, not int.
	(get_minibuffer): Arg is now EMACS_INT, not int.
	* lisp.h (get_minibuffer, push_key_description): Reflect API changes.
	(esprintf, exprintf, evxprintf): New decls.
	* window.h (command_loop_level, minibuf_level): Reflect API changes.

	* dbusbind.c (signature_cat): New function.
	(xd_signature, Fdbus_register_signal):
	Do not overrun buffer; instead, report string overflow.

	* dispnew.c (add_window_display_history): Don't overrun buffer.
	Truncate instead; this is OK since it's just a log.

	* editfns.c (Fcurrent_time_zone): Don't overrun buffer
	even if the time zone offset is outlandishly large.
	Don't mishandle offset == INT_MIN.

	* emacs.c (main) [NS_IMPL_COCOA]: Don't overrun buffer
	when creating daemon; the previous buffer-overflow check was incorrect.

	* eval.c (verror): Simplify by rewriting in terms of evxprintf,
	which has the guts of the old verror function.

	* filelock.c (lock_file_1, lock_file): Don't blindly alloca long name;
	use SAFE_ALLOCA instead.  Use esprintf to avoid int-overflow issues.

	* font.c: Include <float.h>, for DBL_MAX_10_EXP.
	(font_unparse_xlfd): Don't blindly alloca long strings.
	Don't assume XINT result fits in int, or that XFLOAT_DATA * 10
	fits in int, when using sprintf.  Use single snprintf to count
	length of string rather than counting it via multiple sprintfs;
	that's simpler and more reliable.
	(font_unparse_fcname): Use it to avoid sprintf buffer overrun.
	(generate_otf_features) [0 && HAVE_LIBOTF]: Use esprintf, not
	sprintf, in case result does not fit in int.

	* fontset.c (num_auto_fontsets): Now printmax_t, not int.
	(fontset_from_font): Print it.

	* frame.c (tty_frame_count): Now printmax_t, not int.
	(make_terminal_frame, set_term_frame_name): Print it.
	(x_report_frame_params): In X, window IDs are unsigned long,
	not signed long, so print them as unsigned.
	(validate_x_resource_name): Check for implausibly long names,
	and don't assume name length fits in 'int'.
	(x_get_resource_string): Don't blindly alloca invocation name;
	use SAFE_ALLOCA.  Use esprintf, not sprintf, in case result does
	not fit in int.

	* gtkutil.c: Include <float.h>, for DBL_MAX_10_EXP.
	(xg_check_special_colors, xg_set_geometry):
	Make sprintf buffers a bit bigger, to avoid potential buffer overrun.

	* lread.c (dir_warning): Don't blindly alloca buffer; use SAFE_ALLOCA.
	Use esprintf, not sprintf, in case result does not fit in int.

	* macros.c (executing_kbd_macro_iterations): Now EMACS_INT, not int.
	(Fend_kbd_macro): Don't mishandle MOST_NEGATIVE_FIXNUM by treating
	it as a large positive number.
	(Fexecute_kbd_macro): Don't assume repeat count fits in int.
	* macros.h (executing_kbd_macro_iterations): Now EMACS_INT, not int.

	* nsterm.m ((NSSize)windowWillResize): Use esprintf, not sprintf,
	in case result does not fit in int.

	* print.c (float_to_string): Detect width overflow more reliably.
	(print_object): Make sprintf buffer a bit bigger, to avoid potential
	buffer overrun.  Don't assume list length fits in 'int'.  Treat
	print length of 0 as 0, not as infinity; to be consistent with other
	uses of print length in this function.  Don't overflow print length
	index.  Don't assume hash table size fits in 'long', or that
	vectorlike size fits in 'unsigned long'.

	* process.c (make_process): Use printmax_t, not int, to format
	process-name gensyms.

	* sysdep.c (snprintf) [! HAVE_SNPRINTF]: New function.

	* term.c (produce_glyphless_glyph): Make sprintf buffer a bit bigger
	to avoid potential buffer overrun.

	* xfaces.c (x_update_menu_appearance): Don't overrun buffer
	if X resource line is longer than 512 bytes.

	* xfns.c (x_window): Make sprintf buffer a bit bigger
	to avoid potential buffer overrun.

	* xterm.c (x_io_error_quitter): Don't overrun sprintf buffer.

	* xterm.h (x_check_errors): Add ATTRIBUTE_FORMAT_PRINTF.

2011-09-04  Paul Eggert  <eggert@cs.ucla.edu>

	Integer overflow fixes for scrolling, etc.
	Without these, Emacs silently mishandles large integers sometimes.
	For example, "C-u 4294967297 M-x recenter" was treated as if
	it were "C-u 1 M-x recenter" on a typical 64-bit host.

	* xdisp.c (try_window_id): Check Emacs fixnum range before
	converting to 'int'.

	* window.c (window_scroll_line_based, Frecenter):
	Check that an Emacs fixnum is in range before assigning it to 'int'.
	(Frecenter, Fmove_to_window_line): Use EMACS_INT, not int, for
	values converted from Emacs fixnums.
	(Frecenter): Don't wrap around a line count if it is out of 'int'
	range; instead, treat it as an extreme value.
	(Fset_window_configuration, compare_window_configurations):
	Use ptrdiff_t, not int, for index that might exceed 2 GiB.

	* search.c (Freplace_match): Use ptrdiff_t, not int, for indexes
	that can exceed INT_MAX.  Check that EMACS_INT value is in range
	before assigning it to the (possibly-narrower) index.
	(match_limit): Don't assume that a fixnum can fit in 'int'.

	* print.c (print_object): Use ptrdiff_t, not int, for index that can
	exceed INT_MAX.

	* indent.c (position_indentation): Now takes ptrdiff_t, not int.
	(Fvertical_motion): Don't wrap around LINES values that don't fit
	in 'int'.  Instead, treat them as extreme values.  This is good
	enough for windows, which can't have more than INT_MAX lines anyway.

2011-09-03  Lars Magne Ingebrigtsen  <larsi@gnus.org>

	* Require libxml/parser.h to avoid compilation warning.

	* emacs.c (shut_down_emacs): Call xmlCleanupParser on shutdown.

	* xml.c (parse_region): Don't call xmlCleanupParser after parsing,
	since this reportedly can destroy thread storage.

2011-08-30  Chong Yidong  <cyd@stupidchicken.com>

	* syntax.c (find_defun_start): Update all cache variables if
	exiting early (Bug#9401).

2011-08-30  Eli Zaretskii  <eliz@gnu.org>

	* image.c (x_bitmap_pixmap): Cast to int to avoid compiler warnings.

	* xdisp.c (produce_stretch_glyph): No longer static, compiled also
	when HAVE_WINDOW_SYSTEM is not defined.  Support both GUI and TTY
	frames.  Call tty_append_glyph in the TTY case.  (Bug#9402)

	* term.c (tty_append_glyph): New function.
	(produce_stretch_glyph): Static function and its prototype deleted.

	* dispextern.h (produce_stretch_glyph, tty_append_glyph): Add
	prototypes.

2011-08-29  Paul Eggert  <eggert@cs.ucla.edu>

	* image.c (parse_image_spec): Check for nonnegative, not for positive,
	when checking :margin (Bug#9390).
	(IMAGE_NON_NEGATIVE_INTEGER_VALUE_OR_PAIR):
	Renamed from IMAGE_POSITIVE_INTEGER_VALUE_OR_PAIR,
	so that the name doesn't mislead.  All uses changed.

2011-08-28  Johan Bockgård  <bojohan@gnu.org>

	* term.c (init_tty) [HAVE_GPM]: Move mouse settings after
	set_tty_hooks.

2011-08-27  Eli Zaretskii  <eliz@gnu.org>

	* xdisp.c (move_it_to): Don't bail out early when reaching
	position beyond to_charpos, if we are scanning backwards.
	(move_it_vertically_backward): When DY == 0, make sure we get to
	the first character in the line after the newline.

2011-08-27  Paul Eggert  <eggert@cs.ucla.edu>

	* ccl.c: Improve and simplify overflow checking (Bug#9196).
	(ccl_driver): Do not generate an out-of-range pointer.
	(Fccl_execute_on_string): Remove unnecessary check for
	integer overflow, noted by Stefan Monnier in
	<http://lists.gnu.org/archive/html/emacs-devel/2011-08/msg00979.html>.
	Remove a FIXME that didn't need fixing.
	Simplify the newly-introduced buffer reallocation code.

2011-08-27  Juanma Barranquero  <lekktu@gmail.com>

	* makefile.w32-in ($(BLD)/alloc.$(O)): Depend on lib/verify.h.

2011-08-26  Paul Eggert  <eggert@cs.ucla.edu>

	Integer and memory overflow issues (Bug#9196).

	* doc.c (get_doc_string): Rework so that
	get_doc_string_buffer_size is the actual buffer size, rather than
	being 1 less than the actual buffer size; this makes xpalloc more
	convenient.

	* image.c (x_allocate_bitmap_record, cache_image):
	* xselect.c (Fx_register_dnd_atom):
	Simplify previous changes by using xpalloc.

	* buffer.c (overlay_str_len): Now ptrdiff_t, not EMACS_INT,
	since either will do and ptrdiff_t is convenient with xpalloc.

	* charset.c (charset_table_size)
	(struct charset_sort_data.priority): Now ptrdiff_t.
	(charset_compare): Don't overflow if priorities differ greatly.
	(Fsort_charsets): Don't assume list length fits in int.
	Check for size-calculation overflow when allocating sort data.
	(syms_of_charset): Allocate an initial charset table that is
	just under 64 KiB, to avoid problems with glibc malloc and mmap.

	* cmds.c (internal_self_insert): Check for size-calculation overflow.

	* composite.h (struct composition.glyph_len): Now int, not unsigned.
	The actual value is always <= INT_MAX, and leaving it unsigned made
	overflow checking harder.

	* dispextern.h (struct glyph_matrix.rows_allocated)
	(struct face_cache.size): Now ptrdiff_t, for convenience in use
	with xpalloc.  The values are still always <= INT_MAX.

	* indent.c (compute_motion): Adjust to region_cache_forward sig change.

	* lisp.h (xnmalloc, xnrealloc, xpalloc): New decls.
	(SAFE_NALLOCA): New macro.

	* region-cache.c (struct boundary.pos, find_cache_boundary)
	(move_cache_gap, insert_cache_boundary, delete_cache_boundaries)
	(set_cache_region, invalidate_region_cache)
	(revalidate_region_cache, know_region_cache, region_cache_forward)
	(region_cache_backward, pp_cache):
	Use ptrdiff_t, not EMACS_INT, since either will do.  This is needed
	so that ptrdiff_t * can be passed to xpalloc.
	(struct region_cache): Similarly, for gap_start, gap_len, cache_len,
	beg_unchanged, end_unchanged, buffer_beg, buffer_end members.
	(pp_cache): Don't assume cache_len fits in int.
	* region-cache.h: Adjust extern decls to match.

	* search.c (scan_buffer, Freplace_match): Use ptrdiff_t, not
	EMACS_INT, since either will do, for xpalloc.

	* alloc.c: Include verify.h, and check that int fits in ptrdiff_t.
	(xnmalloc, xnrealloc, xpalloc): New functions.

	* bidi.c (bidi_shelve_header_size): New constant.
	(bidi_cache_ensure_space, bidi_shelve_cache): Use it.
	(bidi_cache_ensure_space): Avoid integer overflow when allocating.

	* bidi.c (bidi_cache_shrink):
	* buffer.c (overlays_at, overlays_in, record_overlay_string)
	(overlay_strings):
	Don't update size of array until after memory allocation succeeds,
	because xmalloc/xrealloc may not return.
	(struct sortstrlist.bytes): Now ptrdiff_t, as EMACS_INT doesn't help
	now that we have proper integer overflow checking.
	(record_overlay_string, overlay_strings): Catch overflows when
	calculating size of overlay_str_buf.

	* callproc.c (Fcall_process): Check for size overflow when
	calculating size of args2.
	(child_setup): Avoid overflow by using size_t rather than ptrdiff_t.
	Normally we prefer signed values, but sticking with ptrdiff_t would
	require adding more-complicated checks.

	* ccl.c (Fccl_execute_on_string): Check for memory overflow.
	Use ptrdiff_t rather than EMACS_INT where ptrdiff_t will do.
	Redo buffer-overflow calculations to avoid integer overflow.
	Add a FIXME comment where memory seems to be over-allocated.

	* character.c (Fstring): Check for size-calculation overflow.

	* coding.c (produce_chars): Redo buffer-overflow calculations to avoid
	unnecessary integer overflow.  Check for size overflow.
	(encode_coding_object): Don't update size until xmalloc succeeds.

	* composite.c (get_composition_id): Check for overflow in glyph
	length calculations.

	Integer and memory overflow fixes for display code.
	* dispextern.h (struct glyph_pool.nglyphs): Now ptrdiff_t, not int.
	* dispnew.c (adjust_glyph_matrix, realloc_glyph_pool)
	(scrolling_window): Check for overflow in size calculations.
	(line_draw_cost, realloc_glyph_pool, add_row_entry):
	Don't assume glyph table len fits in int.
	(struct row_entry.bucket, row_entry_pool_size, row_entry_idx)
	(row_table_size): Now ptrdiff_t, not int.
	(scrolling_window): Avoid overflow in size calculations.
	Don't update size until allocation succeeds.
	* fns.c (concat): Check for overflow in size calculations.
	(next_almost_prime): Verify NEXT_ALMOST_PRIME_LIMIT.
	* lisp.h (RANGED_INTEGERP, TYPE_RANGED_INTEGERP): New macros.
	(NEXT_ALMOST_PRIME_LIMIT): New constant.

	* doc.c (get_doc_string_buffer_size): Now ptrdiff_t, not int.
	(get_doc_string): Check for size calculation overflow.
	Don't update size until allocation succeeds.
	(get_doc_string, Fsubstitute_command_keys): Use ptrdiff_t, not
	EMACS_INT, where ptrdiff_t will do.
	(Fsubstitute_command_keys): Check for string overflow.

	* editfns.c (set_time_zone_rule): Don't assume environment length
	fits in int.
	(message_length): Now ptrdiff_t, not int.
	(Fmessage_box): Don't update size until allocation succeeds.
	Don't assume message length fits in int.
	(Fformat): Use ptrdiff_t, not EMACS_INT, where ptrdiff_t will do.

	* emacs.c (main): Do not reallocate argv, since there is a null at
	the end that can be overwritten, and this way there's no need to
	worry about size-calculation overflow.
	(sort_args): Check for size-calculation overflow.

	* eval.c (init_eval_once, grow_specpdl): Don't update size until
	alloc succeeds.
	(call_debugger, grow_specpdl): Redo calculations to avoid overflow.

	* frame.c (set_menu_bar_lines, x_set_frame_parameters)
	(x_set_scroll_bar_width, x_figure_window_size):
	Check for integer overflow.
	(x_set_alpha): Do not assume XINT fits in int.

	* frame.h (struct frame): Use int, not EMACS_INT, where int works.
	This is for the members text_lines, text_cols, total_lines, total_cols,
	where the system imposes an 'int' limit.

	* fringe.c (Fdefine_fringe_bitmap):
	Don't update size until alloc works.

	* ftfont.c (ftfont_get_open_type_spec, setup_otf_gstring)
	(ftfont_shape_by_flt): Check for integer overflow in size calculations.

	* gtkutil.c (get_utf8_string, xg_store_widget_in_map):
	Check for size-calculation overflow.
	(get_utf8_string): Use ptrdiff_t, not size_t, where either will
	do, as we prefer signed integers.
	(id_to_widget.max_size, id_to_widget.used)
	(xg_store_widget_in_map, xg_remove_widget_from_map)
	(xg_get_widget_from_map, xg_get_scroll_id_for_window)
	(xg_remove_scroll_bar, xg_update_scrollbar_pos):
	Use and return ptrdiff_t, not int.
	(xg_gtk_scroll_destroy): Don't assume ptrdiff_t fits in int.
	* gtkutil.h: Change prototypes to match the above.

	* image.c (RANGED_INTEGERP, TYPE_RANGED_INTEGERP): Remove; these
	are duplicate now that they've been promoted to lisp.h.
	(x_allocate_bitmap_record, x_alloc_image_color)
	(make_image_cache, cache_image, xpm_load):
	Don't update size until alloc is done.
	(xpm_load, lookup_rgb_color, lookup_pixel_color, x_to_xcolors)
	(x_detect_edges):
	Check for size calculation overflow.
	(ct_colors_allocated_max): New constant.
	(x_to_xcolors, x_detect_edges): Reorder multiplicands to avoid
	overflow.

	* keyboard.c (read_char, menu_bar_items, tool_bar_items)
	(read_char_x_menu_prompt, read_char_minibuf_menu_width)
	(read_char_minibuf_menu_prompt, follow_key, read_key_sequence):
	Use ptrdiff_t, not int, to count maps.
	(read_char_minibuf_menu_prompt): Check for overflow in size
	calculations.  Don't update size until allocation succeeds.  Redo
	calculations to avoid overflow.
	* keyboard.h: Change prototypes to match the above.

	* keymap.c (cmm_size, current_minor_maps): Use ptrdiff_t, not int,
	to count maps.
	(current_minor_maps): Check for size calculation overflow.
	* keymap.h: Change prototypes to match the above.

	* lread.c (read1, init_obarray): Don't update size until alloc done.

	* macros.c (Fstart_kbd_macro): Don't update size until alloc done.
	(store_kbd_macro_char): Reorder multiplicands to avoid overflow.

	* nsterm.h (struct ns_color_table.size, struct ns_color_table.avail):
	Now ptrdiff_t, not int.
	* nsterm.m (ns_index_color): Use ptrdiff_t, not int, for table indexes.
	(ns_draw_fringe_bitmap): Rewrite to avoid overflow.

	* process.c (Fnetwork_interface_list): Check for overflow
	in size calculation.

	* region-cache.c (move_cache_gap): Check for size calculation overflow.

	* scroll.c (do_line_insertion_deletion_costs): Check for size calc
	overflow.  Don't bother calling xmalloc when xrealloc will do.

	* search.c (Freplace_match): Check for size calculation overflow.
	(Fset_match_data): Don't assume list lengths fit in 'int'.

	* sysdep.c (system_process_attributes): Use ptrdiff_t, not int,
	for command line length.  Do not attempt to address one before the
	beginning of an array, as that's not portable.

	* term.c (max_frame_lines): Remove; unused.
	(encode_terminal_src_size, encode_terminal_dst_size): Now ptrdiff_t,
	not int.
	(encode_terminal_code, calculate_costs): Check for size
	calculation overflow.
	(encode_terminal_code): Use ptrdiff_t, not int, to record glyph
	table lengths and related sizes.  Don't update size until alloc
	done.  Redo calculations to avoid overflow.
	(calculate_costs): Don't bother calling xmalloc when xrealloc will do.

	* termcap.c (tgetent): Use ptrdiff_t, not int, to record results of
	subtracting pointers.
	(gobble_line): Check for overflow more carefully.  Don't update size
	until alloc done.

	* tparam.c (tparam1): Use ptrdiff_t, not int, for sizes.
	Don't update size until alloc done.
	Redo size calculations to avoid overflow.
	Check for size calculation overflow.
	(main) [DEBUG]: Fix typo in invoking tparam1.

	* xdisp.c (store_mode_line_noprop_char, x_consider_frame_title):
	Use ptrdiff_t, not int, for sizes.
	(store_mode_line_noprop_char): Don't update size until alloc done.

	* xfaces.c (lface_id_to_name_size, Finternal_make_lisp_face):
	Use ptrdiff_t, not int, for sizes.
	(Finternal_make_lisp_face, cache_face):
	Check for size calculation overflow.
	(cache_face): Treat size calculation overflows as if they were
	memory exhaustion (the usual treatment), rather than aborting.

	* xfns.c (x_encode_text, x_set_name_internal)
	(Fx_change_window_property): Use ptrdiff_t, not int, to count
	sizes, since they can exceed INT_MAX in size.  Check for size
	calculation overflow.

	* xgselect.c (gfds_size): Now ptrdiff_t, for convenience with xpalloc.
	(xg_select): Check for size calculation overflow.
	Don't update size until alloc done.

	* xrdb.c (get_environ_db): Don't assume path length fits in int,
	as sprintf is limited to int lengths.

	* xselect.c (X_LONG_SIZE, X_SHRT_MAX, X_SHRT_MIN, X_LONG_MAX)
	(X_LONG_MIN): New macros.
	Use them to make the following changes clearer.
	(MAX_SELECTION_QUANTUM): Make the other bounds on this value clearer.
	This change doesn't affect the value now, but it may help remind
	future maintainers not to raise the value too much later.
	(SELECTION_QUANTUM): Remove, replacing with ...
	(selection_quantum): ... new function, which avoids overflow.
	All uses changed.
	(struct selection_data.size): Now ptrdiff_t, not int, to avoid
	assumption that selection length fits in 'int'.
	(x_reply_selection_request, x_handle_selection_request)
	(x_get_window_property, receive_incremental_selection)
	(x_get_window_property_as_lisp_data, selection_data_to_lisp_data)
	(lisp_data_to_selection_data, clean_local_selection_data):
	Use ptrdiff_t, not int, to record length of selection.
	(x_reply_selection_request, x_get_window_property)
	(receive_incremental_selection, x_property_data_to_lisp):
	Redo calculations to avoid overflow.
	(x_reply_selection_request): When sending hint, ceiling it at
	X_LONG_MAX rather than relying on wraparound overflow to send
	something.
	(x_get_window_property, receive_incremental_selection)
	(lisp_data_to_selection_data, x_property_data_to_lisp):
	Check for size-calculation overflow.
	(x_get_window_property, receive_incremental_selection)
	(lisp_data_to_selection_data, Fx_register_dnd_atom):
	Don't store size until memory allocation succeeds.
	(x_get_window_property): Plug memory leak on memory exhaustion.
	Don't double-block input; malloc is safe here.  Don't assume 2**34
	- 4 fits in unsigned long.  Add an xassert to check
	XGetWindowProperty overflow.  Be more careful about overflow
	calculations, and distinguish size from memory overflow better.
	(receive_incremental_selection): When tracing, don't assume
	unsigned int is less than INT_MAX.
	(x_selection_data_to_lisp_data): Remove unnecessary (and in theory
	harmful) conversions of unsigned short to int.
	(lisp_data_to_selection_data): Don't assume that integers
	in the range -65535 through -1 fit in an X unsigned short.
	Don't assume that ULONG_MAX == X_ULONG_MAX.  Don't store into
	result parameters unless successful.  Rely on cons_to_unsigned
	to report problems with elements; the old code wasn't right anyway.
	(x_check_property_data): Check for int overflow; we cannot use
	a wider type due to X limits.
	(x_handle_dnd_message): Use unsigned int, to avoid int overflow.

	* xsmfns.c (smc_save_yourself_CB): Check for size calc overflow.

	* xterm.c (x_color_cells, x_send_scrollbar_event, handle_one_xevent)
	(x_term_init): Check for size calculation overflow.
	(x_color_cells): Don't store size until memory allocation succeeds.
	(handle_one_xevent): Use ptrdiff_t, not int, for byte counts.
	Don't assume alloca size is less than MAX_ALLOCA.
	(x_term_init): Don't assume length fits in int (sprintf is limited
	to int size).

	Use ptrdiff_t for composition IDs.
	* character.c (lisp_string_width):
	* composite.c (composition_table_size, n_compositions)
	(get_composition_id, composition_gstring_from_id):
	* dispextern.h (struct glyph_string.cmp_id, struct composition_it.id):
	* xdisp.c (BUILD_COMPOSITE_GLYPH_STRING):
	* window.c (Frecenter):
	Use ptrdiff_t, not int, for composition IDs.
	* composite.c (get_composition_id): Check for integer overflow.
	* composite.h: Adjust prototypes to match the above changes.

	Use ptrdiff_t for hash table indexes.
	* category.c (hash_get_category_set):
	* ccl.c (ccl_driver):
	* charset.h (struct charset.hash_index, CHECK_CHARSET_GET_ID):
	* coding.c (coding_system_charset_list, detect_coding_system):
	* coding.h (struct coding_system.id):
	* composite.c (get_composition_id, gstring_lookup_cache):
	* fns.c (hash_lookup, hash_put, Fgethash, Fputhash):
	* image.c (xpm_get_color_table_h):
	* lisp.h (hash_lookup, hash_put):
	* minibuf.c (Ftest_completion):
	Use ptrdiff_t for hash table indexes, not int (which is too
	narrow, on 64-bit hosts) or EMACS_INT (which is too wide, on
	32-bit --with-wide-int hosts).

	* charset.c (Fdefine_charset_internal): Check for integer overflow.
	Add a FIXME comment about memory leaks.
	(syms_of_charset): Don't assume xmalloc returns.

	Don't assume that stated character widths fit in int.
	* character.c (Fchar_width, c_string_width, lisp_string_width):
	* character.h (CHAR_WIDTH):
	* indent.c (MULTIBYTE_BYTES_WIDTH):
	Use sanitize_char_width to avoid undefined and/or bad behavior
	with outlandish widths.
	* character.h (sanitize_tab_width): Renamed from sanitize_width,
	now that we have two such functions.  All uses changed.
	(sanitize_char_width): New inline function.

	Don't assume that tab-width fits in int.
	* character.h (sanitize_width): New inline function.
	(SANE_TAB_WIDTH): New macro.
	(ASCII_CHAR_WIDTH): Use it.
	* indent.c (sane_tab_width): Remove.  All uses replaced by
	SANE_TAB_WIDTH (current_buffer).
	* xdisp.c (init_iterator): Use SANE_TAB_WIDTH.

	* fileio.c: Integer overflow issues with file modes.
	(Fset_file_modes, auto_save_1): Don't assume EMACS_INT fits in int.

	* charset.c (read_hex): New arg OVERFLOW.  All uses changed.
	Remove unreachable code.
	(read_hex, load_charset_map_from_file): Check for integer overflow.

	* xterm.c: don't go over XClientMessageEvent limit
	(scroll_bar_windows_size): Now ptrdiff_t, as we prefer signed.
	(x_send_scroll_bar_event): Likewise.  Check that the size does not
	exceed limits imposed by XClientMessageEvent, as well as the usual
	ptrdiff_t and size_t limits.

	* keyboard.c: Overflow, signedness and related fixes.
	(make_lispy_movement): Use same integer type in forward decl
	that is used in the definition.
	(read_key_sequence, keyremap_step):
	Change bufsize argument back to int, undoing my 2011-03-30 change.
	We prefer signed types, and int is wide enough here.
	(parse_tool_bar_item): Don't assume tool_bar_max_label_size is less
	than TYPE_MAXIMUM (EMACS_INT) / 2.  Don't let the label size grow
	larger than STRING_BYTES_BOUND.  Use ptrdiff_t for Emacs string
	length, not size_t.  Use ptrdiff_t for index, not int.
	(keyremap_step, read_key_sequence): Redo bufsize check to avoid
	possibility of integer overflow.

	Overflow, signedness and related fixes for images.

	* dispextern.h (struct it.stack[0].u.image.image_id)
	(struct_it.image_id, struct image.id, struct image_cache.size)
	(struct image_cache.used, struct image_cache.ref_count):
	* gtkutil.c (update_frame_tool_bar):
	* image.c (x_reference_bitmap, Fimage_size, Fimage_mask_p)
	(Fimage_metadata, free_image_cache, clear_image_cache, lookup_image)
	(cache_image, mark_image_cache, x_kill_gs_process, Flookup_image):
	* nsmenu.m (update_frame_tool_bar):
	* xdisp.c (calc_pixel_width_or_height):
	* xfns.c (image_cache_refcount):
	Image IDs are now ptrdiff_t, not int, to avoid arbitrary limits
	on typical 64-bit hosts.

	* image.c (RANGED_INTEGERP, TYPE_RANGED_INTEGERP): New macros.
	(x_bitmap_pixmap, x_create_x_image_and_pixmap):
	Omit unnecessary casts to int.
	(parse_image_spec): Check that integers fall into 'int' range
	when the callers expect that.
	(image_ascent): Redo ascent calculation to avoid int overflow.
	(clear_image_cache): Avoid overflow when sqrt (INT_MAX) < nimages.
	(lookup_image): Remove unnecessary tests.
	(xbm_image_p): Locals are now of int, not EMACS_INT,
	since parse_image_check makes sure they fit into int.
	(png_load, gif_load, svg_load_image):
	Prefer int to unsigned where either will do.
	(tiff_handler): New function, combining the cores of the
	old tiff_error_handler and tiff_warning_handler.  This
	function is rewritten to use vsnprintf and thereby avoid
	stack buffer overflows.  It uses only the features of vsnprintf
	that are common to both POSIX and native Microsoft.
	(tiff_error_handler, tiff_warning_handler): Use it.
	(tiff_load, gif_load, imagemagick_load_image):
	Don't assume :index value fits in 'int'.
	(gif_load): Omit unnecessary cast to double, and avoid double-rounding.
	(imagemagick_load_image): Check that crop parameters fit into
	the integer types that MagickCropImage accepts.  Don't assume
	Vimagemagick_render_type has a nonnegative value.  Don't assume
	size_t fits in 'long'.
	(gs_load): Use printmax_t to print the widest integers possible.
	Check for integer overflow when computing image height and width.

2011-08-26  Eli Zaretskii  <eliz@gnu.org>

	* xdisp.c (redisplay_window): Don't force window start if point
	will be invisible in the resulting window.  (Bug#9324)

2011-08-25  Eli Zaretskii  <eliz@gnu.org>

	* xdisp.c (compute_display_string_pos): Return 2 in DISP_PROP when
	the display spec is of the form `(space ...)'.
	(handle_display_spec): Return the value returned by
	handle_single_display_spec, not just 1 or zero.
	(handle_single_display_spec): If the display spec is of the form
	`(space ...)', and specifies display in the text area, return 2
	rather than 1.
	(try_cursor_movement): Check for the need to scroll more
	accurately, and prefer exact match for point under bidi.  Don't
	advance `row' beyond the last row of the window.

	* dispextern.h (struct bidi_it): Rename the disp_prop_p member
	into disp_prop; all users changed.

	* bidi.c (bidi_fetch_char): If compute_display_string_pos returns
	DISP_PROP = 2, substitute the u+2029 PARAGRAPH SEPARATOR character
	for the text covered by the display property.

2011-08-25  Chong Yidong  <cyd@stupidchicken.com>

	* buffer.c (Fbury_buffer_internal): Rename from Funrecord_buffer.
	Change return value to nil.
	(Frecord_buffer): Delete unused function.

2011-08-24  Eli Zaretskii  <eliz@gnu.org>

	* xdisp.c (Fcurrent_bidi_paragraph_direction): For unibyte
	buffers, return left-to-right.
	(set_cursor_from_row): Consider candidate row a win if its glyph
	represents a newline and point is on that newline.  Fixes cursor
	positioning on the newline at EOL of R2L text within L2R
	paragraph, and vice versa.
	(try_cursor_movement): Check continued rows, in addition to
	continuation rows.  Fixes unwarranted scroll when point enters a
	continued line of R2L text within an L2R paragraph, or vice versa.
	(cursor_row_p): Consider the case of point being equal to
	MATRIX_ROW_END_CHARPOS.  Prevents cursor being stuck when moving
	from the end of a short line to the beginning of a continued line
	of R2L text within L2R paragraph.
	(RECORD_MAX_MIN_POS): For max_pos, use IT_CHARPOS even for
	composed characters.

	* bidi.c (bidi_check_type): Use xassert.
	(bidi_cache_iterator_state): Update the disp_pos and disp_prop_p
	members.

2011-08-23  Eli Zaretskii  <eliz@gnu.org>

	* bidi.c (bidi_get_type): Abort if we get zero as the bidi type of
	a character.

2011-08-23  Chong Yidong  <cyd@stupidchicken.com>

	* nsfont.m (ns_otf_to_script): Fix typo.

2011-08-22  Kenichi Handa  <handa@m17n.org>

	* chartab.c (Fset_char_table_extra_slot): Do not inhibit setting a
	extra slot even if the purpose is char-code-property-table.

2011-08-23  Eli Zaretskii  <eliz@gnu.org>

	* xdisp.c (redisplay_window): When computing centering_position,
	account for the height of the header line.  (Bug#8874)

	* dispnew.c (buffer_posn_from_coords): Use buf_charpos_to_bytepos
	instead of CHAR_TO_BYTE.  Fixes a crash when a completion
	candidate is selected by the mouse, and that candidate has a
	composed character under the mouse.

	* xdisp.c (x_produce_glyphs): Set it->nglyphs to 1.  Fixes pixel
	coordinates reported by pos-visible-in-window-p for a composed
	character in column zero.

2011-08-23  Stefan Monnier  <monnier@iro.umontreal.ca>

	* cmds.c (Fself_insert_command): Mention post-self-insert-hook.

2011-08-22  Eli Zaretskii  <eliz@gnu.org>

	* xdisp.c (BUFFER_POS_REACHED_P): If this is a composition,
	consider it a hit if to_charpos is anywhere in the range of the
	composed buffer positions.

2011-08-22  Chong Yidong  <cyd@stupidchicken.com>

	* image.c (gif_load): Don't assume that each subimage has the same
	dimensions as the base image.  Handle disposal method that is
	"undefined" by the gif spec (Bug#9335).

2011-08-20  Chong Yidong  <cyd@stupidchicken.com>

	* eval.c (Fsignal): Handle `debug' symbol in error handler (Bug#9329).
	(Fcondition_case): Document `debug' symbol in error handler.

2011-08-19  Eli Zaretskii  <eliz@gnu.org>

	* xfaces.c (face_at_buffer_position): Avoid repeated evaluation of
	face ID by FACE_FROM_ID, and avoid a crash when mouse is moved
	from an Org mode buffer to a Speedbar frame.

	* xdisp.c (RECORD_MAX_MIN_POS): If the display element comes from
	a composition, take its buffer position from IT->cmp_it.charpos.
	Fixes cursor positioning at the beginning of a line that begins
	with a composed character.

2011-08-18  Eli Zaretskii  <eliz@gnu.org>

	* bidi.c (bidi_get_type): If bidi_type_table reports zero as the
	character bidirectional type, use STRONG_L instead.  Fixes crashes
	in a buffer produced by `describe-categories'.

	* dispextern.h (struct bidi_it): Move disp_pos and disp_prop_p
	members before the level stack, so they would be saved and
	restored when copying iterator state.  Fixes incorrect reordering
	around TABs covered by display properties.

2011-08-18  Andreas Schwab  <schwab@linux-m68k.org>

	* process.c (Fnetwork_interface_list): Correctly determine buffer
	size.

2011-08-17  Chong Yidong  <cyd@stupidchicken.com>

	* eval.c (internal_condition_case, internal_condition_case_1)
	(internal_condition_case_2, internal_condition_case_n):
	Remove unnecessary aborts (Bug#9081).

2011-08-17  Eli Zaretskii  <eliz@gnu.org>

	* lread.c (Fload) [DOS_NT]: If `openp' returns -2, but the file
	has no `load' handler, try opening the file locally.  (Bug#9311)

2011-08-16  Ken Brown  <kbrown@cornell.edu>

	* gmalloc.c: Expand comment.

2011-08-16  Eli Zaretskii  <eliz@gnu.org>

	* xdisp.c (set_cursor_from_row): Don't accept a previous candidate
	if it fails the cursor_row_p test.  Fixes cursor positioning at ZV.

2011-08-16  Ken Brown  <kbrown@cornell.edu>

	Fix memory allocation problems in Cygwin build (Bug#9273).

	* unexcw.c ( __malloc_initialized): Declare external variable.
	(fixup_executable): Force the dumped emacs to reinitialize malloc.

	* gmalloc.c [CYGWIN] (bss_sbrk_heapbase, bss_sbrk_heapinfo):
	New variables.
	(malloc_initialize_1) [CYGWIN]: Prepare for reinitializing the
	dumped emacs.
	(_free_internal_nolock) [CYGWIN]: Ignore requests to free storage
	in the static heap.
	[CYGWIN] (special_realloc): New function.
	(_realloc_internal_nolock) [CYGWIN]: Use the new function on
	requests to realloc storage in the static heap.

2011-08-15  Paul Eggert  <eggert@cs.ucla.edu>

	* bidi.c (bidi_initialize): Remove unused local.

2011-08-15  Eli Zaretskii  <eliz@gnu.org>

	* biditype.h: File removed.

	* bidimirror.h: File removed.

	* deps.mk (bidi.o): Remove biditype.h and
	bidimirror.h.

	* makefile.w32-in ($(BLD)/bidi.$(O)): Remove biditype.h and
	bidimirror.h.

	* dispextern.h: Fix a typo in the comment to bidi_type_t.

	* chartab.c: Improve commentary for the uniprop_table API.

	* bidi.c (bidi_paragraph_init): Support zero value of
	bidi_ignore_explicit_marks_for_paragraph_level.
	(bidi_initialize): Use uniprop_table instead of including
	biditype.h and bidimirror.h.

	* xdisp.c (move_it_in_display_line_to): Don't reset pixel
	coordinates of the iterator when restoring from ppos_it.
	(Bug#9296)

2011-08-14  Kenichi Handa  <handa@m17n.org>

	* process.c (create_process): Call setup_process_coding_systems
	after the pid of the process is set to -1 (Bug#8162).

2011-08-14  Eli Zaretskii  <eliz@gnu.org>

	* xdisp.c (move_it_in_display_line_to): Don't invoke
	IT_RESET_X_ASCENT_DESCENT when iterator position was restored from
	ppos_it.  Fixes vertical cursor motion when line beginning is
	covered by an image.  (Bug#9296)

2011-08-14  Jan Djärv  <jan.h.d@swipnet.se>

	* nsterm.h (ns_run_ascript): Declare.
	(NSAPP_DATA2_RUNASSCRIPT): Define.

	* nsfns.m (as_script, as_result, as_status): New static variables.
	(ns_run_ascript): New function.
	(Fns_do_applescript): Set variables as_*.  Make an NSApplicationDefined
	event with data2 set to NSAPP_DATA2_RUNASSCRIPT, post it and then start
	the event loop.  Get status from as_status (Bug#7276).

	* nsterm.m (sendEvent): If event is NSApplicationDefined and
	data2 is NSAPP_DATA2_RUNASSCRIPT, call ns_run_ascript and then exit
	the event loop (Bug#7276).

2011-08-14  Andreas Schwab  <schwab@linux-m68k.org>

	* gnutls.c (QCgnutls_bootprop_priority)
	(QCgnutls_bootprop_trustfiles, QCgnutls_bootprop_keylist)
	(QCgnutls_bootprop_crlfiles, QCgnutls_bootprop_callbacks)
	(QCgnutls_bootprop_loglevel, QCgnutls_bootprop_hostname)
	(QCgnutls_bootprop_min_prime_bits, QCgnutls_bootprop_verify_flags)
	(QCgnutls_bootprop_verify_hostname_error)
	(QCgnutls_bootprop_callbacks_verify): Rename from
	Qgnutls_bootprop_..., all uses changed.

	* xfaces.c (QCignore_defface): Rename from Qignore_defface, all
	uses changed.

2011-08-14  Paul Eggert  <eggert@cs.ucla.edu>

	* xfaces.c (Qframe_set_background_mode): Now static.
	* dispextern.h (Qframe_set_background_mode): Remove decl.

	* process.c (Fnetwork_interface_info): Declare local only if needed.

2011-08-13  Jan Djärv  <jan.h.d@swipnet.se>

	* process.c: Include ifaddrs.h and net/if_dl.h if available (Bug#8477).
	(Fnetwork_interface_list): Allocate in increments of bytes instead
	of sizeof (struct ifreq).  Iterate over ifconf.ifc_req by counting
	bytes (Bug#8477).  Count bytes correctly when ifr_addr is a struct
	sockaddr.
	(struct ifflag_def): notrailers is smart on OSX.
	(Fnetwork_interface_info): Handle case when ifr_flags is negative.
	Get hardware address with getifaddrs if available.

2011-08-12  Eli Zaretskii  <eliz@gnu.org>

	* xdisp.c (iterate_out_of_display_property): xassert that
	IT->position is set to within IT->object's boundaries.  Break from
	the loop as soon as EOB is reached; avoids infloops in redisplay
	when IT->position is set up wrongly due to some bug.
	Set IT->current to match the bidi iterator unconditionally.
	(push_display_prop): Allow GET_FROM_STRING as IT->method on
	entry.  Force push_it to save on the stack the current
	buffer/string position, to be restored by pop_it.  Fix flags in
	the iterator structure wrt the object coming from a display
	property, as `line-prefix' and `wrap-prefix' are not ``replacing''
	properties.  (Bug#9284)

2011-08-09  Andreas Schwab  <schwab@linux-m68k.org>

	* fontset.c (fontset_get_font_group): Add proper type checks.
	(Bug#9172)

2011-08-09  YAMAMOTO Mitsuharu  <mituharu@math.s.chiba-u.ac.jp>

	* unexmacosx.c (print_load_command_name): Add cases LC_FUNCTION_STARTS
	and LC_VERSION_MIN_MACOSX.
	(copy_linkedit_data) [LC_FUNCTION_STARTS]: New function.
	(dump_it) [LC_FUNCTION_STARTS]: Use it.

2011-08-08  Eli Zaretskii  <eliz@gnu.org>

	* xdisp.c (forward_to_next_line_start): Allow to use the
	no-display-properties-and-no-overlays under bidi display.
	Set disp_pos in the bidi iterator to avoid searches for display
	properties and overlays.

2011-08-08  Chong Yidong  <cyd@stupidchicken.com>

	* editfns.c (Fset_time_zone_rule): Document relationship with the
	setenv function.

	* ftfont.c (ftfont_pattern_entity): Copy the extras argument to
	the font entity extracted from the cache (Bug#8109).

2011-08-07  Chong Yidong  <cyd@stupidchicken.com>

	* composite.c (autocmp_chars): Don't reset point.  That is done by
	restore_point_unwind (Bug#5984).

2011-08-07  Juri Linkov  <juri@jurta.org>

	* editfns.c (Fformat_time_string): Doc fix, add tag `usage:'
	to show the arg `TIME' instead of `TIMEVAL'.

2011-08-06  Eli Zaretskii  <eliz@gnu.org>

	* xdisp.c (set_cursor_from_row): Fix cursor positioning when a
	display property strides EOL and includes a newline, as in
	longlines-mode.  (Bug#9254)
	(move_it_in_display_line_to): Fix vertical-motion in a buffer with
	word-wrap under bidirectional display.  (Bug#9224)

	* bidi.c (bidi_unshelve_cache): Don't reset the cache if JUST_FREE
	is non-zero, even if the data buffer is NULL.  Fixes a crash in
	vertical-motion with longlines-mode.  (Bug#9254)

2011-08-05  Eli Zaretskii  <eliz@gnu.org>

	* bidi.c <bidi_cache_total_alloc>: Now static.
	(bidi_initialize): Initialize bidi_cache_total_alloc.

	* xdisp.c (display_line): Release buffer allocated for shelved bidi
	cache.  (Bug#9221)

	* bidi.c (bidi_shelve_cache, bidi_unshelve_cache): Track total
	amount allocated this far in `bidi_cache_total_alloc'.
	(bidi_unshelve_cache): Accept an additional argument JUST_FREE; if
	non-zero, only free the data buffer without restoring the cache
	contents.  All callers changed.

	* dispextern.h (bidi_unshelve_cache): Update prototype.

	* xdisp.c (SAVE_IT, pos_visible_p, move_it_in_display_line_to)
	(move_it_in_display_line, move_it_to)
	(move_it_vertically_backward, move_it_by_lines): Replace the call
	to xfree to an equivalent call to bidi_unshelve_cache.
	(move_it_in_display_line_to): Fix logic of returning
	MOVE_POS_MATCH_OR_ZV in the bidi case.  (Bug#9224)

2011-08-05  Eli Zaretskii  <eliz@gnu.org>

	* xdisp.c (set_cursor_from_row): Prefer the candidate glyph that
	came from a string character with a `cursor' property.  (Bug#9229)

2011-08-04  Jan Djärv  <jan.h.d@swipnet.se>

	* Makefile.in (LIB_PTHREAD): New variable.
	(LIBES): Add LIB_PTHREAD (Bug#9216).

	* alloc.c, emacs.c, gmalloc.c, gtkutil.c, keyboard.c, syssignal.h:
	Rename HAVE_GTK_AND_PTHREAD to HAVE_PTHREAD (Bug#9216).

2011-08-04  Andreas Schwab  <schwab@linux-m68k.org>

	* regex.c (re_iswctype): Remove some redundant boolean
	conversions.

2011-08-04  Jan Djärv  <jan.h.d@swipnet.se>

	* xterm.c (x_find_topmost_parent): New function.
	(x_set_frame_alpha): Find topmost parent window with
	x_find_topmost_parent and set the property there also (bug#9181).
	(handle_one_xevent): Call x_set_frame_alpha on ReparentNotify.

2011-08-04  Paul Eggert  <eggert@cs.ucla.edu>

	* callproc.c (Fcall_process): Avoid vfork clobbering
	the local vars buffer, coding_systems, current_dir.

2011-08-03  Stefan Monnier  <monnier@iro.umontreal.ca>

	* keymap.c (Fmake_composed_keymap): Move to subr.el.

2011-08-03  Paul Eggert  <eggert@cs.ucla.edu>

	* fontset.c (dump_fontset) [FONTSET_DEBUG]: Declare EXTERNALLY_VISIBLE
	so that it is not optimized away.

	* xdisp.c (compute_display_string_pos): Remove unused local.

2011-08-02  Eli Zaretskii  <eliz@gnu.org>

	Fix slow cursor motion and scrolling in large buffers with
	selective display, like Org Mode buffers.  (Bug#9218)

	* dispextern.h (struct bidi_it): New member disp_prop_p.

	* xdisp.c: Remove one-slot cache of display string positions.
	(compute_display_string_pos): Accept an additional argument
	DISP_PROP_P; callers changed.  Scan at most 5K characters forward
	for a display string or property.  If found, set DISP_PROP_P
	non-zero.

	* bidi.c (bidi_fetch_char): Accept an additional argument
	DISP_PROP_P, and pass it to compute_display_string_pos.
	Only handle text covered by a display string if DISP_PROP_P is returned
	non-zero.  All callers of bidi_fetch_char changed.

2011-08-02  Stefan Monnier  <monnier@iro.umontreal.ca>

	* keymap.c (Fdefine_key): Fix Lisp_Object/int mixup; apply some CSE.

2010-12-03  Don March  <don@ohspite.net>

	* keymap.c (Fdefine_key): Fix non-prefix key error message when
	last character M-[char] is translated to ESC [char] (bug#7541).

2011-08-02  Kenichi Handa  <handa@m17n.org>

	* lisp.h (uniprop_table): Extern it.

	* chartab.c (uniprop_table): Make it non-static.

2011-08-01  Eli Zaretskii  <eliz@gnu.org>

	* xdisp.c (forward_to_next_line_start): Accept additional argument
	BIDI_IT_PREV, and store into it the state of the bidi iterator had
	on the newline.
	(reseat_at_next_visible_line_start): Use the bidi iterator state
	returned by forward_to_next_line_start to restore the state of
	it->bidi_it after backing up to previous newline.  (Bug#9212)

2011-07-30  Andreas Schwab  <schwab@linux-m68k.org>

	* regex.c (re_comp): Protoize.
	(re_exec): Fix return type.
	(regexec): Fix type of `ret'.  (Bug#9203)

2011-07-28  Paul Eggert  <eggert@cs.ucla.edu>

	* image.c (check_image_size): Use 1024x1024 if unknown frame (Bug#9189).
	This is needed if max-image-size is a floating-point number.

2011-07-28  Andreas Schwab  <schwab@linux-m68k.org>

	* print.c (print_object): Print empty symbol as ##.

	* lread.c (read1): Read ## as empty symbol.

2011-07-28  Alp Aker  <alp.tekin.aker@gmail.com>

	* nsfns.m (x_set_foreground_color): Set f->foreground_pixel when
	setting frame foreground color (Bug#9175).
	(x_set_background_color): Likewise.

	* nsmenu.m (-setText): Size tooltip dimensions precisely to
	contents (Bug#9176).
	(EmacsTooltip -init): Remove bezels and add shadows to
	tooltip windows.

	* nsterm.m (ns_dumpglyphs_stretch): Avoid overwriting left fringe
	or scroll bar (Bug#8470).

	* nsfont.m (nsfont_open): Remove assignment to voffset and
	unnecessary vars hshink, expand, hd, full_height, min_height.
	(nsfont_draw): Use s->ybase as baseline for glyph drawing (Bug#8913).

	* nsterm.h (nsfont_info): Remove voffset field.

2011-07-28  Alp Aker  <alp.tekin.aker@gmail.com>

	Implement strike-through and overline on NextStep (Bug#8863).

	* nsfont.m (nsfont_open): Use underline position provided by font,
	instead of hard-coded value of 2.
	(nsfont_draw): Call ns_draw_text_decoration instead.

	* nsterm.h: Add declaration for ns_draw_text_decoration.

	* nsterm.m (ns_draw_text_decoration): New function for drawing
	underline, overline, and strike-through.
	(ns_dumpglyphs_image, ns_dumpglyphs_stretch): Add call to
	ns_draw_text_decoration.  Change treatment of cursor drawing to
	accommodate underlining, etc.

2011-07-28  Eli Zaretskii  <eliz@gnu.org>

	* buffer.c (init_buffer_once): Set bidi-display-reordering to t by
	default.

2011-07-28  Paul Eggert  <eggert@cs.ucla.edu>

	* alloc.c (memory_full) [!SYNC_INPUT]: Fix signal-related race.
	Without this fix, if a signal arrives just after memory fills up,
	'malloc' might be invoked reentrantly.

	* image.c (x_check_image_size) [!HAVE_X_WINDOWS]: Return 1.
	In other words, assume that every image size is allowed, on non-X
	hosts.  This assumption is probably wrong, but it lets Emacs compile.

2011-07-28  Andreas Schwab  <schwab@linux-m68k.org>

	* regex.c (re_iswctype): Convert return values to boolean.

2011-07-28  Eli Zaretskii  <eliz@fencepost.gnu.org>

	* xdisp.c (compute_display_string_pos): Don't use cached display
	string position if the buffer had its restriction changed.
	(Bug#9184)

2011-07-28  Paul Eggert  <eggert@cs.ucla.edu>

	* callproc.c (Fcall_process): Use 'volatile' to avoid vfork clobbering.

2011-07-28  Paul Eggert  <eggert@cs.ucla.edu>

	Integer signedness and overflow and related fixes.  (Bug#9079)

	* bidi.c: Integer size and overflow fixes.
	(bidi_cache_size, bidi_cache_idx, bidi_cache_last_idx)
	(bidi_cache_start, bidi_cache_fetch_state, bidi_cache_search)
	(bidi_cache_find_level_change, bidi_cache_ensure_space)
	(bidi_cache_iterator_state, bidi_cache_find, bidi_cache_start_stack)
	(bidi_find_other_level_edge):
	Use ptrdiff_t instead of EMACS_INT where either will do.
	This works better on 32-bit hosts configured --with-wide-int.
	(bidi_cache_ensure_space): Check for size-calculation overflow.
	Use % rather than repeated addition, for better worst-case speed.
	Don't set bidi_cache_size until after xrealloc returns, because it
	might not return.
	(bidi_dump_cached_states): Use ptrdiff_t, not int, to avoid overflow.
	(bidi_cache_ensure_space): Also check that the bidi cache size
	does not exceed that of the largest Lisp string or buffer.  See Eli
	Zaretskii in <http://debbugs.gnu.org/cgi/bugreport.cgi?bug=9079#29>.

	* alloc.c (__malloc_size_t): Remove.
	All uses replaced by size_t.  See Andreas Schwab's note
	<http://debbugs.gnu.org/cgi/bugreport.cgi?bug=9079#8>.

	* image.c: Improve checking for integer overflow.
	(check_image_size): Assume that f is nonnull, since
	it is always nonnull in practice.  This is one less thing to
	worry about when checking for integer overflow later.
	(x_check_image_size): New function, which checks for integer
	overflow issues inside X.
	(x_create_x_image_and_pixmap, xbm_read_bitmap_data): Use it.
	This removes the need for a memory_full check.
	(xbm_image_p): Rewrite to avoid integer multiplication overflow.
	(Create_Pixmap_From_Bitmap_Data, xbm_load): Use x_check_image_size.
	(xbm_read_bitmap_data): Change locals back to 'int', since
	their values must fit in 'int'.
	(xpm_load_image, png_load, tiff_load):
	Invoke x_create_x_image_and_pixmap earlier,
	to avoid much needless work if the image is too large.
	(tiff_load): Treat overly large images as if
	x_create_x_image_and_pixmap failed, not as malloc failures.
	(gs_load): Use x_check_image_size.

	* gtkutil.c: Omit integer casts.
	(xg_get_pixbuf_from_pixmap): Remove unnecessary cast.
	(xg_set_toolkit_scroll_bar_thumb): Rewrite to avoid need for cast.

	* image.c (png_load): Don't assume height * row_bytes fits in 'int'.

	* xfaces.c (Fbitmap_spec_p): Fix integer overflow bug.
	Without this fix, (bitmap-spec-p '(34359738368 1 "x"))
	would wrongly return t on a 64-bit host.

	* dispnew.c (init_display): Use *_RANGE_OVERFLOW macros.
	The plain *_OVERFLOW macros run afoul of GCC bug 49705
	<http://gcc.gnu.org/bugzilla/show_bug.cgi?id=49705>
	and therefore cause GCC to emit a bogus diagnostic in some cases.

	* image.c: Integer signedness and overflow and related fixes.
	This is not an exhaustive set of fixes, but it's time to
	record what I've got.
	(lookup_pixel_color, check_image_size): Remove redundant decls.
	(check_image_size): Don't assume that arbitrary EMACS_INT values
	fit in 'int', or that arbitrary 'double' values fit in 'int'.
	(x_alloc_image_color, x_create_x_image_and_pixmap, png_load)
	(tiff_load, imagemagick_load_image):
	Check for overflow in size calculations.
	(x_create_x_image_and_pixmap): Remove unnecessary test for
	xmalloc returning NULL; that can't happen.
	(xbm_read_bitmap_data): Don't assume sizes fit into 'int'.
	(xpm_color_bucket): Use better integer hashing function.
	(xpm_cache_color): Don't possibly over-allocate memory.
	(struct png_memory_storage, tiff_memory_source, tiff_seek_in_memory)
	(gif_memory_source):
	Use ptrdiff_t, not int or size_t, to record sizes.
	(png_load): Don't assume values greater than 2**31 fit in 'int'.
	(our_stdio_fill_input_buffer): Prefer ptrdiff_t to size_t when
	either works, as we prefer signed integers.
	(tiff_read_from_memory, tiff_write_from_memory):
	Return tsize_t, not size_t, since that's what the TIFF API wants.
	(tiff_read_from_memory): Don't fail simply because the read would
	go past EOF; instead, return a short read.
	(tiff_load): Omit no-longer-needed casts.
	(Fimagemagick_types): Don't assume size fits into 'int'.

	Improve hashing quality when configured --with-wide-int.
	* fns.c (hash_string): New function, taken from sxhash_string.
	Do not discard information about ASCII character case; this
	discarding is no longer needed.
	(sxhash-string): Use it.  Change sig to match it.  Caller changed.
	* lisp.h: Declare it.
	* lread.c (hash_string): Remove, since we now use fns.c's version.
	The fns.c version returns a wider integer if --with-wide-int is
	specified, so this should help the quality of the hashing a bit.

	* emacs.c: Integer overflow minor fix.
	(heap_bss_diff): Now uprintmax_t, not unsigned long.  All used changed.
	Define only if GNU_LINUX.
	(main, Fdump_emacs): Set and use heap_bss_diff only if GNU_LINUX.

	* dispnew.c: Integer signedness and overflow fixes.
	Remove unnecessary forward decls, that were a maintenance hassle.
	(history_tick): Now uprintmax_t, so it's more likely to avoid overflow.
	All uses changed.
	(adjust_glyph_matrix, realloc_glyph_pool, adjust_frame_message_buffer)
	(scrolling_window): Use ptrdiff_t, not int, for byte count.
	(prepare_desired_row, line_draw_cost):
	Use int, not unsigned, where either works.
	(save_current_matrix, restore_current_matrix):
	Use ptrdiff_t, not size_t, where either works.
	(init_display): Check for overflow more accurately, and without
	relying on undefined behavior.

	* editfns.c (pWIDE, pWIDElen, signed_wide, unsigned_wide):
	Remove, replacing with the new symbols in lisp.h.  All uses changed.
	* fileio.c (make_temp_name):
	* filelock.c (lock_file_1, lock_file):
	* xdisp.c (message_dolog):
	Don't assume PRIdMAX etc. works; this isn't portable to pre-C99 hosts.
	Use pMd etc. instead.
	* lisp.h (printmax_t, uprintmax_t, pMd, pMu): New types and macros,
	replacing the pWIDE etc. symbols removed from editfns.c.

	* keyboard.h (num_input_events): Now uintmax_t.
	This is (very slightly) less likely to mess up due to wraparound.
	All uses changed.

	* buffer.c: Integer signedness fixes.
	(alloc_buffer_text, enlarge_buffer_text):
	Use ptrdiff_t rather than size_t when either will do, as we prefer
	signed integers.

	* alloc.c: Integer signedness and overflow fixes.
	Do not impose an arbitrary 32-bit limit on malloc sizes when debugging.
	(__malloc_size_t): Default to size_t, not to int.
	(pure_size, pure_bytes_used_before_overflow, stack_copy_size)
	(Fgarbage_collect, mark_object_loop_halt, mark_object):
	Prefer ptrdiff_t to size_t when either would do, as we prefer
	signed integers.
	(XMALLOC_OVERRUN_CHECK_OVERHEAD): New macro.
	(xmalloc_overrun_check_header, xmalloc_overrun_check_trailer):
	Now const.  Initialize with values that are in range even if char
	is signed.
	(XMALLOC_PUT_SIZE, XMALLOC_GET_SIZE): Remove, replacing with ...
	(xmalloc_put_size, xmalloc_get_size): New functions.  All uses changed.
	These functions do the right thing with sizes > 2**32.
	(check_depth): Now ptrdiff_t, not int.
	(overrun_check_malloc, overrun_check_realloc, overrun_check_free):
	Adjust to new way of storing sizes.  Check for size overflow bugs
	in rest of code.
	(STRING_BYTES_MAX): Adjust to new overheads.  The old code was
	slightly wrong anyway, as it missed one instance of
	XMALLOC_OVERRUN_CHECK_OVERHEAD.
	(refill_memory_reserve): Omit needless cast to size_t.
	(mark_object_loop_halt): Mark as externally visible.

	* xselect.c: Integer signedness and overflow fixes.
	(Fx_register_dnd_atom, x_handle_dnd_message):
	Use ptrdiff_t, not size_t, since we prefer signed.
	(Fx_register_dnd_atom): Check for ptrdiff_t (and size_t) overflow.
	* xterm.h (struct x_display_info): Use ptrdiff_t, not size_t, for
	x_dnd_atoms_size and x_dnd_atoms_length.

	* doprnt.c: Prefer signed to unsigned when either works.
	* eval.c (verror):
	* doprnt.c (doprnt):
	* lisp.h (doprnt):
	* xdisp.c (vmessage):
	Use ptrdiff_t, not size_t, when using or implementing doprnt,
	since the sizes cannot exceed ptrdiff_t bounds anyway, and we
	prefer signed arithmetic to avoid comparison confusion.
	* doprnt.c (doprnt): Avoid a "+ 1" that can't overflow,
	but is a bit tricky.

	Assume freestanding C89 headers, string.h, stdlib.h.
	* data.c, doprnt.c, floatfns.c, print.c:
	Include float.h unconditionally.
	* gmalloc.c: Assume C89-at-least behavior for preprocessor,
	limits.h, stddef.h, string.h.  Use memset instead of 'flood'.
	* regex.c: Likewise for stddef.h, string.h.
	(ISASCII): Remove; can assume it returns 1 now.  All uses removed.
	* s/aix4-2.h (HAVE_STRING_H): Remove obsolete undef.
	* s/ms-w32.h (HAVE_LIMITS_H, HAVE_STRING_H, HAVE_STDLIB_H)
	(STDC_HEADERS): Remove obsolete defines.
	* sysdep.c: Include limits.h unconditionally.

	Assume support for memcmp, memcpy, memmove, memset.
	* lisp.h, sysdep.c (memcmp, memcpy, memmove, memset):
	* regex.c (memcmp, memcpy):
	Remove; we assume C89 now.

	* gmalloc.c (memcpy, memset, memmove): Remove; we assume C89 now.
	(__malloc_safe_bcopy): Remove; no longer needed.

	* lisp.h (struct vectorlike_header, struct Lisp_Subr): Signed sizes.
	Use EMACS_INT, not EMACS_UINT, for sizes.  The code works equally
	well either way, and we prefer signed to unsigned.

2011-07-27  Lars Magne Ingebrigtsen  <larsi@gnus.org>

	* gnutls.c (emacs_gnutls_read): Don't message anything if the peer
	closes the connection while we're reading (bug#9182).

2011-07-25  Jan Djärv  <jan.h.d@swipnet.se>

	* nsmenu.m (ns_popup_dialog): Add an "ok" button if no buttons
	are specified (Bug#9168).

2011-07-25  Paul Eggert  <eggert@cs.ucla.edu>

	* bidi.c (bidi_dump_cached_states): Fix printf format mismatch.
	Found by GCC static checking and --with-wide-int on a 32-bit host.

2011-07-25  Eli Zaretskii  <eliz@gnu.org>

	* xdisp.c (compute_display_string_pos): Fix logic of caching
	previous display string position.  Initialize cached_prev_pos to
	-1.  Fixes slow-down at the beginning of a buffer.

2011-07-24  Eli Zaretskii  <eliz@gnu.org>

	* xfaces.c (check_lface_attrs) [HAVE_WINDOW_SYSTEM]: Allow `nil'
	for attrs[LFACE_FONTSET_INDEX].

2011-07-23  Paul Eggert  <eggert@cs.ucla.edu>

	* xml.c (parse_region): Remove unused local
	that was recently introduced.

2011-07-23  Eli Zaretskii  <eliz@gnu.org>

	* xfns.c (unwind_create_frame) [GLYPH_DEBUG]: Adapt to changes in
	2008-02-22T17:42:09Z!monnier@iro.umontreal.ca.

	* xdisp.c (move_it_in_display_line_to): Record the best matching
	position for TO_CHARPOS while scanning the line, and restore it on
	exit if none of the characters scanned was an exact match.
	Fixes vertical-motion and pos-visible-in-window-p under bidi redisplay
	when exact match is impossible due to invisible text, and the
	lines are truncated.

2011-07-23  Jan Djärv  <jan.h.d@swipnet.se>

	* nsterm.m (initFrameFromEmacs): Set NSTitledWindowMask in styleMask
	for OSX >= 10.7.

2011-07-22  Eli Zaretskii  <eliz@gnu.org>

	Fix a significant slow-down of cursor motion with C-n, C-p,
	C-f/C-b, and C-v/M-v that couldn't keep up with keyboard
	auto-repeat under bidi redisplay in fontified buffers.
	* xdisp.c (compute_stop_pos_backwards): New function.
	(next_element_from_buffer): Call compute_stop_pos_backwards to
	find a suitable prev_stop when we find ourselves before
	base_level_stop.
	(reseat): Don't look for prev_stop, as that could mean a very long
	run.
	<cached_disp_pos, cached_disp_buffer, cached_disp_modiff>
	<cached_disp_overlay_modiff>: Cache for last found display string
	position.
	(compute_display_string_pos): Return the cached position if asked
	about the same buffer in the same area of character positions, and
	the buffer wasn't changed since the time the display string
	position was cached.

2011-07-22  Eli Zaretskii  <eliz@gnu.org>

	* xdisp.c (rows_from_pos_range): Don't ignore glyphs whose object
	is an integer, which is important for empty lines.  (Bug#9149)

2011-07-22  Chong Yidong  <cyd@stupidchicken.com>

	* frame.c (Fmodify_frame_parameters): In tty case, update the
	default face if necessary (Bug#4238).

2011-07-21  Chong Yidong  <cyd@stupidchicken.com>

	* editfns.c (Fstring_to_char): No need to explain what a character
	is in the docstring (Bug#6576).

2011-07-20  Lars Magne Ingebrigtsen  <larsi@gnus.org>

	* xml.c (parse_region): Make sure we always return a tree.

2011-07-20  HAMANO Kiyoto  <khiker.mail@gmail.com>

	* xml.c (parse_region): If a document contains only comments,
	return that, too.

2011-07-20  Lars Magne Ingebrigtsen  <larsi@gnus.org>

	* xml.c (make_dom): Return comments, too.

2011-07-19  Paul Eggert  <eggert@cs.ucla.edu>

	Port to OpenBSD.
	See http://lists.gnu.org/archive/html/emacs-devel/2011-07/msg00688.html
	and the surrounding thread.
	* minibuf.c (read_minibuf_noninteractive): Rewrite to use getchar
	rather than fgets, and retry after EINTR.  Otherwise, 'emacs
	--batch -f byte-compile-file' fails on OpenBSD if an inactivity
	timer goes off.
	* s/openbsd.h (BROKEN_SIGIO): Define.
	* unexelf.c (unexec) [__OpenBSD__]:
	Don't update the .mdebug section of the Alpha COFF symbol table.

2011-07-19  Lars Magne Ingebrigtsen  <larsi@gnus.org>

	* lread.c (syms_of_lread): Clarify when `lexical-binding' is used
	(bug#8460).

2011-07-18  Paul Eggert  <eggert@cs.ucla.edu>

	* fileio.c (Fcopy_file) [!MSDOS]: Tighten created file's mask.
	This fixes some race conditions on the permissions of any newly
	created file.

	* alloc.c (valid_pointer_p): Use pipe, not open.
	This fixes some permissions issues when debugging.

	* fileio.c (Fcopy_file): Adjust mode if fchown fails.  (Bug#9002)
	If fchown fails to set both uid and gid, try to set just gid,
	as that is sometimes allowed.  Adjust the file's mode to eliminate
	setuid or setgid bits that are inappropriate if fchown fails.

2011-07-18  Stefan Monnier  <monnier@iro.umontreal.ca>

	* xdisp.c (next_element_from_string, next_element_from_buffer): Use EQ
	to compare Lisp_Objects.
	* gnutls.c (syms_of_gnutls): Rename Vgnutls_log_level to
	global_gnutls_log_level, don't mistake it for a Lisp_Object.
	(init_gnutls_functions, emacs_gnutls_handle_error): Fix up uses.

2011-07-17  Andreas Schwab  <schwab@linux-m68k.org>

	* lread.c (read_integer): Unread even EOF character.
	(read1): Likewise.  Properly record start position of symbol.

	* lread.c (read1): Read `#:' as empty uninterned symbol if no
	symbol character follows.

2011-07-17  Paul Eggert  <eggert@cs.ucla.edu>

	* fileio.c (Fcopy_file): Pacify gcc re fchown.  (Bug#9002)
	This works around a problem with the previous change to Fcopy_file.
	Recent glibc declares fchown with __attribute__((warn_unused_result)),
	and without this change, GCC might complain about discarding
	fchown's return value.

2011-07-16  Juanma Barranquero  <lekktu@gmail.com>

	* makefile.w32-in (GLOBAL_SOURCES): Add gnutls.c (followup to bug#9059).

2011-07-16  Paul Eggert  <eggert@cs.ucla.edu>

	* fileio.c (Fcopy_file): Don't diagnose fchown failures.  (Bug#9002)

2011-07-16  Lars Magne Ingebrigtsen  <larsi@gnus.org>

	* gnutls.c (syms_of_gnutls): Define `gnutls-log-level' here, since
	it's used from the C level.

	* process.c: Use the same condition for POLL_FOR_INPUT in both
	keyboard.c and process.c (bug#1858).

2011-07-09  Lawrence Mitchell  <wence@gmx.li>

	* gnutls.c (Qgnutls_bootprop_min_prime_bits): New variable.
	(Fgnutls_boot): Use it.

2011-07-15  Andreas Schwab  <schwab@linux-m68k.org>

	* doc.c (Fsubstitute_command_keys): Revert last change.

2011-07-15  Lars Magne Ingebrigtsen  <larsi@gnus.org>

	* doc.c (Fsubstitute_command_keys): Clarify that \= really only
	quotes the next character, and doesn't affect other longer
	sequences (bug#8935).

	* lread.c (syms_of_lread): Clarify that is isn't only
	`eval-buffer' and `eval-defun' that's affected by
	`lexical-binding' (bug#8460).

2011-07-15  Eli Zaretskii  <eliz@gnu.org>

	* xdisp.c (move_it_in_display_line_to): Fix vertical motion with
	bidi redisplay when a line includes both an image and is
	truncated.

2011-07-14  Paul Eggert  <eggert@cs.ucla.edu>

	Fix minor problems found by static checking.
	* bidi.c (bidi_cache_size): Now EMACS_INT, not size_t.
	(elsz): Now a signed constant, not a size_t var.  We prefer signed
	types to unsigned, to avoid integer comparison confusion.  Without
	this change, GCC 4.6.1 with -Wunsafe-loop-optimizations complains
	"cannot optimize loop, the loop counter may overflow", a symptom
	of the confusion.
	* indent.c (Fvertical_motion): Mark locals as initialized.
	* xdisp.c (reseat_to_string): Fix pointer signedness issue.

2011-07-14  Lars Magne Ingebrigtsen  <larsi@gnus.org>

	* search.c (Fre_search_backward): Mention `case-fold-search' in
	all the re_search_* functions (bug#8138).

	* keyboard.c (Fopen_dribble_file): Document when the file is
	closed (bug#8056).

2011-07-14  Eli Zaretskii  <eliz@gnu.org>

	* bidi.c (bidi_dump_cached_states): Fix format of displaying
	bidi_cache_idx.

	Support bidi reordering of display and overlay strings.
	* xdisp.c (compute_display_string_pos)
	(compute_display_string_end): Accept additional argument STRING.
	(init_iterator, reseat_1): Initialize bidi_it->string.s to NULL.
	(reseat_to_string): Initialize bidi_it->string.s and
	bidi_it->string.schars.
	(Fcurrent_bidi_paragraph_direction): Initialize itb.string.s to
	NULL (avoids a crash in bidi_paragraph_init).
	Initialize itb.string.lstring.
	(init_iterator): Call bidi_init_it only of a valid
	buffer position was specified.  Initialize paragraph_embedding to
	L2R.
	(reseat_to_string): Initialize the bidi iterator.
	(display_string): If we need to ignore text properties of
	LISP_STRING, set IT->stop_charpos to IT->end_charpos.  (The
	original value of -1 will not work with bidi.)
	(compute_display_string_pos): First arg is now struct
	`text_pos *'; all callers changed.  Support display properties on
	Lisp strings.
	(compute_display_string_end): Support display properties on Lisp
	strings.
	(init_iterator, reseat_1, reseat_to_string): Initialize the
	string.bufpos member to 0 (zero, for compatibility with IT_CHARPOS
	when iterating on a string not from display properties).
	(compute_display_string_pos, compute_display_string_end):
	Fix calculation of the object to scan.  Fixes an error when using
	arrow keys.
	(next_element_from_buffer): Don't abort when IT_CHARPOS is before
	base_level_stop; instead, set base_level_stop to BEGV.
	Fixes crashes in vertical-motion.
	(next_element_from_buffer): Improve commentary for when
	the iterator is before prev_stop.
	(init_iterator): Initialize bidi_p from the default value of
	bidi-display-reordering, not from buffer-local value.  Use the
	buffer-local value only if initializing for buffer iteration.
	(handle_invisible_prop): Support invisible properties on strings
	that are being bidi-reordered.
	(set_iterator_to_next): Support bidi reordering of C strings and
	Lisp strings.
	(next_element_from_string): Support bidi reordering of Lisp
	strings.
	(handle_stop_backwards): Support Lisp strings as well.
	(display_string): Support display of R2L glyph rows.
	Use IT_STRING_CHARPOS when displaying from a Lisp string.
	(init_iterator): Don't initialize it->bidi_p for strings
	here.
	(reseat_to_string): Initialize it->bidi_p for strings here.
	(next_element_from_string, next_element_from_c_string)
	(next_element_from_buffer): Add xassert's for correspondence
	between IT's object being iterated and it->bidi_it.string
	structure.
	(face_before_or_after_it_pos): Support bidi iteration.
	(next_element_from_c_string): Handle the case of the first string
	character that is not the first one in the visual order.
	(get_visually_first_element): New function, refactored from common
	parts of next_element_from_buffer, next_element_from_string, and
	next_element_from_c_string.
	(tool_bar_lines_needed, redisplay_tool_bar)
	(display_menu_bar): Force left-to-right direction.  Add a FIXME
	comment for making that be controlled by a user option.
	(push_it, pop_it): Save and restore the state of the
	bidi iterator.  Save and restore the bidi_p flag.
	(pop_it): Iterate out of display property for string iteration as
	well.
	(iterate_out_of_display_property): Support iteration over strings.
	(handle_single_display_spec): Set up it->bidi_it for iteration
	over a display string, and call bidi_init_it.
	(handle_single_display_spec, next_overlay_string)
	(get_overlay_strings_1, push_display_prop): Set up the bidi
	iterator for displaying display or overlay strings.
	(forward_to_next_line_start): Don't use the shortcut if
	bidi-iterating.
	(back_to_previous_visible_line_start): If handle_display_prop
	pushed the iterator stack, restore the internal state of the bidi
	iterator by calling bidi_pop_it same number of times.
	(reseat_at_next_visible_line_start): If ON_NEWLINE_P is non-zero,
	and we are bidi-iterating, don't decrement the iterator position;
	instead, set the first_elt flag in the bidi iterator, to produce
	the same effect.
	(reseat_1): Remove redundant setting of string_from_display_prop_p.
	(push_display_prop): xassert that we are iterating a buffer.
	(push_it, pop_it): Save and restore paragraph_embedding member.
	(handle_single_display_spec, next_overlay_string)
	(get_overlay_strings_1, reseat_1, reseat_to_string)
	(push_display_prop): Set up the `unibyte' member of bidi_it.string
	correctly.  Don't assume unibyte strings are not bidi-reordered.
	(compute_display_string_pos)
	(compute_display_string_end): Fix handling the case of C string.
	(push_it, pop_it): Save and restore from_disp_prop_p.
	(handle_single_display_spec, push_display_prop): Set the
	from_disp_prop_p flag.
	(get_overlay_strings_1): Reset the from_disp_prop_p flag.
	(pop_it): Call iterate_out_of_display_property only if we are
	popping after iteration over a string that came from a display
	property.  Fix a typo in popping stretch info.  Add an assertion
	for verifying that the iterator position is in sync with the bidi
	iterator.
	(handle_single_display_spec, get_overlay_strings_1)
	(push_display_prop): Fix initialization of paragraph direction for
	string when that of the parent object is not yet determined.
	(reseat_1): Call bidi_init_it to resync the bidi
	iterator with IT's position.  (Bug#7616)
	(find_row_edges): If ROW->start.pos gives position
	smaller than min_pos, use it as ROW->minpos.  (Bug#7616)
	(handle_stop, back_to_previous_visible_line_start, reseat_1):
	Reset the from_disp_prop_p flag.
	(SAVE_IT, RESTORE_IT): New macros.
	(pos_visible_p, face_before_or_after_it_pos)
	(back_to_previous_visible_line_start)
	(move_it_in_display_line_to, move_it_in_display_line)
	(move_it_to, move_it_vertically_backward, move_it_by_lines)
	(try_scrolling, redisplay_window, display_line): Use them when
	saving a temporary copy of the iterator and restoring it back.
	(back_to_previous_visible_line_start, reseat_1)
	(init_iterator): Empty the bidi cache "stack".
	(move_it_in_display_line_to): If iterator ended up at
	EOL, but we never saw any buffer positions smaller than
	to_charpos, return MOVE_POS_MATCH_OR_ZV.  Fixes vertical cursor
	motion in bidi-reordered lines.
	(move_it_in_display_line_to): Record prev_method and prev_pos
	immediately before the call to set_iterator_to_next.  Fixes cursor
	motion in bidi-reordered lines with stretch glyphs and strings
	displayed in margins.  (Bug#8133) (Bug#8867)
	Return MOVE_POS_MATCH_OR_ZV only if iterator position is past
	TO_CHARPOS.
	(pos_visible_p): Support positions in bidi-reordered lines.
	Save and restore bidi cache.

	* bidi.c (bidi_level_of_next_char): clen should be EMACS_NT, not int.
	(bidi_paragraph_info): Delete unused struct.
	(bidi_cache_idx, bidi_cache_last_idx): Declare EMACS_INT.
	(bidi_cache_start): New variable.
	(bidi_cache_reset): Reset bidi_cache_idx to bidi_cache_start, not
	to zero.
	(bidi_cache_fetch_state, bidi_cache_search)
	(bidi_cache_find_level_change, bidi_cache_iterator_state)
	(bidi_cache_find, bidi_peek_at_next_level)
	(bidi_level_of_next_char, bidi_find_other_level_edge)
	(bidi_move_to_visually_next): Compare cache index with
	bidi_cache_start rather than with zero.
	(bidi_fetch_char): Accept new argument STRING; all callers
	changed.  Support iteration over a string.  Support strings with
	display properties.  Support unibyte strings.  Fix the type of
	`len' according to what STRING_CHAR_AND_LENGTH expects.
	(bidi_paragraph_init, bidi_resolve_explicit_1)
	(bidi_resolve_explicit, bidi_resolve_weak)
	(bidi_level_of_next_char, bidi_move_to_visually_next):
	Support iteration over a string.
	(bidi_set_sor_type, bidi_resolve_explicit_1)
	(bidi_resolve_explicit, bidi_type_of_next_char): ignore_bn_limit
	can now be zero (for strings); special values 0 and -1 were
	changed to -1 and -2, respectively.
	(bidi_char_at_pos): New function.
	(bidi_paragraph_init, bidi_resolve_explicit, bidi_resolve_weak):
	Call it instead of FETCH_MULTIBYTE_CHAR.
	(bidi_move_to_visually_next): Abort if charpos or bytepos were not
	initialized to valid values.
	(bidi_init_it): Don't initialize charpos and bytepos with invalid
	values.
	(bidi_level_of_next_char): Allow the sentinel "position" to pass
	the test for valid cached positions.  Fix the logic for looking up
	the sentinel state in the cache.  GCPRO the Lisp string we are
	iterating.
	(bidi_push_it, bidi_pop_it): New functions.
	(bidi_initialize): Initialize the bidi cache start stack pointer.
	(bidi_cache_ensure_space): New function, refactored from part of
	bidi_cache_iterator_state.  Don't assume the required size is just
	one BIDI_CACHE_CHUNK away.
	(bidi_cache_start_stack, bidi_push_it): Use IT_STACK_SIZE.
	(bidi_count_bytes, bidi_char_at_pos): New functions.
	(bidi_cache_search): Don't assume bidi_cache_last_idx is
	always valid if bidi_cache_idx is valid.
	(bidi_cache_find_level_change): xassert that bidi_cache_last_idx
	is valid if it's going to be used.
	(bidi_shelve_cache, bidi_unshelve_cache): New functions.
	(bidi_cache_fetch_state, bidi_cache_search)
	(bidi_cache_find_level_change, bidi_cache_ensure_space)
	(bidi_cache_iterator_state, bidi_cache_find)
	(bidi_find_other_level_edge, bidi_cache_start_stack):
	All variables related to cache indices are now EMACS_INT.

	* dispextern.h (struct bidi_string_data): New structure.
	(struct bidi_it): New member `string'.  Make flag members be 1-bit
	fields, and put them last in the struct.
	(compute_display_string_pos, compute_display_string_end):
	Update prototypes.
	(bidi_push_it, bidi_pop_it): Add prototypes.
	(struct iterator_stack_entry): New members bidi_p,
	paragraph_embedding, and from_disp_prop_p.
	(struct it): Member bidi_p is now a bit field 1 bit wide.
	(bidi_shelve_cache, bidi_unshelve_cache):
	Declare prototypes.

	* .gdbinit (xvectype, xvector, xcompiled, xchartable, xboolvector)
	(xpr, xfont, xbacktrace): Use "header.size" when accessing vectors
	and vector-like objects.

	* dispnew.c (buffer_posn_from_coords): Save and restore the bidi
	cache around display iteration.

	* window.c (Fwindow_end, window_scroll_pixel_based)
	(displayed_window_lines, Frecenter): Save and restore the bidi
	cache around display iteration.

2011-07-14  Lars Magne Ingebrigtsen  <larsi@gnus.org>

	* editfns.c (Fdelete_region): Clarify the use of the named
	parameters (bug#6788).

2011-07-14  Martin Rudalics  <rudalics@gmx.at>

	* indent.c (Fvertical_motion): Set and restore w->pointm when
	saving and restoring the window's buffer (Bug#9006).

2011-07-13  Lars Magne Ingebrigtsen  <larsi@gnus.org>

	* editfns.c (Fstring_to_char): Clarify just what is returned
	(bug#6576).  Text by Eli Zaretskii.

2011-07-13  Juanma Barranquero  <lekktu@gmail.com>

	* gnutls.c (init_gnutls_functions): Honor gnutls_log_level (bug#9059).

2011-07-13  Eli Zaretskii  <eliz@gnu.org>

	* buffer.c (mmap_find): Fix a typo.

2011-07-13  Johan Bockgård  <bojohan@gnu.org>

	Fix execution of x selection hooks.
	* xselect.c (Qx_lost_selection_functions)
	(Qx_sent_selection_functions): New vars.
	(syms_of_xselect): DEFSYM them.
	(x_handle_selection_request): Pass Qx_sent_selection_functions
	rather than Vx_sent_selection_functions to Frun_hook_with_args.
	(x_handle_selection_clear,x_clear_frame_selections):
	Pass Qx_lost_selection_functions rather than
	Vx_lost_selection_functions to Frun_hook_with_args.

2011-07-13  Paul Eggert  <eggert@cs.ucla.edu>

	* buffer.c (Fget_buffer_create): Initialize inhibit_shrinking.
	The old code sometimes used this field without initializing it.

	* alloc.c (gc_sweep): Don't read past end of array.
	In theory, the old code could also have corrupted Emacs internals,
	though it'd be very unlikely.

2011-07-12  Andreas Schwab  <schwab@linux-m68k.org>

	* character.c (Fcharacterp): Don't advertise optional ignored
	argument.  (Bug#4026)

2011-07-12  Lars Magne Ingebrigtsen  <larsi@gnus.org>

	* keymap.c (syms_of_keymap): Clarify that "modifier" is "modifier
	key" (bug#4257).

	* window.c (Fset_window_start): Doc fix (bug#4199).
	(Fset_window_hscroll): Ditto.

2011-07-12  Paul Eggert  <eggert@cs.ucla.edu>

	Fix minor new problems caught by GCC 4.6.1.
	* term.c (init_tty): Remove unused local.
	* xsettings.c (store_monospaced_changed): Define this function only
	if (defined HAVE_GSETTINGS || defined HAVE_GCONF), as it's
	not used otherwise.

2011-07-12  Chong Yidong  <cyd@stupidchicken.com>

	* xdisp.c (Vresize_mini_windows): Minor doc fix (Bug#3300).

2011-07-11  Lars Magne Ingebrigtsen  <larsi@gnus.org>

	* xdisp.c (syms_of_xdisp): Make it explicit that the mini-windows
	are the mini-buffer and the echo area (bug#3320).

	* term.c (init_tty): Remove support for supdup, c10 and perq
	terminals, which are no longer supported (bug#1482).

2011-07-10  Johan Bockgård  <bojohan@gnu.org>

	* xdisp.c (Ftool_bar_lines_needed): Fix WINDOWP check.

2011-07-10  Jan Djärv  <jan.h.d@swipnet.se>

	* xmenu.c (menu_highlight_callback): Only pass frame to show_help_event
	for non-popups (Bug#3642).

2011-07-10  Andreas Schwab  <schwab@linux-m68k.org>

	* alloc.c (reset_malloc_hooks): Protoize.
	* buffer.c (mmap_init, mmap_find, mmap_free_1, mmap_enlarge)
	(mmap_set_vars, mmap_alloc, mmap_free, mmap_realloc): Likewise.
	* cm.c (losecursor): Likewise.
	* data.c (fmod): Likewise.
	* dispnew.c (swap_glyphs_in_rows): Likewise.
	* emacs.c (memory_warning_signal): Likewise.
	* floatfns.c (float_error): Likewise.
	* font.c (check_gstring, check_otf_features, otf_tag_symbol)
	(otf_open, font_otf_capability, generate_otf_features)
	(font_otf_DeviceTable, font_otf_ValueRecord, font_otf_Anchor):
	Likewise.
	* image.c (pbm_read_file): Likewise.
	* indent.c (string_display_width): Likewise.
	* intervals.c (check_for_interval, search_for_interval)
	(inc_interval_count, count_intervals, root_interval)
	(adjust_intervals_for_insertion, make_new_interval): Likewise.
	* lread.c (defalias): Likewise.
	* ralloc.c (r_alloc_check): Likewise.
	* regex.c (set_image_of_range_1, set_image_of_range)
	(regex_grow_registers): Likewise.
	* sysdep.c (strerror): Likewise.
	* termcap.c (valid_filename_p, tprint, main): Likewise.
	* tparam.c (main): Likewise.
	* unexhp9k800.c (run_time_remap, save_data_space)
	(update_file_ptrs, read_header, write_header, calculate_checksum)
	(copy_file, copy_rest, display_header): Likewise.
	* widget.c (mark_shell_size_user_specified, create_frame_gcs):
	Likewise.
	* xdisp.c (check_it): Likewise.
	* xfaces.c (register_color, unregister_color, unregister_colors):
	Likewise.
	* xfns.c (print_fontset_result): Likewise.
	* xrdb.c (member, fatal, main): Likewise.

2011-07-10  Paul Eggert  <eggert@cs.ucla.edu>

	Fix minor problems found by static checking (Bug#9031).
	* chartab.c (char_table_set_range, map_sub_char_table):
	Remove unused locals.
	(uniprop_table): Now static.
	* composite.c (_work_char): Remove unused static var.

2011-07-09  Juanma Barranquero  <lekktu@gmail.com>

	* chartab.c (uniprop_table_uncompress): Remove unused local variable.

2011-07-09  Jan Djärv  <jan.h.d@swipnet.se>

	* gtkutil.c (qttip_cb): Remove code without function.

2011-07-09  Eli Zaretskii  <eliz@gnu.org>

	* w32.c (pthread_sigmask): New stub.

2011-07-08  Paul Eggert  <eggert@cs.ucla.edu>

	Use pthread_sigmask, not sigprocmask (Bug#9010).
	sigprocmask is portable only for single-threaded applications, and
	Emacs can be multi-threaded when it uses GTK.
	* Makefile.in (LIB_PTHREAD_SIGMASK): New macro.
	(LIBES): Use it.
	* callproc.c (Fcall_process):
	* process.c (create_process):
	* sysdep.c (sys_sigblock, sys_sigunblock, sys_sigsetmask):
	Use pthread_sigmask, not sigprocmask.

2011-07-08  Jan Djärv  <jan.h.d@swipnet.se>

	* gtkutil.c (qttip_cb): Set line wrap to FALSE for tooltip widget.
	(xg_prepare_tooltip): Revert text in x->ttip_lbl, margins was
	wrong (Bug#8591).

2011-07-08  Jan Djärv  <jan.h.d@swipnet.se>

	* gtkutil.c (xg_prepare_tooltip): Fix indentation and comment.
	Put text in x->ttip_lbl instead of gtk_tooltip_set_text (Bug#8591).
	(xg_hide_tooltip): Fix comment.

	* nsterm.m (initFrameFromEmacs): Don't use ns_return_types
	in registerServicesMenuSendTypes.
	(validRequestorForSendType): Don't check ns_return_types.

	* nsfns.m (Fx_open_connection): Put NSStringPboardType into
	ns_return_type.

2011-07-08  Jason Rumney  <jasonr@gnu.org>

	* w32fns.c (w32_wnd_proc) [WM_TIMER, WM_SET_CURSOR]: Avoid using
	frame struct members of non-existent frames (Bug#6284).

2011-07-08  Jan Djärv  <jan.h.d@swipnet.se>

	* nsterm.m (keyDown): Call to wantsToDelayTextChangeNotifications and
	variable firstTime not needed on OSX >= 10.6.
	(setPosition): setFloatValue:knobProportion: is deprecated on OSX
	>= 10.5.  Use setKnobProportion, setDoubleValue.

	* nsterm.h (MAC_OS_X_VERSION_10_3, MAC_OS_X_VERSION_10_4)
	(MAC_OS_X_VERSION_10_5): Define if not defined.
	(EmacsView, EmacsTooltip): Implements NSWindowDelegate on OSX >= 10.6.
	(EmacsMenu): Implements NSMenuDelegate on OSX >= 10.6.
	(EmacsToolbar): Implements NSToolbarDelegate on OSX >= 10.6.

	* nsselect.m (ns_string_from_pasteboard): Don't use deprecated methods
	cString and lossyCString on OSX >= 10.4

	* nsmenu.m (fillWithWidgetValue): Don't use depercated method
	sizeToFit on OSX >= 10.2.

	* nsimage.m (allocInitFromFile): Don't use deprecated method
	bestRepresentationForDevice on OSX >= 10.6.

	* nsfns.m (check_ns_display_info): Cast to long and use %ld in error
	to avoid warning.

	* emacs.c: Declare unexec_init_emacs_zone.

	* nsgui.h: Fix compiler warning about gnulib redefining verify.

	* nsselect.m (ns_get_local_selection): Change to extern (Bug#8842).

	* nsmenu.m (ns_update_menubar): Remove useless setDelegate call
	on svcsMenu (Bug#8842).

	* nsfns.m (Fx_open_connection): Remove NSStringPboardType from
	ns_return_types.
	(Fns_list_services): Just return Qnil on 10.6, code not working there.

	* nsterm.m (QUTF8_STRING): Declare.
	(initFrameFromEmacs): Call registerServicesMenuSendTypes.
	(validRequestorForSendType): Return type is (id).
	Change indexOfObjectIdenticalTo to indexOfObject.
	Check if we have local selection before returning self (Bug#8842).
	(writeSelectionToPasteboard): Put local selection into paste board
	if we have a local selection (Bug#8842).
	(syms_of_nsterm): DEFSYM QUTF8_STRING.

	* nsterm.h (MAC_OS_X_VERSION_10_6): Define here instead of nsterm.m.
	(ns_get_local_selection): Declare.

2011-07-07  Lars Magne Ingebrigtsen  <larsi@gnus.org>

	* keymap.c (describe_map_tree): Don't insert a double newline at
	the end of the buffer (bug#1169) and return whether we inserted
	something.

	* callint.c (Fcall_interactively): Change "reading args" to
	"providing args" to try to clarify what it does (bug#1010).

2011-07-07  Kenichi Handa  <handa@m17n.org>

	* composite.c (composition_compute_stop_pos): Ignore a static
	composition starting before CHARPOS (Bug#8915).

	* xdisp.c (handle_composition_prop): Likewise.

2011-07-07  Eli Zaretskii  <eliz@gnu.org>

	* term.c (produce_glyphs) <xassert>: Allow IT_GLYPHLESS in it->what.
	(Bug#9015)

2011-07-07  Kenichi Handa  <handa@m17n.org>

	* character.h (unicode_category_t): New enum type.

	* chartab.c (uniprop_decoder_t, uniprop_encoder_t): New types.
	(Qchar_code_property_table): New variable.
	(UNIPROP_TABLE_P, UNIPROP_GET_DECODER)
	(UNIPROP_COMPRESSED_FORM_P): New macros.
	(char_table_ascii): Uncompress the compressed values.
	(sub_char_table_ref): New arg is_uniprop.  Callers changed.
	Uncompress the compressed values.
	(sub_char_table_ref_and_range): Likewise.
	(char_table_ref_and_range): Uncompress the compressed values.
	(sub_char_table_set): New arg is_uniprop.  Callers changed.
	Uncompress the compressed values.
	(sub_char_table_set_range): Args changed.  Callers changed.
	(char_table_set_range): Adjuted for the above change.
	(map_sub_char_table): Delete args default_val and parent.  Add arg
	top.  Give decoded values to a Lisp function.
	(map_char_table): Adjust for the above change.  Give decoded
	values to a Lisp function.  Gcpro more variables.
	(uniprop_table_uncompress)
	(uniprop_decode_value_run_length): New functions.
	(uniprop_decoder, uniprop_decoder_count): New variables.
	(uniprop_get_decoder, uniprop_encode_value_character)
	(uniprop_encode_value_run_length, uniprop_encode_value_numeric):
	New functions.
	(uniprop_encoder, uniprop_encoder_count): New variables.
	(uniprop_get_encoder, uniprop_table)
	(Funicode_property_table_internal, Fget_unicode_property_internal)
	(Fput_unicode_property_internal): New functions.
	(syms_of_chartab): DEFSYM Qchar_code_property_table, defsubr
	Sunicode_property_table_internal, Sget_unicode_property_internal,
	and Sput_unicode_property_internal.  Defvar_lisp
	char-code-property-alist.

	* composite.c (CHAR_COMPOSABLE_P): Adjust for the change of
	Vunicode_category_table.

	* font.c (font_range): Adjust for the change of
	Vunicode_category_table.

2011-07-07  Dan Nicolaescu  <dann@ics.uci.edu>

	* m/iris4d.h: Remove file, move contents ...
	* s/irix6-5.h: ... here.

2011-07-06  Paul Eggert  <eggert@cs.ucla.edu>

	Remove unportable assumption about struct layout (Bug#8884).
	* alloc.c (mark_buffer):
	* buffer.c (reset_buffer_local_variables, Fbuffer_local_variables)
	(clone_per_buffer_values): Don't assume that
	sizeof (struct buffer) is a multiple of sizeof (Lisp_Object).
	This isn't true in general, and it's particularly not true
	if Emacs is configured with --with-wide-int.
	* buffer.h (FIRST_FIELD_PER_BUFFER, LAST_FIELD_PER_BUFFER):
	New macros, used in the buffer.c change.

2011-07-05  Jan Djärv  <jan.h.d@swipnet.se>

	* xsettings.c: Use both GConf and GSettings if both are available.
	(store_config_changed_event): Add comment.
	(dpyinfo_valid, store_font_name_changed, map_tool_bar_style)
	(store_tool_bar_style_changed): New functions.
	(store_monospaced_changed): Add comment.  Call dpyinfo_valid.
	(struct xsettings): Move font inside HAVE_XFT.
	(GSETTINGS_TOOL_BAR_STYLE, GSETTINGS_FONT_NAME): New defines.
	(GSETTINGS_MONO_FONT): Rename from SYSTEM_MONO_FONT.
	Move inside HAVE_XFT.
	(something_changed_gsettingsCB): Rename from something_changedCB.
	Check for changes in GSETTINGS_TOOL_BAR_STYLE and GSETTINGS_FONT_NAME
	also.
	(GCONF_TOOL_BAR_STYLE, GCONF_FONT_NAME): New defines.
	(GCONF_MONO_FONT): Rename from SYSTEM_MONO_FONT.  Move inside HAVE_XFT.
	(something_changed_gconfCB): Rename from something_changedCB.
	Check for changes in GCONF_TOOL_BAR_STYLE and GCONF_FONT_NAME also.
	(parse_settings): Move check for font inside HAVE_XFT.
	(read_settings, apply_xft_settings): Add comment.
	(read_and_apply_settings): Add comment.  Call map_tool_bar_style and
	store_tool_bar_style_changed.  Move check for font inside HAVE_XFT and
	call store_font_name_changed.
	(xft_settings_event): Add comment.
	(init_gsettings): Add comment.  Get values for GSETTINGS_TOOL_BAR_STYLE
	and GSETTINGS_FONT_NAME.  Move check for fonts within HAVE_XFT.
	(init_gconf): Add comment.  Get values for GCONF_TOOL_BAR_STYLE
	and GCONF_FONT_NAME.  Move check for fonts within HAVE_XFT.
	(xsettings_initialize): Call init_gsettings last.
	(xsettings_get_system_font, xsettings_get_system_normal_font):
	Add comment.

2011-07-05  Paul Eggert  <eggert@cs.ucla.edu>

	Random fixes.  E.g., (random) never returned negative values.
	* fns.c (Frandom): Use GET_EMACS_TIME for random seed, and add the
	subseconds part to the entropy, as that's a bit more random.
	Prefer signed to unsigned, since the signedness doesn't matter and
	in general we prefer signed.  When given a limit, use a
	denominator equal to INTMASK + 1, not to VALMASK + 1, because the
	latter isn't right if USE_2_TAGS_FOR_INTS.
	* sysdep.c (get_random): Return a value in the range 0..INTMASK,
	not 0..VALMASK.  Don't discard "excess" bits that random () returns.

2011-07-04  Stefan Monnier  <monnier@iro.umontreal.ca>

	* textprop.c (text_property_stickiness):
	Obey Vtext_property_default_nonsticky.
	(syms_of_textprop): Add `display' to Vtext_property_default_nonsticky.
	* w32fns.c (syms_of_w32fns):
	* xfns.c (syms_of_xfns): Don't Add `display' since it's there by default.

2011-07-04  Paul Eggert  <eggert@cs.ucla.edu>

	* fileio.c (barf_or_query_if_file_exists): Use S_ISDIR.
	This is more efficient than Ffile_directory_p and avoids a minor race.

2011-07-04  Lars Magne Ingebrigtsen  <larsi@gnus.org>

	* buffer.c (Foverlay_put): Say what the return value is
	(bug#7835).

	* fileio.c (barf_or_query_if_file_exists): Check first if the file
	is a directory before asking whether to use the file name
	(bug#7564).
	(barf_or_query_if_file_exists): Make the "File is a directory"
	error be more correct.

	* fns.c (Frequire): Remove the mention of the .gz files, since
	that's installation-specific, but keep the mention of
	`get-load-suffixes'.

2011-07-04  Paul Eggert  <eggert@cs.ucla.edu>

	* editfns.c (Fformat_time_string): Don't assume strlen fits in int.
	Report string overflow if the output is too long.

2011-07-04  Juanma Barranquero  <lekktu@gmail.com>

	* gnutls.c (Fgnutls_boot): Don't mention :verify-error.
	(syms_of_gnutls): Remove duplicate DEFSYM for
	Qgnutls_bootprop_verify_hostname_error, an error for
	Qgnutls_bootprop_verify_error (which is no longer used).

	* eval.c (find_handler_clause): Remove parameters `sig' and `data',
	unused since 2011-01-26T20:02:07Z!monnier@iro.umontreal.ca.  All callers changed.
	Also (re)move comments that are misplaced or no longer relevant.

2011-07-03  Lars Magne Ingebrigtsen  <larsi@gnus.org>

	* callint.c (Finteractive): Clarify the meaning of "@" (bug#8813).

2011-07-03  Chong Yidong  <cyd@stupidchicken.com>

	* xfaces.c (Finternal_merge_in_global_face): Modify the foreground
	and background color parameters if they have been changed.

2011-07-03  Lars Magne Ingebrigtsen  <larsi@gnus.org>

	* editfns.c (Fformat): Clarify the - and 0 flags (bug#6659).

2011-07-03  Paul Eggert  <eggert@cs.ucla.edu>

	* xsettings.c (SYSTEM_FONT): Define only when used.
	No need to define when HAVE_GSETTINGS || !HAVE_XFT.

	* keymap.c (access_keymap_1): Now static.

2011-07-02  Chong Yidong  <cyd@stupidchicken.com>

	* keyboard.c (command_loop_1): If a down-mouse event is unbound,
	leave any prefix arg for the up event (Bug#1586).

2011-07-02  Lars Magne Ingebrigtsen  <larsi@gnus.org>

	* lread.c (syms_of_lread): Mention single symbols defined by
	`defvar' or `defconst' (bug#7154).

	* fns.c (Frequire): Mention .el.gz files (bug#7314).
	(Frequire): Mention get-load-suffixes.

2011-07-02  Martin Rudalics  <rudalics@gmx.at>

	* window.h (window): Remove clone_number slot.
	* window.c (Fwindow_clone_number, Fset_window_clone_number):
	Remove.
	(make_parent_window, make_window, saved_window)
	(Fset_window_configuration, save_window_save): Don't deal with
	clone numbers.
	* buffer.c (Qclone_number): Remove declaration.
	(sort_overlays, overlay_strings): Don't deal with clone numbers.

2011-07-02  Stefan Monnier  <monnier@iro.umontreal.ca>

	Add multiple inheritance to keymaps.
	* keymap.c (Fmake_composed_keymap): New function.
	(Fset_keymap_parent): Simplify.
	(fix_submap_inheritance): Remove.
	(access_keymap_1): New function extracted from access_keymap to handle
	embedded parents and handle lists of maps.
	(access_keymap): Use it.
	(Fkeymap_prompt, map_keymap_internal, map_keymap, store_in_keymap)
	(Fcopy_keymap): Handle embedded parents.
	(Fcommand_remapping, define_as_prefix): Simplify.
	(Fkey_binding): Simplify.
	(syms_of_keymap): Move minibuffer-local-completion-map,
	minibuffer-local-filename-completion-map,
	minibuffer-local-must-match-map, and
	minibuffer-local-filename-must-match-map to Elisp.
	(syms_of_keymap): Defsubr make-composed-keymap.
	* keyboard.c (menu_bar_items): Use map_keymap_canonical.
	(parse_menu_item): Trivial simplification.

2011-07-01  Glenn Morris  <rgm@gnu.org>

	* Makefile.in (SETTINGS_LIBS): Fix typo.

2011-07-01  Kazuhiro Ito  <kzhr@d1.dion.ne.jp>  (tiny patch)

	* coding.c (Fencode_coding_string): Record the last coding system
	used, as the function doc string says (bug#8738).

2011-07-01  Jan Djärv  <jan.h.d@swipnet.se>

	* xsettings.c (store_monospaced_changed): Take new font as arg and
	check for change against current_mono_font.
	(EMACS_TYPE_SETTINGS): Remove this and related defines.
	(emacs_settings_constructor, emacs_settings_get_property)
	(emacs_settings_set_property, emacs_settings_class_init)
	(emacs_settings_init, gsettings_obj): Remove.
	(something_changedCB): New function for HAVE_GSETTINGS.
	(something_changedCB): HAVE_GCONF: Call store_monospaced_changed
	with value as argument.
	(init_gsettings): Check that GSETTINGS_SCHEMA exists before calling
	g_settings_new (Bug#8967).  Do not create gsettings_obj.
	Remove calls to g_settings_bind.  Connect something_changedCB to
	"changed".

	* xgselect.c: Add defined (HAVE_GSETTINGS).
	(xgselect_initialize): Ditto.

	* process.c: Add defined (HAVE_GSETTINGS) for xgselect.h
	(wait_reading_process_output): Add defined (HAVE_GSETTINGS) for
	xg_select.

2011-07-01  Paul Eggert  <eggert@cs.ucla.edu>

	* eval.c (struct backtrace): Simplify and port the data structure.
	Do not assume that "int nargs : BITS_PER_INT - 2;" produces a
	signed bit field, as this assumption is not portable and it makes
	Emacs crash when compiled with Sun C 5.8 on sparc.  Do not use
	"char debug_on_exit : 1" as this is not portable either; instead,
	use the portable "unsigned int debug_on_exit : 1".  Remove unused
	member evalargs.  Remove obsolete comments about cc bombing out.

2011-06-30  Jan Djärv  <jan.h.d@swipnet.se>

	* xsettings.c: Include glib-object.h, gio/gio.h if HAVE_GSETTINGS.
	Let HAVE_GSETTINGS override HAVE_GCONF.
	(store_monospaced_changed): New function.
	(EMACS_SETTINGS): A new type derived from GObject to handle
	GSettings notifications.
	(emacs_settings_constructor, emacs_settings_get_property)
	(emacs_settings_set_property, emacs_settings_class_init):
	New functions.
	(gsettings_client, gsettings_obj): New variables.
	(GSETTINGS_SCHEMA): New define.
	(something_changedCB): Call store_monospaced_changed.
	(init_gsettings): New function.
	(xsettings_initialize): Call init_gsettings.
	(syms_of_xsettings): Initialize gsettings_client, gsettings_obj
	to NULL.

	* Makefile.in (SETTINGS_CFLAGS, SETTINGS_LIBS): Rename from
	GCONF_CFLAGS/LIBS.

2011-06-29  Martin Rudalics  <rudalics@gmx.at>

	* window.c (resize_root_window, grow_mini_window)
	(shrink_mini_window): Rename Qresize_root_window to
	Qwindow_resize_root_window and Qresize_root_window_vertically to
	Qwindow_resize_root_window_vertically.

2011-06-28  Paul Eggert  <eggert@cs.ucla.edu>

	* gnutls.c (Qgnutls_bootprop_verify_error): Remove unused var.

2011-06-27  Juanma Barranquero  <lekktu@gmail.com>

	* makefile.w32-in: Redesign dependencies so they reflect more
	clearly which files are directly included by each source file,
	and not through other includes.

2011-06-27  Martin Rudalics  <rudalics@gmx.at>

	* buffer.c (Qclone_number): Declare static and DEFSYM it.
	(sort_overlays, overlay_strings): When an overlay's clone number
	matches the window's clone number process the overlay even if
	the overlay's window property doesn't match the current window.

	* window.c (Fwindow_vchild): Rename to Fwindow_top_child.
	(Fwindow_hchild): Rename to Fwindow_left_child.
	(Fwindow_next): Rename to Fwindow_next_sibling.
	(Fwindow_prev): Rename to Fwindow_prev_sibling.
	(resize_window_check): Rename to window_resize_check.
	(resize_window_apply): Rename to window_resize_apply.
	(Fresize_window_apply): Rename to Fwindow_resize_apply.
	(Fdelete_other_windows_internal, resize_frame_windows)
	(Fsplit_window_internal, Fdelete_window_internal)
	(grow_mini_window, shrink_mini_window)
	(Fresize_mini_window_internal): Fix callers accordingly.

2011-06-26  Jan Djärv  <jan.h.d@swipnet.se>

	* emacsgtkfixed.h: State that this is only used with Gtk+3.
	(emacs_fixed_set_min_size): Remove.
	(emacs_fixed_new): Take frame as argument.

	* emacsgtkfixed.c: State that this is only used with Gtk+3.
	(_EmacsFixedPrivate): Remove minwidth/height.
	Add struct frame *f.
	(emacs_fixed_init): Initialize priv->f.
	(get_parent_class, emacs_fixed_set_min_size): Remove.
	(emacs_fixed_new): Set priv->f to argument.
	(emacs_fixed_get_preferred_width)
	(emacs_fixed_get_preferred_height): Use min_width/height from
	frames size_hint to set minimum and natural (Bug#8919).
	(XSetWMSizeHints, XSetWMNormalHints): Override these functions
	and use min_width/height from frames size_hint to set
	min_width/height (Bug#8919).

	* gtkutil.c (xg_create_frame_widgets): Pass f to emacs_fixed_new.
	(x_wm_set_size_hint): Remove call to emacs_fixed_set_min_size.
	Fix indentation.

2011-06-26  Eli Zaretskii  <eliz@gnu.org>

	* bidi.c (bidi_paragraph_init): Test for ZV_BYTE before calling
	bidi_at_paragraph_end, since fast_looking_at doesn't like to be
	called at ZV.

2011-06-26  Chong Yidong  <cyd@stupidchicken.com>

	* process.c (wait_reading_process_output): Bypass select if
	waiting for a cell while ignoring keyboard input, and input is
	pending.  Suggested by Jan Djärv (Bug#8869).

2011-06-25  Paul Eggert  <eggert@cs.ucla.edu>

	Use gnulib's dup2 module instead of rolling our own.
	* sysdep.c (dup2) [!HAVE_DUP2]: Remove; gnulib now does this.

2011-06-25  YAMAMOTO Mitsuharu  <mituharu@math.s.chiba-u.ac.jp>

	* dispnew.c (scrolling_window): Before scrolling, turn off a
	mouse-highlight in the window being scrolled.

2011-06-24  Juanma Barranquero  <lekktu@gmail.com>

	Move DEFSYM to lisp.h and use everywhere.

	* character.h (DEFSYM): Move declaration...
	* lisp.h (DEFSYM): ...here.

	* gnutls.c:
	* minibuf.c:
	* w32menu.c:
	* w32proc.c:
	* w32select.c: Don't include character.h.

	* alloc.c (syms_of_alloc):
	* buffer.c (syms_of_buffer):
	* bytecode.c (syms_of_bytecode):
	* callint.c (syms_of_callint):
	* casefiddle.c (syms_of_casefiddle):
	* casetab.c (init_casetab_once):
	* category.c (init_category_once, syms_of_category):
	* ccl.c (syms_of_ccl):
	* cmds.c (syms_of_cmds):
	* composite.c (syms_of_composite):
	* dbusbind.c (syms_of_dbusbind):
	* dired.c (syms_of_dired):
	* dispnew.c (syms_of_display):
	* doc.c (syms_of_doc):
	* editfns.c (syms_of_editfns):
	* emacs.c (syms_of_emacs):
	* eval.c (syms_of_eval):
	* fileio.c (syms_of_fileio):
	* fns.c (syms_of_fns):
	* frame.c (syms_of_frame):
	* fringe.c (syms_of_fringe):
	* insdel.c (syms_of_insdel):
	* keymap.c (syms_of_keymap):
	* lread.c (init_obarray, syms_of_lread):
	* macros.c (syms_of_macros):
	* msdos.c (syms_of_msdos):
	* print.c (syms_of_print):
	* process.c (syms_of_process):
	* search.c (syms_of_search):
	* sound.c (syms_of_sound):
	* syntax.c (init_syntax_once, syms_of_syntax):
	* terminal.c (syms_of_terminal):
	* textprop.c (syms_of_textprop):
	* undo.c (syms_of_undo):
	* w32.c (globals_of_w32):
	* window.c (syms_of_window):
	* xdisp.c (syms_of_xdisp):
	* xfaces.c (syms_of_xfaces):
	* xfns.c (syms_of_xfns):
	* xmenu.c (syms_of_xmenu):
	* xsettings.c (syms_of_xsettings):
	* xterm.c (syms_of_xterm): Use DEFSYM.

2011-06-24  Teodor Zlatanov  <tzz@lifelogs.com>

	* gnutls.c (syms_of_gnutls): Use the DEFSYM macro from character.h.

2011-06-23  Paul Eggert  <eggert@cs.ucla.edu>

	Integer and buffer overflow fixes (Bug#8873).

	* print.c (printchar, strout): Check for string overflow.
	(PRINTPREPARE, printchar, strout):
	Don't set size unless allocation succeeds.

	* minibuf.c (read_minibuf_noninteractive): Use ptrdiff_t, not int,
	for sizes.  Check for string overflow more accurately.
	Simplify newline removal at end; this suppresses a GCC 4.6.0 warning.

	* macros.c: Integer and buffer overflow fixes.
	* keyboard.h (struct keyboard.kbd_macro_bufsize):
	* macros.c (Fstart_kbd_macro, store_kbd_macro_char):
	Use ptrdiff_t, not int, for sizes.
	Don't increment bufsize until after realloc succeeds.
	Check for size-calculation overflow.
	(Fstart_kbd_macro): Use EMACS_INT, not int, for XINT result.

	* lisp.h (DEFVAR_KBOARD): Use offsetof instead of char * finagling.

	* lread.c: Integer overflow fixes.
	(read_integer): Radix is now EMACS_INT, not int,
	to improve quality of diagnostics for out-of-range radices.
	Calculate buffer size correctly for out-of-range radices.
	(read1): Check for integer overflow in radices, and in
	read-circle numbers.
	(read_escape): Avoid int overflow.
	(Fload, openp, read_buffer_size, read1)
	(substitute_object_recurse, read_vector, read_list, map_obarray):
	Use ptrdiff_t, not int, for sizes.
	(read1): Use EMACS_INT, not int, for sizes.
	Check for size overflow.

	* image.c (cache_image): Check for size arithmetic overflow.

	* lread.c: Integer overflow issues.
	(saved_doc_string_size, saved_doc_string_length)
	(prev_saved_doc_string_size, prev_saved_doc_string_length):
	Now ptrdiff_t, not int.
	(read1): Don't assume doc string length fits in int.  Check for
	out-of-range doc string lengths.
	(read_list): Don't assume file position fits in int.
	(read_escape): Check for hex character overflow.

2011-06-22  Leo Liu  <sdl.web@gmail.com>

	* minibuf.c (Fcompleting_read_default, Vcompleting_read_function):
	Move to minibuffer.el.

2011-06-22  Paul Eggert  <eggert@cs.ucla.edu>

	Fixes for GLYPH_DEBUG found by GCC 4.6.0 static checking.
	The following patches are for when GLYPH_DEBUG && !XASSERT.
	* dispextern.h (trace_redisplay_p, dump_glyph_string):
	* dispnew.c (flush_stdout):
	* xdisp.c (dump_glyph_row, dump_glyph_matrix, dump_glyph):
	Mark as externally visible.
	* dispnew.c (check_window_matrix_pointers): Now static.
	* dispnew.c (window_to_frame_vpos):
	* xfns.c (unwind_create_frame):
	* xterm.c (x_check_font): Remove unused local.
	* scroll.c (CHECK_BOUNDS):
	* xfaces.c (cache_fache): Rename local to avoid shadowing.
	* xfns.c, w32fns.c (image_cache_refcount, dpyinfo_refcount): Now static.
	* xdisp.c (check_window_end): Now a no-op if !XASSERTS.
	(debug_first_unchanged_at_end_vpos, debug_last_unchanged_at_beg_vpos)
	(debug_dvpos, debug_dy, debug_delta, debug_delta_bytes, debug_end_vpos):
	Now static.
	(debug_method_add): Use va_list and vsprintf rather than relying
	on undefined behavior with wrong number of arguments.
	(dump_glyph, dump_glyph_row, Fdump_glyph_matrix):
	Don't assume ptrdiff_t and EMACS_INT are the same width as int.
	In this code, it's OK to assume C99 behavior for ptrdiff_t formats
	since we're not interested in debugging glyphs with old libraries.
	* xfaces.c (cache_face): Move debugging code earlier; this pacifies
	GCC 4.6.0's static checking.

2011-06-22  Paul Eggert  <eggert@cs.ucla.edu>

	Integer overflow and signedness fixes (Bug#8873).
	A few related buffer overrun fixes, too.

	* font.c (font_score): Use EMACS_INT, not int, to store XINT value.

	* dispextern.h (struct face.stipple):
	* image.c (x_bitmap_height, x_bitmap_width, x_bitmap_pixmap)
	(x_bitmap_mask, x_allocate_bitmap_record)
	(x_create_bitmap_from_data, x_create_bitmap_from_file)
	(x_destroy_bitmap, x_destroy_all_bitmaps, x_create_bitmap_mask)
	(x_create_bitmap_from_xpm_data):
	* nsterm.h (struct ns_display_info.bitmaps_size, .bitmaps_last):
	* w32term.h (struct w32_display_info.icon_bitmap_id, .bitmaps_size)
	(.bitmaps_last):
	* xfaces.c (load_pixmap):
	* xterm.c (x_bitmap_icon, x_wm_set_icon_pixmap):
	* xterm.h (struct x_display_info.icon_bitmap_id, .bitmaps_size)
	(.bitmaps_last, struct x_output.icon_bitmap):
	Use ptrdiff_t, not int, for bitmap indexes.
	(x_allocate_bitmap_record): Check for size overflow.
	* dispextern.h, lisp.h: Adjust to API changes elsewhere.

	Use ptrdiff_t, not int, for overlay counts.
	* buffer.h (overlays_at, sort_overlays, GET_OVERLAYS_AT):
	* editfns.c (overlays_around, get_pos_property):
	* textprop.c (get_char_property_and_overlay):
	* xdisp.c (next_overlay_change, note_mouse_highlight):
	* xfaces.c (face_at_buffer_position):
	* buffer.c (OVERLAY_COUNT_MAX): New macro.
	(overlays_at, overlays_in, sort_overlays, Foverlays_at)
	(Fnext_overlay_change, Fprevious_overlay_change)
	(mouse_face_overlay_overlaps, Foverlays_in):
	Use ptrdiff_t, not int, for sizes.
	(overlays_at, overlays_in): Check for size-calculation overflow.

	* xterm.c (xim_initialize, same_x_server): Strlen may not fit in int.

	* xsmfns.c (smc_save_yourself_CB, x_session_initialize): Avoid strlen.
	(x_session_initialize): Do not assume string length fits in int.

	* xsettings.c (apply_xft_settings): Fix potential buffer overrun.
	This is unlikely, but can occur if DPI is outlandish.

	* xsettings.c (Ffont_get_system_normal_font, Ffont_get_system_font):
	* xselect.c (Fx_get_atom_name): Avoid need for strlen.

	* xrdb.c: Don't assume strlen fits in int; avoid some strlens.
	* xrdb.c (magic_file_p, search_magic_path):
	Omit last arg SUFFIX; it was always 0.  All callers changed.
	(magic_file_p): Use ptrdiff_t, not int.  Check for size overflow.

	* xfont.c (xfont_match): Avoid need for strlen.

	* xfns.c: Don't assume strlen fits in int.
	(xic_create_fontsetname, x_window): Use ptrdiff_t, not int.

	* xdisp.c (message_log_check_duplicate): Return intmax_t,
	not unsigned long, as we prefer signed integers.  All callers changed.
	Detect integer overflow in repeat count.
	(message_dolog): Don't assume print length fits in 39 bytes.
	(display_mode_element): Don't assume strlen fits in int.

	* termcap.c: Don't assume sizes fit in int and never overflow.
	(struct termcap_buffer, tgetent): Use ptrdiff_t, not int, for sizes.
	(gobble_line): Check for size-calculation overflow.

	* minibuf.c (Fread_buffer):
	* lread.c (intern, intern_c_string):
	* image.c (xpm_scan) [HAVE_NS && !HAVE_XPM]:
	Don't assume string length fits in int.

	* keyboard.c (parse_tool_bar_item):
	* gtkutil.c (style_changed_cb): Avoid need for strlen.

	* font.c: Don't assume string length fits in int.
	(font_parse_xlfd, font_parse_fcname, font_unparse_fcname):
	Use ptrdiff_t, not int.
	(font_intern_prop): Don't assume string length fits in int.
	Don't assume integer property fits in fixnum.
	* font.h (font_intern_prop): 2nd arg is now ptrdiff_t, not int.

	* filelock.c: Fix some buffer overrun and integer overflow issues.
	(get_boot_time): Don't assume gzip command string fits in 100 bytes.
	Reformulate so as not to need the command string.
	Invoke gzip -cd rather than gunzip, as it's more portable.
	(lock_info_type, lock_file_1, lock_file):
	Don't assume pid_t and time_t fit in unsigned long.
	(LOCK_PID_MAX): Remove; we now use more-reliable bounds.
	(current_lock_owner): Prefer signed type for sizes.
	Use memcpy, not strncpy, where memcpy is what is really wanted.
	Don't assume (via atoi) that time_t and pid_t fit in int.
	Check for time_t and/or pid_t out of range, e.g., via a network share.
	Don't alloca where an auto var works fine.

	* fileio.c: Fix some integer overflow issues.
	(file_name_as_directory, Fexpand_file_name, Fsubstitute_in_file_name):
	Don't assume string length fits in int.
	(directory_file_name): Don't assume string length fits in long.
	(make_temp_name): Don't assume pid fits in int, or that its print
	length is less than 20.

	* data.c (Fsubr_name): Rewrite to avoid a strlen call.

	* coding.c (make_subsidiaries): Don't assume string length fits in int.

	* callproc.c (child_setup): Rewrite to avoid two strlen calls.

	* process.c (Fformat_network_address): Use EMACS_INT, not EMACS_UINT.
	We prefer signed integers, even for size calculations.

	* emacs.c: Don't assume string length fits in 'int'.
	(DEFINE_DUMMY_FUNCTION, sort_args): Use ptrdiff_t, not int.
	(main): Don't invoke strlen when not needed.

	* dbusbind.c (XD_ERROR): Don't arbitrarily truncate string.
	(XD_DEBUG_MESSAGE): Don't waste a byte.

	* callproc.c (getenv_internal_1, getenv_internal)
	(Fgetenv_internal):
	* buffer.c (init_buffer): Don't assume string length fits in 'int'.

	* lread.c (invalid_syntax): Omit length argument.
	All uses changed.  This doesn't fix a bug, but it simplifies the
	code away from its former Hollerith-constant appearance, and it's
	one less 'int' to worry about when looking at integer-overflow issues.
	(string_to_number): Simplify 2011-04-26 change by invoking xsignal1.

	* lisp.h (DEFUN): Remove bogus use of sizeof (struct Lisp_Subr).
	This didn't break anything, but it didn't help either.
	It's confusing to put a bogus integer in a place where the actual
	value does not matter.
	(LIST_END_P): Remove unused macro and its bogus comment.
	(make_fixnum_or_float): Remove unnecessary cast to EMACS_INT.

	* lisp.h (union Lisp_Object.i): EMACS_INT, not EMACS_UINT.
	This is for consistency with the ordinary, non-USE_LISP_UNION_TYPE,
	implementation.
	(struct Lisp_Bool_Vector.size): EMACS_INT, not EMACS_UINT.
	We prefer signed types, and the value cannot exceed the EMACS_INT
	range anyway (because otherwise the length would not be representable).
	(XSET) [USE_LISP_UNION_TYPE]: Use uintptr_t and intptr_t,
	not EMACS_UINT and EMACS_INT, when converting pointer to integer.
	This avoids a GCC warning when WIDE_EMACS_INT.

	* indent.c (sane_tab_width): New function.
	(current_column, scan_for_column, Findent_to, position_indentation)
	(compute_motion): Use it.  This is just for clarity.
	(Fcompute_motion): Don't assume hscroll and tab offset fit in int.

	* image.c (xbm_image_p): Don't assume stated width, height fit in int.

	* lisp.h (lint_assume): New macro.
	* composite.c (composition_gstring_put_cache):
	* ftfont.c (ftfont_shape_by_flt): Use it to pacify GCC 4.6.0.

	* editfns.c, insdel.c:
	Omit unnecessary forward decls, to simplify future changes.

	* ftfont.c (ftfont_shape_by_flt): Use signed integers for lengths.

	* font.c (Ffont_shape_gstring): Don't assume glyph len fits in 'int'.

	* fns.c (Ffillarray): Don't assume bool vector size fits in 'int'.
	Use much-faster test for byte-length change.
	Don't assume string byte-length fits in 'int'.
	Check that character arg fits in 'int'.
	(mapcar1): Declare byte as byte, for clarity.

	* alloc.c (Fmake_bool_vector): Avoid unnecessary multiplication.

	* fns.c (concat): Catch string overflow earlier.
	Do not rely on integer wraparound.

	* dispextern.h (struct it.overlay_strings_charpos)
	(struct it.selective): Now EMACS_INT, not int.
	* xdisp.c (forward_to_next_line_start)
	(back_to_previous_visible_line_start)
	(reseat_at_next_visible_line_start, next_element_from_buffer):
	Don't arbitrarily truncate the value of 'selective' to int.

	* xdisp.c (init_iterator): Use XINT, not XFASTINT; it might be < 0.

	* composite.c: Don't truncate sizes to 'int'.
	(composition_gstring_p, composition_reseat_it)
	(composition_adjust_point): Use EMACS_INT, not int.
	(get_composition_id, composition_gstring_put_cache): Use EMACS_INT,
	not EMACS_UINT, for indexes.

	* category.h (CATEGORY_SET_P): Remove unnecessary cast to EMACS_INT.

	* buffer.c: Include <verify.h>.
	(struct sortvec.priority, struct sortstr.priority):
	Now EMACS_INT, not int.
	(compare_overlays, cmp_for_strings): Avoid subtraction overflow.
	(struct sortstr.size, record_overlay_string)
	(struct sortstrlist.size, struct sortlist.used):
	Don't truncate size to int.
	(record_overlay_string): Check for size-calculation overflow.
	(init_buffer_once): Check at compile-time, not run-time.

2011-06-22  Jim Meyering  <meyering@redhat.com>

	Don't leak an XBM-image-sized buffer
	* image.c (xbm_load): Free the image buffer after using it.

2011-06-21  Paul Eggert  <eggert@cs.ucla.edu>

	Port to Sun C.
	* composite.c (find_automatic_composition): Omit needless 'return 0;'
	that Sun C diagnosed.
	* fns.c (secure_hash): Fix pointer signedness issue.
	* intervals.c (static_offset_intervals): New function.
	(offset_intervals): Use it.

2011-06-21  Leo Liu  <sdl.web@gmail.com>

	* deps.mk (fns.o):
	* makefile.w32-in ($(BLD)/fns.$(O)): Include sha256.h and
	sha512.h.

	* fns.c (secure_hash): Rename from crypto_hash_function and change
	the first arg to accept symbols.
	(Fsecure_hash): New primitive.
	(syms_of_fns): New symbols.

2011-06-20  Deniz Dogan  <deniz@dogan.se>

	* process.c (Fset_process_buffer): Clarify return value in
	docstring.

2011-06-18  Chong Yidong  <cyd@stupidchicken.com>

	* dispnew.c (add_window_display_history): Use BVAR.

	* xdisp.c (debug_method_add): Use BVAR.
	(check_window_end, dump_glyph_matrix, dump_glyph)
	(dump_glyph_row, dump_glyph_string): Convert arglist to ANSI C.

	* xfaces.c (check_lface_attrs, check_lface, dump_realized_face):
	Likewise.

	* xfns.c (Fx_create_frame, x_create_tip_frame): Delay image cache
	check till after the cache is created in init_frame_faces.

2011-06-17  Stefan Monnier  <monnier@iro.umontreal.ca>

	* fns.c (Fsafe_length): Yet another int/Lisp_Object mixup.

2011-06-16  Paul Eggert  <eggert@cs.ucla.edu>

	* lisp.h: Include <limits.h>, for INT_MAX, LONG_MAX, LLONG_MAX.
	Without this, prin1 mishandles Lisp_Misc_Save_Value printing on
	hosts with pre-C99 libraries, because pD is wrongly defined to "t".

	Improve buffer-overflow checking (Bug#8873).
	* fileio.c (Finsert_file_contents):
	* insdel.c (insert_from_buffer_1, replace_range, replace_range_2):
	Remove the old (too-loose) buffer overflow checks.
	They weren't needed, since make_gap checks for buffer overflow.
	* insdel.c (make_gap_larger): Catch buffer overflows that were missed.
	The old code merely checked for Emacs fixnum overflow, and relied
	on undefined (wraparound) behavior.  The new code avoids undefined
	behavior, and also checks for ptrdiff_t and/or size_t overflow.

	* editfns.c (Finsert_char): Don't dump core with very negative counts.
	Tune.  Don't use wider integers than needed.  Don't use alloca.
	Use a bigger 'string' buffer.  Rewrite to avoid 'n > 0' test.

	* insdel.c (replace_range): Fix buf overflow when insbytes < outgoing.

	* insdel.c, lisp.h (buffer_overflow): New function.
	(insert_from_buffer_1, replace_range, replace_range_2):
	* insdel.c (make_gap_larger):
	* editfns.c (Finsert_char):
	* fileio.c (Finsert_file_contents): Use it, to normalize wording.

	* buffer.h (BUF_BYTES_MAX): Cast to ptrdiff_t so that it's signed.

2011-06-15  Paul Eggert  <eggert@cs.ucla.edu>

	Integer overflow and signedness fixes (Bug#8873).

	* ccl.c (ASCENDING_ORDER): New macro, to work around GCC bug 43772.
	(GET_CCL_RANGE, IN_INT_RANGE): Use it.

	* fileio.c: Don't assume EMACS_INT fits in off_t.
	(emacs_lseek): New static function.
	(Finsert_file_contents, Fwrite_region): Use it.
	Use SEEK_SET, SEEK_CUR, SEEK_END as appropriate.

	* fns.c (Fload_average): Don't assume 100 * load average fits in int.

	* fns.c: Don't overflow int when computing a list length.
	* fns.c (QUIT_COUNT_HEURISTIC): New constant.
	(Flength, Fsafe_length): Use EMACS_INT, not int, to avoid unwanted
	truncation on 64-bit hosts.  Check for QUIT every
	QUIT_COUNT_HEURISTIC entries rather than every other entry; that's
	faster and is responsive enough.
	(Flength): Report an error instead of overflowing an integer.
	(Fsafe_length): Return a float if the value is not representable
	as a fixnum.  This shouldn't happen except in contrived situations.
	(Fnthcdr, Fsort): Don't assume list length fits in int.
	(Fcopy_sequence): Don't assume vector length fits in int.

	* alloc.c: Check that resized vectors' lengths fit in fixnums.
	(header_size, word_size): New constants.
	(allocate_vectorlike): Don't check size overflow here.
	(allocate_vector): Check it here instead, since this is the only
	caller of allocate_vectorlike that could cause overflow.
	Check that the new vector's length is representable as a fixnum.

	* fns.c (next_almost_prime): Don't return a multiple of 3 or 5.
	The previous code was bogus.  For example, next_almost_prime (32)
	returned 39, which is undesirable as it is a multiple of 3; and
	next_almost_prime (24) returned 25, which is a multiple of 5 so
	why was the code bothering to check for multiples of 7?

	* bytecode.c (exec_byte_code): Use ptrdiff_t, not int, for vector length.

	* eval.c, doprnt.c (SIZE_MAX): Remove; inttypes.h defines this now.

	Variadic C functions now count arguments with ptrdiff_t.
	This partly undoes my 2011-03-30 change, which replaced int with size_t.
	Back then I didn't know that the Emacs coding style prefers signed int.
	Also, in the meantime I found a few more instances where arguments
	were being counted with int, which may truncate counts on 64-bit
	machines, or EMACS_INT, which may be unnecessarily wide.
	* lisp.h (struct Lisp_Subr.function.aMANY)
	(DEFUN_ARGS_MANY, internal_condition_case_n, safe_call):
	Arg counts are now ptrdiff_t, not size_t.
	All variadic functions and their callers changed accordingly.
	(struct gcpro.nvars): Now size_t, not size_t.  All uses changed.
	* bytecode.c (exec_byte_code): Check maxdepth for overflow,
	to avoid potential buffer overrun.  Don't assume arg counts fit in 'int'.
	* callint.c (Fcall_interactively): Check arg count for overflow,
	to avoid potential buffer overrun.  Use signed char, not 'int',
	for 'varies' array, so that we needn't bother to check its size
	calculation for overflow.
	* editfns.c (Fformat): Use ptrdiff_t, not EMACS_INT, to count args.
	* eval.c (apply_lambda):
	* fns.c (Fmapconcat): Use XFASTINT, not XINT, to get args length.
	(struct textprop_rec.argnum): Now ptrdiff_t, not int.  All uses changed.
	(mapconcat): Use ptrdiff_t, not int and EMACS_INT, to count args.

	* callint.c (Fcall_interactively): Don't use index var as event count.

	* vm-limit.c (check_memory_limits): Fix incorrect extern function decls.
	* mem-limits.h (SIZE): Remove; no longer used.

	* xterm.c (x_alloc_nearest_color_1): Prefer int to long when int works.

	Remove unnecessary casts.
	* xterm.c (x_term_init):
	* xfns.c (x_set_border_pixel):
	* widget.c (create_frame_gcs): Remove casts to unsigned long etc.
	These aren't needed now that we assume ANSI C.

	* sound.c (Fplay_sound_internal): Remove cast to unsigned long.
	It's more likely to cause problems (due to unsigned overflow)
	than to cure them.

	* dired.c (Ffile_attributes): Don't use 32-bit hack on 64-bit hosts.

	* unexelf.c (unexec): Don't assume BSS addr fits in unsigned.

	* xterm.c (handle_one_xevent): Omit unnecessary casts to unsigned.

	* keyboard.c (modify_event_symbol): Don't limit alist len to UINT_MAX.

	* lisp.h (CHAR_TABLE_SET): Omit now-redundant test.

	* lread.c (Fload): Don't compare a possibly-garbage time_t value.

	GLYPH_CODE_FACE returns EMACS_INT, not int.
	* dispextern.h (merge_faces):
	* xfaces.c (merge_faces):
	* xdisp.c (get_next_display_element, next_element_from_display_vector):
	Don't assume EMACS_INT fits in int.

	* character.h (CHAR_VALID_P): Remove unused parameter.
	* fontset.c, lisp.h, xdisp.c: All uses changed.

	* editfns.c (Ftranslate_region_internal): Omit redundant test.

	* fns.c (concat): Minor tuning based on overflow analysis.
	This doesn't fix any bugs.  Use int to hold character, instead
	of constantly refetching from Emacs object.  Use XFASTINT, not
	XINT, for value known to be a character.  Don't bother comparing
	a single byte to 0400, as it's always less.

	* floatfns.c (Fexpt):
	* fileio.c (make_temp_name): Omit unnecessary cast to unsigned.

	* editfns.c (Ftranslate_region_internal): Use int, not EMACS_INT
	for characters.

	* doc.c (get_doc_string): Omit (unsigned)c that mishandled negatives.

	* data.c (Faset): If ARRAY is a string, check that NEWELT is a char.
	Without this fix, on a 64-bit host (aset S 0 4294967386) would
	incorrectly succeed when S was a string, because 4294967386 was
	truncated before it was used.

	* chartab.c (Fchar_table_range): Use CHARACTERP to check range.
	Otherwise, an out-of-range integer could cause undefined behavior
	on a 64-bit host.

	* composite.c: Use int, not EMACS_INT, for characters.
	(fill_gstring_body, composition_compute_stop_pos): Use int, not
	EMACS_INT, for values that are known to be in character range.
	This doesn't fix any bugs but is the usual style inside Emacs and
	may generate better code on 32-bit machines.

	Make sure a 64-bit char is never passed to ENCODE_CHAR.
	This is for reasons similar to the recent CHAR_STRING fix.
	* charset.c (Fencode_char): Check that character arg is actually
	a character.  Pass an int to ENCODE_CHAR.
	* charset.h (ENCODE_CHAR): Verify that the character argument is no
	wider than 'int', as a compile-time check to prevent future regressions
	in this area.

	* character.c (char_string): Remove unnecessary casts.

	Make sure a 64-bit char is never passed to CHAR_STRING.
	Otherwise, CHAR_STRING would do the wrong thing on a 64-bit platform,
	by silently ignoring the top 32 bits, allowing some values
	that were far too large to be valid characters.
	* character.h: Include <verify.h>.
	(CHAR_STRING, CHAR_STRING_ADVANCE): Verify that the character
	arguments are no wider than unsigned, as a compile-time check
	to prevent future regressions in this area.
	* data.c (Faset):
	* editfns.c (Fchar_to_string, general_insert_function, Finsert_char)
	(Fsubst_char_in_region):
	* fns.c (concat):
	* xdisp.c (decode_mode_spec_coding):
	Adjust to CHAR_STRING's new requirement.
	* editfns.c (Finsert_char, Fsubst_char_in_region):
	* fns.c (concat): Check that character args are actually
	characters.  Without this test, these functions did the wrong
	thing with wildly out-of-range values on 64-bit hosts.

	Remove incorrect casts to 'unsigned' that lose info on 64-bit hosts.
	These casts should not be needed on 32-bit hosts, either.
	* keyboard.c (read_char):
	* lread.c (Fload): Remove casts to unsigned.

	* lisp.h (UNSIGNED_CMP): New macro.
	This fixes comparison bugs on 64-bit hosts.
	(ASCII_CHAR_P): Use it.
	* casefiddle.c (casify_object):
	* character.h (ASCII_BYTE_P, CHAR_VALID_P)
	(SINGLE_BYTE_CHAR_P, CHAR_STRING):
	* composite.h (COMPOSITION_ENCODE_RULE_VALID):
	* dispextern.h (FACE_FROM_ID):
	* keyboard.c (read_char): Use UNSIGNED_CMP.

	* xmenu.c (dialog_selection_callback) [!USE_GTK]: Cast to intptr_t,
	not to EMACS_INT, to avoid GCC warning.

	* xfns.c (x_set_scroll_bar_default_width): Remove unused 'int' locals.

	* buffer.h (PTR_BYTE_POS, BUF_PTR_BYTE_POS): Remove harmful cast.
	The cast incorrectly truncated 64-bit byte offsets to 32 bits, and
	isn't needed on 32-bit machines.

	* buffer.c (Fgenerate_new_buffer_name):
	Use EMACS_INT for count, not int.
	(advance_to_char_boundary): Return EMACS_INT, not int.

	* data.c (Qcompiled_function): Now static.

	* window.c (window_body_lines): Now static.

	* image.c (gif_load): Rename local to avoid shadowing.

	* lisp.h (SAFE_ALLOCA_LISP): Check for integer overflow.
	(struct Lisp_Save_Value): Use ptrdiff_t, not int, for 'integer' member.
	* alloc.c (make_save_value): Integer argument is now of type
	ptrdiff_t, not int.
	(mark_object): Use ptrdiff_t, not int.
	* lisp.h (pD): New macro.
	* print.c (print_object): Use it.

	* alloc.c: Use EMACS_INT, not int, to count objects.
	(total_conses, total_markers, total_symbols, total_vector_size)
	(total_free_conses, total_free_markers, total_free_symbols)
	(total_free_floats, total_floats, total_free_intervals)
	(total_intervals, total_strings, total_free_strings):
	Now EMACS_INT, not int.  All uses changed.
	(Fgarbage_collect): Compute overall total using a double, so that
	integer overflow is less likely to be a problem.  Check for overflow
	when converting back to an integer.
	(n_interval_blocks, n_string_blocks, n_float_blocks, n_cons_blocks)
	(n_vectors, n_symbol_blocks, n_marker_blocks): Remove.
	These were 'int' variables that could overflow on 64-bit hosts;
	they were never used, so remove them instead of repairing them.
	(nzombies, ngcs, max_live, max_zombies): Now EMACS_INT, not 'int'.
	(inhibit_garbage_collection): Set gc_cons_threshold to max value.
	Previously, this ceilinged at INT_MAX, but that doesn't work on
	64-bit machines.
	(allocate_pseudovector): Don't use EMACS_INT when int would do.

	* alloc.c (Fmake_bool_vector): Don't assume vector size fits in int.
	(allocate_vectorlike): Check for ptrdiff_t overflow.
	(mark_vectorlike, mark_char_table, mark_object): Avoid EMACS_UINT
	when a (possibly-narrower) signed value would do just as well.
	We prefer using signed arithmetic, to avoid comparison confusion.

	* alloc.c: Catch some string size overflows that we were missing.
	(XMALLOC_OVERRUN_CHECK_SIZE) [!XMALLOC_OVERRUN_CHECK]: Define to 0,
	for convenience in STRING_BYTES_MAX.
	(STRING_BYTES_MAX): New macro, superseding the old one in lisp.h.
	The definition here is exact; the one in lisp.h was approximate.
	(allocate_string_data): Check for string overflow.  This catches
	some instances we weren't catching before.  Also, it catches
	size_t overflow on (unusual) hosts where SIZE_MAX <= min
	(PTRDIFF_MAX, MOST_POSITIVE_FIXNUM), e.g., when size_t is 32 bits
	and ptrdiff_t and EMACS_INT are both 64 bits.

	* character.c, coding.c, doprnt.c, editfns.c, eval.c:
	All uses of STRING_BYTES_MAX replaced by STRING_BYTES_BOUND.
	* lisp.h (STRING_BYTES_BOUND): Rename from STRING_BYTES_MAX.

	* character.c (string_escape_byte8): Fix nbytes/nchars typo.

	* alloc.c (Fmake_string): Check for out-of-range init.

2011-06-15  Stefan Monnier  <monnier@iro.umontreal.ca>

	* eval.c (Fdefvaralias): Also mark the target as variable-special-p.

2011-06-14  Jan Djärv  <jan.h.d@swipnet.se>

	* xfns.c (x_set_scroll_bar_default_width): Remove argument to
	xg_get_default_scrollbar_width.

	* gtkutil.c: Include emacsgtkfixed.h if HAVE_GTK3.
	(int_gtk_range_get_value): Move to the scroll bar part of the file.
	(style_changed_cb): Call update_theme_scrollbar_width and call
	x_set_scroll_bar_default_width and xg_frame_set_char_size for
	all frames (Bug#8505).
	(xg_create_frame_widgets): Call emacs_fixed_new if HAVE_GTK3 (Bug#8505).
	Call gtk_window_set_resizable if HAVE_GTK3.
	(x_wm_set_size_hint): Call emacs_fixed_set_min_size with min width
	and height if HAVE_GTK3 (Bug#8505).
	(scroll_bar_width_for_theme): New variable.
	(update_theme_scrollbar_width): New function.
	(xg_get_default_scrollbar_width): Move code to
	update_theme_scrollbar_width, just return scroll_bar_width_for_theme.
	(xg_initialize): Call update_theme_scrollbar_width.

	* gtkutil.h (xg_get_default_scrollbar_width): Remove argument.

	* emacsgtkfixed.c, emacsgtkfixed.h: New files.

2011-06-12  Martin Rudalics  <rudalics@gmx.at>

	* frame.c (make_frame): Call other_buffer_safely instead of
	other_buffer.

	* window.c (temp_output_buffer_show): Call display_buffer with
	second argument Vtemp_buffer_show_specifiers and reset latter
	immediately after the call.
	(Vtemp_buffer_show_specifiers): New variable.
	(auto_window_vscroll_p, next_screen_context_lines)
	(Vscroll_preserve_screen_position): Remove leading asterisks from
	doc-strings.

2011-06-12  Paul Eggert  <eggert@cs.ucla.edu>

	Fix minor problems found by GCC 4.6.0 static checking.
	* buffer.c (Qclone_number): Remove for now, as it's unused.
	(record_buffer, Funrecord_buffer): Rename local to avoid shadowing.
	(record_buffer): Remove unused local.
	* frame.c (other_visible_frames, frame_buffer_list): Now static.
	(set_frame_buffer_list): Remove; unused.
	* frame.h (other_visible_frames): Remove decl.
	* keyboard.h (menu_items_inuse): Declare only if USE_GTK || USE_MOTIF.
	* lisp.h (frame_buffer_list, set_frame_buffer_list): Remove decls.
	(add_gpm_wait_descriptor, delete_gpm_wait_descriptor): Declare only
	if HAVE_GPM.
	* menu.c (menu_items_inuse): Now static unless USE_GTK || USE_MOTIF.
	* process.c (add_gpm_wait_descriptor, delete_gpm_wait_descriptor):
	Define only if HAVE_GPM.
	* widget.c (EmacsFrameResize, emacsFrameClassRec): Now static.
	(update_hints_inhibit): Remove; never set.  All uses removed.
	* widgetprv.h (emacsFrameClassRec): Remove decl.
	* window.c (delete_deletable_window): Now returns void, since it
	wasn't returning anything.
	(compare_window_configurations): Remove unused locals.
	* xfns.c (x_set_scroll_bar_default_width): Remove unused locals.
	* xmenu.c (x_menu_set_in_use): Define only if USE_GTK || USE_MOTIF.
	(dialog_selection_callback) [!USE_GTK]: Prefer intptr_t for integers
	the same widths as pointers.  This follows up on the 2011-05-06 patch.
	* xterm.c (x_alloc_lighter_color_for_widget): Define only if USE_LUCID.
	* xterm.h: Likewise.
	(x_menu_set_in_use): Declare only if USE_GTK || USE_MOTIF.

2011-06-12  Juanma Barranquero  <lekktu@gmail.com>

	* makefile.w32-in: Update dependencies.
	(LISP_H): Add lib/intprops.h.

2011-06-11  Chong Yidong  <cyd@stupidchicken.com>

	* image.c (gif_load): Add animation frame delay to the metadata.
	(syms_of_image): Use DEFSYM.  New symbol `delay'.

2011-06-11  Martin Rudalics  <rudalics@gmx.at>

	* window.c (delete_deletable_window): Re-add.
	(Fset_window_configuration): Rewrite to handle dead buffers and
	consequently deletable windows.
	(window_tree, Fwindow_tree): Remove.  Supply functionality in
	window.el.
	(compare_window_configurations): Simplify code.

2011-06-11  Andreas Schwab  <schwab@linux-m68k.org>

	* image.c (imagemagick_load_image): Fix type mismatch.
	(Fimagemagick_types): Likewise.

	* window.h (replace_buffer_in_windows): Declare.

2011-06-11  Martin Rudalics  <rudalics@gmx.at>

	* buffer.c: New Lisp objects Qbuffer_list_update_hook and
	Qclone_number.  Remove external declaration of Qdelete_window.
	(Fbuffer_list): Rewrite doc-string.  Minor restructuring of
	code.
	(Fget_buffer_create, Fmake_indirect_buffer, Frename_buffer):
	Run Qbuffer_list_update_hook if allowed.
	(Fother_buffer): Rewrite doc-string.  Major rewrite for new
	buffer list implementation.
	(other_buffer_safely): New function.
	(Fkill_buffer): Replace call to replace_buffer_in_all_windows by
	calls to replace_buffer_in_windows and
	replace_buffer_in_windows_safely.  Run Qbuffer_list_update_hook
	if allowed.
	(record_buffer): Inhibit quitting and rewrite using quittable
	functions.  Run Qbuffer_list_update_hook if allowed.
	(Frecord_buffer, Funrecord_buffer): New functions.
	(switch_to_buffer_1, Fswitch_to_buffer): Remove.
	Move switch-to-buffer to window.el.
	(bury-buffer): Move to window.el.
	(Vbuffer_list_update_hook): New variable.

	* lisp.h (other_buffer_safely): Add prototype in buffer.c
	section.

	* window.h (resize_frame_windows): Move up in code.
	(Fwindow_frame): Remove EXFUN.
	(replace_buffer_in_all_windows): Remove prototype.
	(replace_buffer_in_windows_safely): Add prototype.

	* window.c: Declare Qdelete_window static again.  Move down
	declaration of select_count.
	(Fnext_window, Fprevious_window): Rewrite doc-strings.
	(Fother_window): Move to window.el.
	(window_loop): Remove DELETE_BUFFER_WINDOWS and UNSHOW_BUFFER
	cases.  Add REPLACE_BUFFER_IN_WINDOWS_SAFELY case.
	(Fdelete_windows_on, Freplace_buffer_in_windows): Move to
	window.el.
	(replace_buffer_in_windows): Implement by calling
	Qreplace_buffer_in_windows.
	(replace_buffer_in_all_windows): Remove with some functionality
	moved into replace_buffer_in_windows_safely.
	(replace_buffer_in_windows_safely): New function.
	(select_window_norecord, select_frame_norecord): Move in front
	of run_window_configuration_change_hook.  Remove now obsolete
	declarations.
	(Fset_window_buffer): Rewrite doc-string.
	Call Qrecord_window_buffer.
	(keys_of_window): Move binding for other-window to window.el.

2011-06-11  Chong Yidong  <cyd@stupidchicken.com>

	* dispextern.h (struct image): Replace data member, whose int_val
	and ptr_val fields were not used by anything, with a single
	lisp_val object.

	* image.c (Fimage_metadata, make_image, mark_image, tiff_load)
	(gif_clear_image, gif_load, imagemagick_load_image)
	(gs_clear_image, gs_load): Callers changed.

2011-06-10  Paul Eggert  <eggert@cs.ucla.edu>

	* buffer.h: Include <time.h>, for time_t.
	Needed to build on FreeBSD 8.2.  Problem reported by Herbert J. Skuhra.

	Fix minor problems found by static checking.

	* image.c (PixelGetMagickColor): Declare if ImageMagick headers don't.

	Make identifiers static if they are not used in other modules.
	* data.c (Qcompiled_function, Qframe, Qvector):
	* image.c (QimageMagick, Qsvg):
	* minibuf.c (Qmetadata):
	* window.c (resize_window_check, resize_root_window): Now static.
	* window.h (resize_window_check, resize_root_window): Remove decls.

	* window.c (window_deletion_count, delete_deletable_window):
	Remove; unused.
	(window_body_lines): Now static.
	(Fdelete_other_windows_internal): Mark vars as initialized.
	Make sure 'resize_failed' is initialized.
	(run_window_configuration_change_hook): Rename local to avoid shadowing.
	(resize_window_apply): Remove unused local.
	* window.h (delete_deletable_window): Remove decl.

	* image.c (gif_load, svg_load_image): Rename locals to avoid shadowing.
	(imagemagick_load_image): Fix pointer signedness problem by changing
	last arg from unsigned char * to char *.  All uses changed.
	Also, fix a local for similar reasons.
	Remove unused locals.  Remove locals to avoid shadowing.
	(fn_rsvg_handle_free): Remove; unused.
	(svg_load, svg_load_image): Fix pointer signedness problem.
	(imagemagick_load_image): Don't use garbage pointer image_wand.

	* ftfont.c (ftfont_get_metrics, ftfont_drive_otf): Remove unused locals.

2011-06-10  Chong Yidong  <cyd@stupidchicken.com>

	* image.c (gif_load): Fix omitted cast error introduced by
	2011-06-06 change.

2011-06-10  Martin Rudalics  <rudalics@gmx.at>

	* window.h (resize_proportionally, orig_total_lines)
	(orig_top_line): Remove from window structure.
	(set_window_height, set_window_width, change_window_heights)
	(Fdelete_window): Remove prototypes.
	(resize_frame_windows): Remove duplicate declaration.

2011-06-10  Eli Zaretskii  <eliz@gnu.org>

	* window.h (resize_frame_windows, resize_window_check)
	(delete_deletable_window, resize_root_window)
	(resize_frame_windows): Declare prototypes.

	* window.c (resize_window_apply): Make definition be "static" to
	match the prototype.

2011-06-10  Martin Rudalics  <rudalics@gmx.at>

	* window.c: Remove declarations of Qwindow_size_fixed,
	window_min_size_1, window_min_size_2, window_min_size,
	size_window, window_fixed_size_p, enlarge_window, delete_window.
	Remove static from declaration of Qdelete_window, it's
	temporarily needed by Fbury_buffer.
	(replace_window): Don't assign orig_top_line and
	orig_total_lines.
	(Fdelete_window, delete_window): Remove.  Window deletion is
	handled by window.el.
	(window_loop): Remove DELETE_OTHER_WINDOWS case.
	Replace Fdelete_window calls with calls to Qdelete_window.
	(Fdelete_other_windows): Remove.  Deleting other windows is
	handled by window.el.
	(window_fixed_size_p): Remove.  Fixed-sizeness of windows is
	handled in window.el.
	(window_min_size_2, window_min_size_1, window_min_size): Remove.
	Window minimum sizes are handled in window.el.
	(shrink_windows, size_window, set_window_height)
	(set_window_width, change_window_heights, window_height)
	(window_width, CURBEG, CURSIZE, enlarge_window)
	(adjust_window_trailing_edge, Fadjust_window_trailing_edge)
	(Fenlarge_window, Fshrink_window): Remove.  Window resizing is
	handled in window.el.
	(make_dummy_parent): Rename to make_parent_window and give it a
	second argument horflag.
	(make_window): Don't set resize_proportionally any more.
	(Fsplit_window): Remove.  Windows are split in window.el.
	(save_restore_action, save_restore_orig_size)
	(shrink_window_lowest_first, save_restore_orig_size): Remove.
	Resize mini windows in window.el.
	(grow_mini_window, shrink_mini_window): Implement by calling
	Qresize_root_window_vertically, resize_window_check and
	resize_window_apply.
	(saved_window, Fset_window_configuration, save_window_save):
	Do not handle orig_top_line, orig_total_lines, and
	resize_proportionally.
	(window_min_height, window_min_width): Move to window.el.
	(keys_of_window): Move bindings for delete-other-windows,
	split-window, delete-window and enlarge-window to window.el.

	* buffer.c: Temporarily extern Qdelete_window.
	(Fbury_buffer): Temporarily call Qdelete_window instead of
	Fdelete_window (Fbury_buffer will move to window.el soon).

	* frame.c (set_menu_bar_lines_1): Remove code handling
	orig_top_line and orig_total_lines.

	* dispnew.c (adjust_frame_glyphs_initially): Don't use
	set_window_height but set heights directly.
	(change_frame_size_1): Use resize_frame_windows.

	* xdisp.c (init_xdisp): Don't use set_window_height but set
	heights directly.

	* xfns.c (x_set_menu_bar_lines, x_set_tool_bar_lines):
	Use resize_frame_windows instead of change_window_heights and run
	run_window_configuration_change_hook.

	* w32fns.c (x_set_tool_bar_lines): Use resize_frame_windows
	instead of change_window_heights and run
	run_window_configuration_change_hook.

2011-06-09  Martin Rudalics  <rudalics@gmx.at>

	* window.c (replace_window): Rename second argument REPLACEMENT to
	NEW.  New third argument SETFLAG.  Rewrite.
	(delete_window, make_dummy_parent): Call replace_window with
	third argument 1.
	(window_list_1): Move down in code.
	(run_window_configuration_change_hook): Move set_buffer part
	before select_frame_norecord part in order to unwind correctly.
	Rename count1 to count.
	(recombine_windows, delete_deletable_window, resize_root_window)
	(Fdelete_other_windows_internal)
	(Frun_window_configuration_change_hook, make_parent_window)
	(resize_window_check, resize_window_apply, Fresize_window_apply)
	(resize_frame_windows, Fsplit_window_internal)
	(Fdelete_window_internal, Fresize_mini_window_internal):
	New functions.
	(syms_of_window): New variables Vwindow_splits and Vwindow_nest.

2011-06-08  Martin Rudalics  <rudalics@gmx.at>

	* window.h (window): Add some new members to window structure -
	normal_lines, normal_cols, new_total, new_normal, clone_number,
	splits, nest, prev_buffers, next_buffers.
	(WINDOW_TOTAL_SIZE): Move here from window.c.
	(MIN_SAFE_WINDOW_WIDTH, MIN_SAFE_WINDOW_HEIGHT): Define here.

	* window.c (Fwindow_height, Fwindow_width, Fwindow_full_width_p):
	Remove.
	(make_dummy_parent): Set new members of windows structure.
	(make_window): Move down in code.  Handle new members of window
	structure.
	(Fwindow_clone_number, Fwindow_splits, Fset_window_splits)
	(Fwindow_nest, Fset_window_nest, Fwindow_new_total)
	(Fwindow_normal_size, Fwindow_new_normal, Fwindow_prev_buffers)
	(Fset_window_prev_buffers, Fwindow_next_buffers)
	(Fset_window_next_buffers, Fset_window_clone_number):
	New functions.
	(Fwindow_hscroll, Fwindow_at, Fwindow_point, Fwindow_start)
	(Fwindow_end, Fwindow_line_height, Fset_window_dedicated_p):
	Doc-string fixes.
	(Fwindow_parameters, Fwindow_parameter, Fset_window_parameter):
	Argument WINDOW can be now internal window too.
	(Fwindow_use_time): Move up in code.
	(Fget_buffer_window): Rename argument FRAME to ALL-FRAMES.
	Rewrite doc-string.
	(Fset_window_configuration, saved_window)
	(Fcurrent_window_configuration, save_window_save): Handle new
	members of window structure.
	(WINDOW_TOTAL_SIZE, MIN_SAFE_WINDOW_WIDTH)
	(MIN_SAFE_WINDOW_HEIGHT): Move to window.h.
	(syms_of_window): New Lisp objects Qrecord_window_buffer,
	Qwindow_deletable_p, Qdelete_window, Qreplace_buffer_in_windows,
	Qget_mru_window, Qresize_root_window,
	Qresize_root_window_vertically, Qsafe, Qabove, Qbelow,
	Qauto_buffer_name; staticpro them.

2011-06-07  Martin Rudalics  <rudalics@gmx.at>

	* window.c (Fwindow_total_size, Fwindow_left_column)
	(Fwindow_top_line, window_body_lines, Fwindow_body_size)
	(Fwindow_list_1): New functions.
	(window_box_text_cols): Replace with window_body_cols.
	(Fwindow_width, Fscroll_left, Fscroll_right):
	Use window_body_cols instead of window_box_text_cols.
	(delete_window, Fset_window_configuration):
	Call delete_all_subwindows with window as argument.
	(delete_all_subwindows): Take a window as argument and not a
	structure.  Rewrite.
	(window_loop): Remove handling of GET_LRU_WINDOW and
	GET_LARGEST_WINDOW.
	(Fget_lru_window, Fget_largest_window): Move to window.el.

	* window.h: Extern window_body_cols instead of
	window_box_text_cols.  delete_all_subwindows now takes a
	Lisp_Object as argument.

	* indent.c (compute_motion, Fcompute_motion):
	Use window_body_cols instead of window_box_text_cols.

	* frame.c (delete_frame): Call delete_all_subwindows with root
	window as argument.

2011-06-07  Daniel Colascione  <dan.colascione@gmail.com>

	* fns.c (Fputhash): Document return value.

2011-06-06  Chong Yidong  <cyd@stupidchicken.com>

	* image.c (gif_load): Implement gif89a spec "no disposal" method.

2011-06-06  Paul Eggert  <eggert@cs.ucla.edu>

	Cons<->int and similar integer overflow fixes (Bug#8794).

	Check for overflow when converting integer to cons and back.
	* charset.c (Fdefine_charset_internal, Fdecode_char):
	Use cons_to_unsigned to catch overflow.
	(Fencode_char): Use INTEGER_TO_CONS.
	* composite.h (LGLYPH_CODE): Use cons_to_unsigned.
	(LGLYPH_SET_CODE): Use INTEGER_TO_CONS.
	* data.c (long_to_cons, cons_to_long): Remove.
	(cons_to_unsigned, cons_to_signed): New functions.
	These signal an error for invalid or out-of-range values.
	* dired.c (Ffile_attributes): Use INTEGER_TO_CONS.
	* fileio.c (Fset_visited_file_modtime): Use CONS_TO_INTEGER.
	* font.c (Ffont_variation_glyphs):
	* fontset.c (Finternal_char_font): Use INTEGER_TO_CONS.
	* lisp.h: Include <intprops.h>.
	(INTEGER_TO_CONS, CONS_TO_INTEGER): New macros.
	(cons_to_signed, cons_to_unsigned): New decls.
	(long_to_cons, cons_to_long): Remove decls.
	* undo.c (record_first_change): Use INTEGER_TO_CONS.
	(Fprimitive_undo): Use CONS_TO_INTEGER.
	* xfns.c (Fx_window_property): Likewise.
	* xselect.c: Include <limits.h>.
	(x_own_selection, selection_data_to_lisp_data):
	Use INTEGER_TO_CONS.
	(x_handle_selection_request, x_handle_selection_clear)
	(x_get_foreign_selection, Fx_disown_selection_internal)
	(Fx_get_atom_name, x_send_client_event): Use CONS_TO_INTEGER.
	(lisp_data_to_selection_data): Use cons_to_unsigned.
	(x_fill_property_data): Use cons_to_signed.
	Report values out of range.

	Check for buffer and string overflow more precisely.
	* buffer.h (BUF_BYTES_MAX): New macro.
	* lisp.h (STRING_BYTES_MAX): New macro.
	* alloc.c (Fmake_string):
	* character.c (string_escape_byte8):
	* coding.c (coding_alloc_by_realloc):
	* doprnt.c (doprnt):
	* editfns.c (Fformat):
	* eval.c (verror):
	Use STRING_BYTES_MAX, not MOST_POSITIVE_FIXNUM,
	since they may not be the same number.
	* editfns.c (Finsert_char):
	* fileio.c (Finsert_file_contents):
	Likewise for BUF_BYTES_MAX.

	* image.c: Use ptrdiff_t, not int, for sizes.
	(slurp_file): Switch from int to ptrdiff_t.
	All uses changed.
	(slurp_file): Check that file size fits in both size_t (for
	malloc) and ptrdiff_t (for sanity and safety).

	* fileio.c (Fverify_visited_file_modtime): Avoid time overflow
	if b->modtime has its maximal value.

	* dired.c (Ffile_attributes): Don't assume EMACS_INT has >32 bits.

	Don't assume time_t can fit into int.
	* buffer.h (struct buffer.modtime): Now time_t, not int.
	* fileio.c (Fvisited_file_modtime): No need for time_t cast now.
	* undo.c (Fprimitive_undo): Use time_t, not int, for time_t value.

	Minor fixes for signed vs unsigned integers.
	* character.h (MAYBE_UNIFY_CHAR):
	* charset.c (maybe_unify_char):
	* keyboard.c (read_char, reorder_modifiers):
	XINT -> XFASTINT, since the integer must be nonnegative.
	* ftfont.c (ftfont_spec_pattern):
	* keymap.c (access_keymap, silly_event_symbol_error):
	XUINT -> XFASTINT, since the integer must be nonnegative.
	(Fsingle_key_description, preferred_sequence_p): XUINT -> XINT,
	since it makes no difference and we prefer signed.
	* keyboard.c (record_char): Use XUINT when all the neighbors do.
	(access_keymap): NATNUMP -> INTEGERP, since the integer must be
	nonnegative.

2011-06-06  Stefan Monnier  <monnier@iro.umontreal.ca>

	* window.h (Fwindow_frame): Declare.

2011-06-06  Paul Eggert  <eggert@cs.ucla.edu>

	* alloc.c: Simplify handling of large-request failures (Bug#8800).
	(SPARE_MEMORY): Always define.
	(LARGE_REQUEST): Remove.
	(memory_full): Use SPARE_MEMORY rather than LARGE_REQUEST.

2011-06-06  Martin Rudalics  <rudalics@gmx.at>

	* lisp.h: Move EXFUNS for Fframe_root_window,
	Fframe_first_window and Fset_frame_selected_window to window.h.

	* window.h: Move EXFUNS for Fframe_root_window,
	Fframe_first_window and Fset_frame_selected_window here from
	lisp.h.

	* frame.c (Fwindow_frame, Fframe_first_window)
	(Fframe_root_window, Fframe_selected_window)
	(Fset_frame_selected_window): Move to window.c.
	(Factive_minibuffer_window): Move to minibuf.c.
	(Fother_visible_frames_p): New function.

	* minibuf.c (Factive_minibuffer_window): Move here from frame.c.

	* window.c (decode_window, decode_any_window): Move up in code.
	(Fwindowp, Fwindow_live_p): Rewrite doc-strings.
	(inhibit_frame_unsplittable): Remove unused variable.
	(Fwindow_buffer): Move up and rewrite doc-string.
	(Fwindow_parent, Fwindow_vchild, Fwindow_hchild, Fwindow_next)
	(Fwindow_prev): New functions.
	(Fwindow_frame): Move here from frame.c.  Accept any window as
	argument.
	(Fframe_root_window, Fframe_first_window)
	(Fframe_selected_window): Move here from frame.c.  Accept frame
	or arbitrary window as argument.  Update doc-strings.
	(Fminibuffer_window): Move up in code.
	(Fwindow_minibuffer_p): Move up in code and simplify.
	(Fset_frame_selected_window): Move here from frame.c.
	Marginal rewrite.
	(Fselected_window, select_window, Fselect_window): Move up in
	code.  Minor doc-string fixes.

2011-06-06  Paul Eggert  <eggert@cs.ucla.edu>

	* alloc.c (memory_full) [SYSTEM_MALLOC]: Port to MacOS (Bug#8800).
	Do not assume that spare memory exists; that assumption is valid
	only if SYSTEM_MALLOC.
	(LARGE_REQUEST): New macro, so that the issue of large requests
	is separated from the issue of spare memory.

2011-06-05  Andreas Schwab  <schwab@linux-m68k.org>

	* editfns.c (Fformat): Correctly handle zero flag with hexadecimal
	format.  (Bug#8806)

	* gtkutil.c (xg_get_default_scrollbar_width): Avoid warning.

	* xfns.c (x_set_scroll_bar_default_width): Move declarations
	before statements.

2011-06-05  Jan Djärv  <jan.h.d@swipnet.se>

	* gtkutil.c (xg_get_default_scrollbar_width): New function.

	* gtkutil.h: Declare xg_get_default_scrollbar_width.

	* xfns.c (x_set_scroll_bar_default_width): If USE_GTK, get
	min width by calling x_set_scroll_bar_default_width (Bug#8505).

2011-06-05  Juanma Barranquero  <lekktu@gmail.com>

	* xdisp.c (single_display_spec_intangible_p): Remove declaration.

2011-06-04  Chong Yidong  <cyd@stupidchicken.com>

	* xselect.c (x_clipboard_manager_save): Remove redundant arg.
	(x_clipboard_manager_save): Add return value.
	(x_clipboard_manager_error_1, x_clipboard_manager_error_2):
	New error handlers.
	(x_clipboard_manager_save_frame, x_clipboard_manager_save_all):
	Obey Vx_select_enable_clipboard_manager.  Catch errors in
	x_clipboard_manager_save (Bug#8779).
	(Vx_select_enable_clipboard_manager): New variable.
	(x_get_foreign_selection): Reduce scope of x_catch_errors (Bug#8790).

2011-06-04  Dan Nicolaescu  <dann@ics.uci.edu>

	* emacs.c (main): Warn when starting a GTK emacs in daemon mode.

2011-06-04  YAMAMOTO Mitsuharu  <mituharu@math.s.chiba-u.ac.jp>

	* fringe.c (update_window_fringes): Don't update overlay arrow bitmap
	in the current matrix if keep_current_p is non-zero.

2011-06-04  Eli Zaretskii  <eliz@gnu.org>

	* bidi.c (bidi_level_of_next_char): Fix last change.

2011-06-03  Eli Zaretskii  <eliz@gnu.org>

	Support bidi reordering of text covered by display properties.

	* bidi.c (bidi_copy_it): Use offsetof instead of emulating it.
	(bidi_fetch_char, bidi_fetch_char_advance): New functions.
	(bidi_cache_search, bidi_cache_iterator_state)
	(bidi_paragraph_init, bidi_resolve_explicit, bidi_resolve_weak)
	(bidi_level_of_next_char, bidi_move_to_visually_next):
	Support character positions inside a run of characters covered by a
	display string.
	(bidi_paragraph_init, bidi_resolve_explicit_1)
	(bidi_level_of_next_char): Call bidi_fetch_char and
	bidi_fetch_char_advance instead of FETCH_CHAR and
	FETCH_CHAR_ADVANCE.
	(bidi_init_it): Initialize new members.
	(LRE_CHAR, RLE_CHAR, PDF_CHAR, LRO_CHAR, RLO_CHAR): Remove macro
	definitions.
	(bidi_explicit_dir_char): Lookup character type in bidi_type_table,
	instead of using explicit *_CHAR codes.
	(bidi_resolve_explicit, bidi_resolve_weak):
	Use FETCH_MULTIBYTE_CHAR instead of FETCH_CHAR, as reordering of
	bidirectional text is supported only in multibyte buffers.
	(bidi_init_it): Accept additional argument FRAME_WINDOW_P and use
	it to initialize the frame_window_p member of struct bidi_it.
	(bidi_cache_iterator_state, bidi_resolve_explicit_1)
	(bidi_resolve_explicit, bidi_resolve_weak)
	(bidi_level_of_next_char, bidi_move_to_visually_next): Abort if
	bidi_it->nchars is non-positive.
	(bidi_level_of_next_char): Don't try to lookup the cache for the
	next/previous character if nothing is cached there yet, or if we
	were just reseat()'ed to a new position.

	* xdisp.c (set_cursor_from_row): Set start and stop points
	according to the row's direction when priming the loop that looks
	for the glyph on which to display cursor.
	(single_display_spec_intangible_p): Function deleted.
	(display_prop_intangible_p): Reimplement to call
	handle_display_spec instead of single_display_spec_intangible_p.
	Accept 3 additional arguments needed by handle_display_spec.
	This fixes incorrect cursor motion across display property with complex
	values: lists, `(when COND...)' forms, etc.
	(single_display_spec_string_p): Support property values that are
	lists with the argument STRING its top-level element.
	(display_prop_string_p): Fix the condition for processing a
	property that is a list to be consistent with handle_display_spec.
	(handle_display_spec): New function, refactored from the
	last portion of handle_display_prop.
	(compute_display_string_pos): Accept additional argument
	FRAME_WINDOW_P.  Call handle_display_spec to determine whether the
	value of a `display' property is a "replacing spec".
	(handle_single_display_spec): Accept 2 additional arguments BUFPOS
	and FRAME_WINDOW_P.  If IT is NULL, don't set up the iterator from
	the display property, but just return a value indicating whether
	the display property will replace the characters it covers.
	(Fcurrent_bidi_paragraph_direction): Initialize the nchars and
	frame_window_p members of struct bidi_it.
	(compute_display_string_pos, compute_display_string_end):
	New functions.
	(push_it): Accept second argument POSITION, where pop_it should
	jump to continue iteration.
	(reseat_1): Initialize bidi_it.disp_pos.

	* keyboard.c (adjust_point_for_property): Adjust the call to
	display_prop_intangible_p to its new signature.

	* dispextern.h (struct bidi_it): New member frame_window_p.
	(bidi_init_it): Update prototypes.
	(display_prop_intangible_p): Update prototype.
	(compute_display_string_pos, compute_display_string_end):
	Declare prototypes.
	(struct bidi_it): New members nchars and disp_pos.  ch_len is now
	EMACS_INT.

2011-06-02  Paul Eggert  <eggert@cs.ucla.edu>

	Malloc failure behavior now depends on size of allocation.
	* alloc.c (buffer_memory_full, memory_full): New arg NBYTES.
	* lisp.h: Change signatures accordingly.
	* alloc.c, buffer.c, editfns.c, menu.c, minibuf.c, xterm.c:
	All callers changed.  (Bug#8762)

	* gnutls.c: Use Emacs's memory allocators.
	Without this change, the gnutls library would invoke malloc etc.
	directly, which causes problems on non-SYNC_INPUT hosts, and which
	runs afoul of improving memory_full behavior.  (Bug#8761)
	(fn_gnutls_global_set_mem_functions): New macro or function pointer.
	(emacs_gnutls_global_init): Use it to specify xmalloc, xrealloc,
	xfree instead of the default malloc, realloc, free.
	(Fgnutls_boot): No need to check for memory allocation failure,
	since xmalloc does that for us.

	Remove arbitrary limit of 2**31 entries in hash tables.  (Bug#8771)
	* category.c (hash_get_category_set):
	* ccl.c (ccl_driver):
	* charset.c (Fdefine_charset_internal):
	* charset.h (struct charset.hash_index):
	* composite.c (get_composition_id, gstring_lookup_cache)
	(composition_gstring_put_cache):
	* composite.h (struct composition.hash_index):
	* dispextern.h (struct image.hash):
	* fns.c (next_almost_prime, larger_vector, cmpfn_eql)
	(cmpfn_equal, cmpfn_user_defined, hashfn_eq, hashfn_eql)
	(hashfn_equal, hashfn_user_defined, make_hash_table)
	(maybe_resize_hash_table, hash_lookup, hash_put)
	(hash_remove_from_table, hash_clear, sweep_weak_table, SXHASH_COMBINE)
	(sxhash_string, sxhash_list, sxhash_vector, sxhash_bool_vector)
	(Fsxhash, Fgethash, Fputhash, Fmaphash):
	* image.c (make_image, search_image_cache, lookup_image)
	(xpm_put_color_table_h):
	* lisp.h (struct Lisp_Hash_Table):
	* minibuf.c (Ftry_completion, Fall_completions, Ftest_completion):
	* print.c (print): Use 'EMACS_UINT' and 'EMACS_INT'
	for hashes and hash indexes, instead of 'unsigned' and 'int'.
	* alloc.c (allocate_vectorlike):
	Check for overflow in vector size calculations.
	* ccl.c (ccl_driver):
	Check for overflow when converting EMACS_INT to int.
	* fns.c, image.c: Remove unnecessary static decls that would otherwise
	need to be updated by these changes.
	* fns.c (make_hash_table, maybe_resize_hash_table):
	Check for integer overflow with large hash tables.
	(make_hash_table, maybe_resize_hash_table, Fmake_hash_table):
	Prefer the faster XFLOAT_DATA to XFLOATINT where either will do.
	(SXHASH_REDUCE): New macro.
	(sxhash_string, sxhash_list, sxhash_vector, sxhash_bool_vector):
	Use it instead of discarding useful hash info with large hash values.
	(sxhash_float): New function.
	(sxhash): Use it.  No more need for "& INTMASK" due to above changes.
	* lisp.h (FIXNUM_BITS): New macro, useful for SXHASH_REDUCE etc.
	(MOST_NEGATIVE_FIXNUM, MOST_POSITIVE_FIXNUM, INTMASK):
	Rewrite to use FIXNUM_BITS, as this simplifies things.
	(next_almost_prime, larger_vector, sxhash, hash_lookup, hash_put):
	Adjust signatures to match updated version of code.
	(consing_since_gc): Now EMACS_INT, since a single hash table can
	use more than INT_MAX bytes.

2011-06-01  Dan Nicolaescu  <dann@ics.uci.edu>

	Make it possible to build with GCC-4.6+ -O2 -flto.

	* emacs.c (__malloc_initialize_hook): Mark as EXTERNALLY_VISIBLE.

2011-06-01  Stefan Monnier  <monnier@iro.umontreal.ca>

	* minibuf.c (get_minibuffer, read_minibuf_unwind):
	Call minibuffer-inactive-mode.

2011-05-31  Juanma Barranquero  <lekktu@gmail.com>

	* makefile.w32-in ($(BLD)/data.$(O), $(BLD)/editfns.$(O)):
	Update dependencies.

2011-05-31  Dan Nicolaescu  <dann@ics.uci.edu>

	* data.c (init_data): Remove code for UTS, this system is not
	supported anymore.

2011-05-31  Dan Nicolaescu  <dann@ics.uci.edu>

	Don't force ./temacs to start in terminal mode.

	* frame.c (make_initial_frame): Initialize faces in all cases, not
	only when CANNOT_DUMP is defined.
	* dispnew.c (init_display): Remove CANNOT_DUMP condition.

2011-05-31  Dan Nicolaescu  <dann@ics.uci.edu>

	* dispnew.c (add_window_display_history): Use const for the string
	pointer.  Remove declaration, not needed.

2011-05-31  Paul Eggert  <eggert@cs.ucla.edu>

	Use 'inline', not 'INLINE'.
	<http://lists.gnu.org/archive/html/emacs-devel/2011-05/msg00914.html>
	* alloc.c, fontset.c (INLINE): Remove.
	* alloc.c, bidi.c, charset.c, coding.c, dispnew.c, fns.c, image.c:
	* intervals.c, keyboard.c, process.c, syntax.c, textprop.c, w32term.c:
	* xdisp.c, xfaces.c, xterm.c: Replace all uses of INLINE with inline.
	* gmalloc.c (register_heapinfo): Use inline unconditionally.
	* lisp.h (LISP_MAKE_RVALUE): Use inline, not __inline__.

2011-05-31  Dan Nicolaescu  <dann@ics.uci.edu>

	Make it possible to run ./temacs.

	* callproc.c (set_initial_environment): Remove CANNOT_DUMP code,
	syms_of_callproc does the same thing.  Remove test for
	"initialized", do it in the caller.
	* emacs.c (main): Avoid calling set_initial_environment when dumping.

2011-05-31  Stefan Monnier  <monnier@iro.umontreal.ca>

	* minibuf.c (Finternal_complete_buffer): Return `category' metadata.
	(read_minibuf): Use get_minibuffer.
	(syms_of_minibuf): Use DEFSYM.
	(Qmetadata): New var.
	* data.c (Qbuffer): Don't make it static.
	(syms_of_data): Use DEFSYM.

2011-05-31  Paul Eggert  <eggert@cs.ucla.edu>

	* ccl.c (CCL_CODE_RANGE): Allow negative numbers.  (Bug#8751)
	(CCL_CODE_MIN): New macro.

2011-05-30  Paul Eggert  <eggert@cs.ucla.edu>

	* alloc.c (lisp_align_malloc): Omit unnecessary val==NULL tests.

	* eval.c (Qdebug): Now static.
	* lisp.h (Qdebug): Remove decl.  This reverts a part of the
	2011-04-26T11:26:05Z!dan.colascione@gmail.com that inadvertently undid part of
	2011-04-14T06:48:41Z!eggert@cs.ucla.edu.

2011-05-29  Chong Yidong  <cyd@stupidchicken.com>

	* image.c: Various fixes to ImageMagick code comments.
	(Fimagemagick_types): Doc fix.

2011-05-29  Paul Eggert  <eggert@cs.ucla.edu>

	Minor fixes prompted by GCC 4.6.0 warnings.

	* xselect.c (converted_selections, conversion_fail_tag): Now static.

	* emacs.c [HAVE_X_WINDOWS]: Include "xterm.h".
	(x_clipboard_manager_save_all): Move extern decl to ...
	* xterm.h: ... here, so that it can be checked for consistency.

2011-05-29  Chong Yidong  <cyd@stupidchicken.com>

	* xselect.c (x_clipboard_manager_save_frame)
	(x_clipboard_manager_save_all): New functions.
	(Fx_clipboard_manager_save): Lisp function deleted.

	* emacs.c (Fkill_emacs): Call x_clipboard_manager_save_all.
	* frame.c (delete_frame): Call x_clipboard_manager_save_frame.

	* xterm.h: Update prototype.

2011-05-28  William Xu  <william.xwl@gmail.com>

	* nsterm.m (ns_term_shutdown): Synchronize user defaults before
	exiting (Bug#8239).

2011-05-28  Jim Meyering  <meyering@redhat.com>

	Avoid a sign-extension bug in crypto_hash_function.
	* fns.c (to_uchar): Define.
	(crypto_hash_function): Use it to convert some newly-signed
	variables to unsigned, to avoid sign-extension bugs.  For example,
	without this change, (md5 "truc") would evaluate to
	45723a2aff78ff4fff7fff1114760e62 rather than the expected
	45723a2af3788c4ff17f8d1114760e62.  Reported by Antoine Levitt in
	https://lists.gnu.org/archive/html/emacs-devel/2011-05/msg00883.html.

2011-05-27  Paul Eggert  <eggert@cs.ucla.edu>

	Integer overflow fixes.

	* dbusbind.c: Serial number integer overflow fixes.
	(CHECK_DBUS_SERIAL_GET_SERIAL): New macro.
	(Fdbus_call_method_asynchronously, xd_read_message_1): Use a float
	to hold a serial number that is too large for a fixnum.
	(Fdbus_method_return_internal, Fdbus_method_error_internal):
	Check for serial numbers out of range.  Decode any serial number
	that was so large that it became a float.  (Bug#8722)

	* dbusbind.c: Use XFASTINT rather than XUINT, and check for nonneg.
	(Fdbus_call_method, Fdbus_call_method_asynchronously):
	Use XFASTINT rather than XUINT when numbers are nonnegative.
	(xd_append_arg, Fdbus_method_return_internal):
	(Fdbus_method_error_internal): Likewise.  Also, for unsigned
	arguments, check that Lisp number is nonnegative, rather than
	silently wrapping negative numbers around.  (Bug#8722)
	(xd_read_message_1): Don't assume dbus_uint32_t can fit in int.
	(Bug#8722)

	* data.c (arith_driver, Flsh): Avoid unnecessary casts to EMACS_UINT.

	* ccl.c (ccl_driver): Redo slightly to avoid the need for 'unsigned'.

	ccl: add integer overflow checks
	* ccl.c (CCL_CODE_MAX, GET_CCL_RANGE, GET_CCL_CODE, GET_CCL_INT):
	(IN_INT_RANGE): New macros.
	(ccl_driver): Use them to check for integer overflow when
	decoding a CCL program.  Many of the new checks are whether XINT (x)
	fits in int; it doesn't always, on 64-bit hosts.  The new version
	doesn't catch all possible integer overflows, but it's an
	improvement.  (Bug#8719)

	* alloc.c (make_event_array): Use XINT, not XUINT.
	There's no need for unsigned here.

	* mem-limits.h (EXCEEDS_LISP_PTR) [!USE_LSB_TAG]: EMACS_UINT -> uintptr_t
	This follows up to the 2011-05-06 change that substituted uintptr_t
	for EMACS_INT.  This case wasn't caught back then.

	Rework Fformat to avoid integer overflow issues.
	* editfns.c: Include <float.h> unconditionally, as it's everywhere
	now (part of C89).  Include <verify.h>.
	(MAX_10_EXP, CONVERTED_BYTE_SIZE): Remove; no longer needed.
	(pWIDE, pWIDElen, signed_wide, unsigned_wide): New defns.
	(Fformat): Avoid the prepass trying to compute sizes; it was only
	approximate and thus did not catch overflow reliably.  Instead, walk
	through the format just once, formatting and computing sizes as we go,
	checking for integer overflow at every step, and allocating a larger
	buffer as needed.  Keep track separately whether the format is
	multibyte.  Keep only the most-recently calculated precision, rather
	than them all.  Record whether each argument has been converted to
	string.  Use EMACS_INT, not int, for byte and char and arg counts.
	Support field widths and precisions larger than INT_MAX.  Avoid
	sprintf's undefined behavior with conversion specifications such as %#d
	and %.0c.  Fix bug with strchr succeeding on '\0' when looking for
	flags.  Fix bug with (format "%c" 256.0).  Avoid integer overflow when
	formatting out-of-range floating point numbers with int
	formats.  (Bug#8668)

	* lisp.h (FIXNUM_OVERFLOW_P): Work even if arg is a NaN.

	* data.c: Avoid integer truncation in expressions involving floats.
	* data.c: Include <intprops.h>.
	(arith_driver): When there's an integer overflow in an expression
	involving floating point, convert the integers to floating point
	so that the resulting value does not suffer from catastrophic
	integer truncation.  For example, on a 64-bit host (* 4
	most-negative-fixnum 0.5) should yield about -4.6e+18, not zero.
	Do not rely on undefined behavior after integer overflow.

	merge count_size_as_multibyte, parse_str_to_multibyte
	* character.c, character.h (count_size_as_multibyte):
	Rename from parse_str_to_multibyte; all uses changed.
	Check for integer overflow.
	* insdel.c, lisp.h (count_size_as_multibyte): Remove,
	since it's now a duplicate of the other.  This is more of
	a character than a buffer op, so better that it's in character.c.
	* fns.c, print.c: Adjust to above changes.

2011-05-27  Stefan Monnier  <monnier@iro.umontreal.ca>

	* xselect.c (x_convert_selection): Yet another int/Lisp_Object mixup.

2011-05-27  Paul Eggert  <eggert@cs.ucla.edu>

	* xselect.c: Fix minor problems prompted by GCC 4.6.0 warnings.
	(x_handle_selection_request, frame_for_x_selection): Remove unused vars.
	(x_clipboard_manager_save): Now static.
	(Fx_clipboard_manager_save): Rename local to avoid shadowing.

	* fns.c: Fix minor problems prompted by GCC 4.6.0 warnings.
	(crypto_hash_function): Now static.
	Fix pointer signedness problems.  Avoid unnecessary initializations.

2011-05-27  Chong Yidong  <cyd@stupidchicken.com>

	* termhooks.h (Vselection_alist): Make it terminal-local.

	* terminal.c (create_terminal): Initialize it.

	* xselect.c: Support for clipboard managers.
	(Vselection_alist): Move to termhooks.h as terminal-local var.
	(LOCAL_SELECTION): New macro.
	(x_atom_to_symbol): Handle x_display_info_for_display fail case.
	(symbol_to_x_atom): Remove gratuitous arg.
	(x_handle_selection_request, lisp_data_to_selection_data)
	(x_get_foreign_selection, Fx_register_dnd_atom): Callers changed.
	(x_own_selection, x_get_local_selection, x_convert_selection):
	New arg, specifying work frame.  Use terminal-local Vselection_alist.
	(some_frame_on_display): Delete unused function.
	(Fx_own_selection_internal, Fx_get_selection_internal)
	(Fx_disown_selection_internal, Fx_selection_owner_p)
	(Fx_selection_exists_p): New optional frame arg.
	(frame_for_x_selection, Fx_clipboard_manager_save): New functions.
	(x_handle_selection_clear): Don't treat other terminals with the
	same keyboard specially.  Use the terminal-local Vselection_alist.
	(x_clear_frame_selections): Use Frun_hook_with_args.

	* xterm.c (x_term_init): Intern ATOM and CLIPBOARD_MANAGER atoms.

	* xterm.h: Add support for those atoms.

2011-05-26  Chong Yidong  <cyd@stupidchicken.com>

	* xselect.c: ICCCM-compliant handling of MULTIPLE targets.
	(converted_selections, conversion_fail_tag): New global variables.
	(x_selection_request_lisp_error): Free the above.
	(x_get_local_selection): Remove unnecessary code.
	(x_reply_selection_request): Args changed; handle arbitrary array
	of converted selections stored in converted_selections.
	Separate the XChangeProperty and SelectionNotify steps.
	(x_handle_selection_request): Rewrite to handle MULTIPLE target.
	(x_convert_selection): New function.
	(x_handle_selection_event): Simplify.
	(x_get_foreign_selection): Don't ignore incoming requests while
	waiting for an answer; this will fail when we implement
	SAVE_TARGETS, and seems unnecessary anyway.
	(selection_data_to_lisp_data): Recognize ATOM_PAIR type.
	(Vx_sent_selection_functions): Doc fix.

2011-05-26  Leo Liu  <sdl.web@gmail.com>

	* editfns.c (Ftranspose_regions): Allow empty regions.  (Bug#8699)

2011-05-25  YAMAMOTO Mitsuharu  <mituharu@math.s.chiba-u.ac.jp>

	* dispextern.h (struct glyph_row): New member fringe_bitmap_periodic_p.

	* dispnew.c (shift_glyph_matrix, scrolling_window): Mark scrolled row
	for fringe update if it has periodic bitmap.
	(row_equal_p): Also compare left_fringe_offset, right_fringe_offset,
	and fringe_bitmap_periodic_p.

	* fringe.c (get_fringe_bitmap_data): New function.
	(draw_fringe_bitmap_1, update_window_fringes): Use it.
	(update_window_fringes): Record periodicity of fringe bitmap in glyph
	row.  Mark glyph row for fringe update if periodicity changed.

	* xdisp.c (try_window_reusing_current_matrix): Don't mark scrolled row
	for fringe update unless it has periodic bitmap.

2011-05-25  Kenichi Handa  <handa@m17n.org>

	* xdisp.c (get_next_display_element): Set correct it->face_id for
	a static composition.

2011-05-24  Leo Liu  <sdl.web@gmail.com>

	* deps.mk (fns.o):
	* makefile.w32-in ($(BLD)/fns.$(O)): Include sha1.h.

	* fns.c (crypto_hash_function, Fsha1): New function.
	(Fmd5): Use crypto_hash_function.
	(syms_of_fns): Add Ssha1.

2011-05-22  Paul Eggert  <eggert@cs.ucla.edu>

	* gnutls.c: Remove unused macros.
	(fn_gnutls_transport_set_lowat, fn_gnutls_transport_set_pull_function):
	(fn_gnutls_transport_set_push_function) [!WINDOWSNT]:
	Remove macros that are defined and never used.
	Caught by gcc -Wunused-macros (GCC 4.6.0, Fedora 14).

2011-05-22  Chong Yidong  <cyd@stupidchicken.com>

	* xselect.c (syms_of_xselect): Remove unused symbol SAVE_TARGETS.
	(Fx_get_selection_internal): Minor cleanup.
	(Fx_own_selection_internal): Rename arguments for consistency with
	select.el.

2011-05-22  Paul Eggert  <eggert@cs.ucla.edu>

	* xselect.c (QSAVE_TARGETS): New static var, to fix build failure.

2011-05-22  Chong Yidong  <cyd@stupidchicken.com>

	* xselect.c (syms_of_xselect): Include character.h; use DEFSYM.

2011-05-21  YAMAMOTO Mitsuharu  <mituharu@math.s.chiba-u.ac.jp>

	* dispnew.c (scrolling_window): Don't exclude the case that the
	last enabled row in the desired matrix touches the bottom boundary.

2011-05-21  Glenn Morris  <rgm@gnu.org>

	* Makefile.in ($(etc)/DOC): Make second command line even shorter.
	(SOME_MACHINE_OBJECTS): Replace FONT_OBJ by its maximal expansion,
	and add some more files.

2011-05-20  Eli Zaretskii  <eliz@gnu.org>

	* callproc.c (Fcall_process) [MSDOS]: Fix arguments to
	report_file_error introduced by the change from 2011-05-07.

2011-05-20  Paul Eggert  <eggert@cs.ucla.edu>

	* systime.h (Time): Define only if emacs is defined.
	This is to allow ../lib-src/profile.c to be compiled on FreeBSD,
	where the include path doesn't have X11/X.h by default.  See
	<http://lists.gnu.org/archive/html/emacs-devel/2011-05/msg00561.html>.

2011-05-20 Kenichi Handa  <handa@m17n.org>

	* composite.c (find_automatic_composition): Fix previous change.

2011-05-20  Glenn Morris  <rgm@gnu.org>

	* lisp.mk: New file, split from Makefile.in.
	* Makefile.in (lisp): Move to separate file, inserted by @lisp_frag@.
	(shortlisp): Remove.
	($(etc)/DOC): Edit lisp.mk rather than using $shortlisp.

2011-05-19  Glenn Morris  <rgm@gnu.org>

	* Makefile.in (MSDOS_SUPPORT_REAL, MSDOS_SUPPORT, NS_SUPPORT)
	(REAL_MOUSE_SUPPORT, GPM_MOUSE_SUPPORT, MOUSE_SUPPORT, TOOLTIP_SUPPORT)
	(BASE_WINDOW_SUPPORT, X_WINDOW_SUPPORT, WINDOW_SUPPORT): Remove.
	(lisp): Set the order to that of loadup.el.
	(shortlisp): Make it a copy of $lisp.
	(SOME_MACHINE_LISP): Remove.
	($(etc)/DOC): Depend just on $lisp, not $SOME_MACHINE_LISP too.
	Use just $shortlisp, not $SOME_MACHINE_LISP too.

2011-05-18  Kenichi Handa  <handa@m17n.org>

	* composite.c (CHAR_COMPOSABLE_P): Add more check for efficiency.
	(BACKWARD_CHAR): Wrap the arg STOP by parenthesis.
	(find_automatic_composition): Mostly rewrite for efficiency.

2011-05-18  Juanma Barranquero  <lekktu@gmail.com>

	* makefile.w32-in: Update dependencies.

2011-05-18  Christoph Scholtes  <cschol2112@googlemail.com>

	* menu.c: Include limits.h (fixes the MS-Windows build broken by
	2011-06-18T18:49:19Z!cyd@stupidchicken.com).

2011-05-18  Paul Eggert  <eggert@cs.ucla.edu>

	Fix some integer overflow issues, such as string length overflow.

	* insdel.c (count_size_as_multibyte): Check for string overflow.

	* character.c (lisp_string_width): Check for string overflow.
	Use EMACS_INT, not int, for string indexes and lengths; in
	particular, 2nd arg is now EMACS_INT, not int.  Do not crash if
	the resulting string length overflows an EMACS_INT; instead,
	report a string overflow if no precision given.  When checking for
	precision exhaustion, use a check that cannot possibly have
	integer overflow.  (Bug#8675)
	* character.h (lisp_string_width): Adjust to new signature.

	* alloc.c (string_overflow): New function.
	(Fmake_string): Use it.  This doesn't change behavior, but saves
	a few bytes and will simplify future changes.
	* character.c (string_escape_byte8): Likewise.
	* lisp.h (string_overflow): New decl.

	Fixups, following up to the user-interface timestamp change.
	* nsterm.m (last_mouse_movement_time, ns_mouse_position): Use Time
	for UI timestamps, instead of unsigned long.
	* msdos.c (mouse_get_pos): Likewise.
	* w32inevt.c (movement_time, w32_console_mouse_position): Likewise.
	* w32gui.h (Time): Define by including "systime.h" rather than by
	declaring it ourselves.  (Bug#8664)

	* dispextern.h (struct image): Don't assume time_t <= unsigned long.
	* image.c (clear_image_cache): Likewise.

	* term.c (term_mouse_position): Don't assume time_t wraparound.

	Be more systematic about user-interface timestamps.
	Before, the code sometimes used 'Time', sometimes 'unsigned long',
	and sometimes 'EMACS_UINT', to represent these timestamps.
	This change causes it to use 'Time' uniformly, as that's what X uses.
	This makes the code easier to follow, and makes it easier to catch
	integer overflow bugs such as Bug#8664.
	* frame.c (Fmouse_position, Fmouse_pixel_position):
	Use Time, not unsigned long, for user-interface timestamps.
	* keyboard.c (last_event_timestamp, kbd_buffer_get_event): Likewise.
	(button_down_time, make_lispy_position, make_lispy_movement): Likewise.
	* keyboard.h (last_event_timestamp): Likewise.
	* menu.c (Fx_popup_menu) [!HAVE_X_WINDOWS]: Likewise.
	* menu.h (xmenu_show): Likewise.
	* term.c (term_mouse_position): Likewise.
	* termhooks.h (struct input_event.timestamp): Likewise.
	(struct terminal.mouse_position_hook): Likewise.
	* xmenu.c (create_and_show_popup_menu, xmenu_show): Likewise.
	* xterm.c (XTmouse_position, x_scroll_bar_report_motion): Likewise.
	* systime.h (Time): New decl.  Pull it in from <X11/X.h> if
	HAVE_X_WINDOWS, otherwise define it as unsigned long, which is
	what it was before.
	* menu.h, termhooks.h: Include "systime.h", for Time.

	* keyboard.c (make_lispy_event): Fix problem in integer overflow.
	Don't assume that the difference between two unsigned long values
	can fit into an integer.  At this point, we know button_down_time
	<= event->timestamp, so the difference must be nonnegative, so
	there's no need to cast the result if double-click-time is
	nonnegative, as it should be; check that it's nonnegative, just in
	case.  This bug is triggered when events are more than 2**31 ms
	apart (about 25 days).  (Bug#8664)

	* xselect.c (last_event_timestamp): Remove duplicate decl.
	(x_own_selection): Remove needless cast to unsigned long.

	* xmenu.c (set_frame_menubar): Use int, not EMACS_UINT, for indexes
	that always fit in int.  Use a sentinel instead of a counter, to
	avoid a temp and to allay GCC's concerns about possible int overflow.
	* frame.h (struct frame): Use int for menu_bar_items_used
	instead of EMACS_INT, since it always fits in int.

	* menu.c (grow_menu_items): Check for int overflow.

	* xmenu.c (set_frame_menubar): Don't mishandle vectors with no nils.

	* xterm.c: Use EMACS_INT for Emacs modifiers, and int for X modifiers.
	Before, the code was not consistent.  These values cannot exceed
	2**31 - 1 so there's no need to make them unsigned.
	(x_x_to_emacs_modifiers): Accept int and return EMACS_INT.
	(x_emacs_to_x_modifiers): Accept EMACS_INT and return int.
	(x_x_to_emacs_modifiers, x_emacs_to_x_modifiers): Reject non-integers
	as modifiers.
	* xterm.h (x_x_to_emacs_modifiers): Adjust to signature change.

	* lisp.h (XINT) [USE_LISP_UNION_TYPE]: Cast to EMACS_INT.
	(XUINT) [USE_LISP_UNION_TYPE]: Cast to EMACS_UINT.
	Otherwise, GCC 4.6.0 warns about printf (pI, XINT (...)),
	presumably because the widths might not match.

	* window.c (size_window): Avoid needless test at loop start.

2011-05-18  Courtney Bane  <emacs-bugs-7626@cbane.org>  (tiny change)

	* term.c (Fresume_tty): Restore hooks before reinitializing (bug#8687).

2011-05-12  Drew Adams  <drew.adams@oracle.com>

	* textprop.c (Fprevious_single_char_property_change): Doc fix (bug#8655).

2011-05-12  YAMAMOTO Mitsuharu  <mituharu@math.s.chiba-u.ac.jp>

	* w32term.c (w32_draw_fringe_bitmap): Rename local vars `left' and
	`width' to `bar_area_x' and `bar_area_width', respectively.
	(x_scroll_run): Take account of fringe background extension.

	* xterm.c (x_draw_fringe_bitmap) [USE_TOOLKIT_SCROLL_BARS]:
	Rename local vars `left' and `width' to `bar_area_x' and
	`bar_area_width', respectively.
	(x_scroll_run) [USE_TOOLKIT_SCROLL_BARS]: Take account of fringe
	background extension.

2011-05-10  Jim Meyering  <meyering@redhat.com>

	* xdisp.c (x_intersect_rectangles): Fix typo "the the -> the".

2011-05-10  Juanma Barranquero  <lekktu@gmail.com>

	* image.c (Finit_image_library): Return t for built-in image types,
	like pbm and xbm.  (Bug#8640)

2011-05-09  Andreas Schwab  <schwab@linux-m68k.org>

	* w32menu.c (set_frame_menubar): Fix submenu allocation.

2011-05-07  Eli Zaretskii  <eliz@gnu.org>

	* w32console.c (Fset_screen_color): Doc fix.
	(Fget_screen_color): New function.
	(syms_of_ntterm): Defsubr it.

	* callproc.c (call_process_cleanup) [MSDOS]: Don't close and
	unlink the temporary file if Fcall_process didn't create it in the
	first place.
	(Fcall_process) [MSDOS]: Don't create tempfile if stdout of the
	child process will be redirected to a file specified with `:file'.
	Don't try to re-open tempfile in that case, and set fd[0] to -1 as
	cue to call_process_cleanup not to close that handle.

2011-05-07  Ben Key  <bkey76@gmail.com>

	* makefile.w32-in: The bootstrap-temacs rule now makes use of
	one of two shell specific rules, either bootstrap-temacs-CMD or
	bootstrap-temacs-SH.  The bootstrap-temacs-SH rule is identical
	to the previous implementation of the bootstrap-temacs rule.
	The bootstrap-temacs-CMD rule is similar to the previous
	implementation of the bootstrap-temacs rule except that it
	makes use of the ESC_CFLAGS variable instead of the CFLAGS
	variable.

	These changes, along with some changes to nt/configure.bat,
	nt/gmake.defs, and nt/nmake.defs, are required to extend my
	earlier fix to add support for --cflags and --ldflags options
	that include quotes so that it works whether make uses cmd or
	sh as the shell.

2011-05-06  Michael Albinus  <michael.albinus@gmx.de>

	* dbusbind.c (QCdbus_type_unix_fd): Declare static.
	(xd_remove_watch): Don't check QCdbus_type_unix_fd for SYMBOLP, it
	is a constant.
	(Fdbus_init_bus, xd_read_queued_messages): Bus can be a symbol or
	a string.  Handle both cases.
	(Fdbus_call_method_asynchronously, Fdbus_register_signal)
	(Fdbus_register_method): Use Qinvalid_function.

2011-05-06  Juanma Barranquero  <lekktu@gmail.com>

	* makefile.w32-in: Update dependencies.
	(LISP_H): Add inttypes.h and stdin.h.
	(PROCESS_H): Add unistd.h.

2011-05-06  Eli Zaretskii  <eliz@gnu.org>

	* lread.c: Include limits.h (fixes the MS-Windows build broken by
	2011-05-06T07:13:19Z!eggert@cs.ucla.edu).

2011-05-06  Paul Eggert  <eggert@cs.ucla.edu>

	* image.c (Finit_image_library) [!HAVE_NTGUI]: Omit unused local.

	* term.c (vfatal): Remove stray call to va_end.
	It's not needed and the C Standard doesn't allow it here anyway.

	Use C99's va_copy to avoid undefined behavior on x86-64 GNU/Linux.
	* eval.c (verror): doprnt a copy of ap, not the original.  (Bug#8545)

	* eval.c (verror): OK to create a string of up to MOST_POSITIVE_FIXNUM
	bytes.

	* term.c: Don't include <stdarg.h>, as <lisp.h> does that.

	* callproc.c (Fcall_process): Use 'volatile' to avoid vfork clobbering.

	* process.c (Fformat_network_address): Fix typo: args2 -> *args2.

	* xmenu.c (set_frame_menubar): Fix typo: int * -> int (3 times).

	* coding.c (detect_coding_charset): Fix typo: * 2 -> *4 (Bug#8601).

	* charset.h (struct charset.code_space): Now has 15 elements, not 16.
	* charset.c (Fdefine_charset_internal): Don't initialize
	charset.code_space[15].  The value was garbage, on hosts with
	32-bit int (Bug#8600).

	* lread.c (read_integer): Be more consistent with string-to-number.
	Use string_to_number to do the actual conversion; this avoids
	rounding errors and fixes some other screwups.  Without this fix,
	for example, #x1fffffffffffffff was misread as -2305843009213693952.
	(digit_to_number): Move earlier, for benefit of read_integer.
	Return -1 if the digit is out of range for the base, -2 if it is
	not a digit in any supported base.  (Bug#8602)

	* doprnt.c (doprnt): Support arbitrary pI values, such as "I64".

	* dispnew.c (scrolling_window): Return 1 if we scrolled,
	to match comment at start of function.  This also removes a
	GCC warning about overflow in a 32+64-bit port.

	* lisp.h (EMACS_INT, EMACS_UINT, BITS_PER_EMACS_INT, pI): Simplify.

	* dbusbind.c: Do not use XPNTR on a value that may be an integer.
	Reported by Stefan Monnier in
	<http://lists.gnu.org/archive/html/emacs-devel/2011-04/msg00919.html>.
	(xd_remove_watch, Fdbus_init_bus, xd_read_queued_messages):
	Use SYMBOLP-guarded XSYMBOL, not XPNTR.

	* lisp.h (EMACS_INTPTR): Remove.  All uses changed to intptr_t.
	(EMACS_UINTPTR): Likewise, with uintptr_t.

	* lisp.h: Prefer 64-bit EMACS_INT if available.
	(EMACS_INT, EMACS_UINT, BITS_PER_EMACS_INT, pI): Define to 64-bit
	on 32-bit hosts that have 64-bit int, so that they can access
	large files.
	However, temporarily disable this change unless the temporary
	symbol WIDE_EMACS_INT is defined.

	* lread.c, process.c: Do not include <inttypes.h>; lisp.h does it now.

	Prefer intptr_t/uintptr_t for integers the same widths as pointers.
	This removes an assumption that EMACS_INT and long are the same
	width as pointers.  The assumption is true for Emacs porting targets
	now, but we want to make other targets possible.
	* lisp.h: Include <inttypes.h>, for INTPTR_MAX, UINTPTR_MAX.
	(EMACS_INTPTR, EMACS_UINTPTR): New macros.
	In the rest of the code, change types of integers that hold casted
	pointers to EMACS_INTPTR and EMACS_UINTPTR, systematically
	replacing EMACS_INT, long, EMACS_UINT, and unsigned long.
	(XTYPE): Don't cast arg to EMACS_UINT; normally is not needed.
	(XSET): Cast type of XTYPE arg to EMACS_INTPTR; it is needed here.
	No need to cast type when ORing.
	(XPNTR): Return a value of type EMACS_INTPTR or EMACS_UINTPTR.
	* alloc.c (lisp_align_malloc): Remove a no-longer-needed cast.
	* doc.c (store_function_docstring): Use EMACS_INTPTR, so as not to
	assume EMACS_INT is the same width as char *.
	* gtkutil.c (xg_gtk_scroll_destroy, xg_tool_bar_button_cb):
	(xg_tool_bar_callback, xg_tool_bar_help_callback, xg_make_tool_item):
	Remove no-longer-needed casts.
	(xg_create_scroll_bar, xg_tool_bar_button_cb, xg_tool_bar_callback):
	(xg_tool_bar_help_callback, xg_make_tool_item):
	Use EMACS_INTPTR to hold an integer
	that will be cast to void *; this can avoid a GCC warning
	if EMACS_INT is not the same width as void *.
	* menu.c (find_and_call_menu_selection): Remove no-longer-needed cast.
	* xdisp.c (display_echo_area_1, resize_mini_window_1):
	(current_message_1, set_message_1):
	Use a local to convert to proper width without a cast.
	* xmenu.c (dialog_selection_callback): Likewise.

	* sysdep.c (get_random): Don't assume EMACS_INT is no wider than long.
	Also, don't assume VALBITS / RAND_BITS is less than 5,
	and don't rely on undefined behavior when shifting a 1 left into
	the sign bit.
	* lisp.h (get_random): Change signature to match.

	* lread.c (hash_string): Use size_t, not int, for hash computation.
	Normally we prefer signed values; but hashing is special, because
	it's better to use unsigned division on hash table sizes so that
	the remainder is nonnegative.  Also, size_t is the natural width
	for hashing into memory.  The previous code used 'int', which doesn't
	retain enough info to hash well into very large tables.
	(oblookup, oblookup_last_bucket_number, Funintern): Likewise.

	* dbusbind.c: Don't possibly lose pointer info when converting.
	(xd_remove_watch, Fdbus_init_bus, xd_read_queued_messages):
	Use XPNTR rather than XHASH, so that the high-order bits of
	the pointer aren't lost when converting through void *.

	* eval.c (Fautoload): Don't double-shift a pointer.

	* fns.c (Frandom): Let EMACS_UINT be wider than unsigned long.

2011-05-06  Juanma Barranquero  <lekktu@gmail.com>

	* gnutls.c (DEF_GNUTLS_FN):
	* image.c (DEF_IMGLIB_FN): Make function pointers static.

2011-05-05  Andreas Schwab  <schwab@linux-m68k.org>

	* lread.c (lisp_file_lexically_bound_p): Stop scanning at end
	marker.  (Bug#8610)

2011-05-05 Eli Zaretskii  <eliz@gnu.org>

	* w32heap.c (allocate_heap) [USE_LISP_UNION_TYPE || USE_LSB_TAG]:
	New version that can reserve upto 2GB of heap space.

2011-05-05  Chong Yidong  <cyd@stupidchicken.com>

	* nsfns.m (Fns_read_file_name): Doc fix (Bug#8534).

2011-05-05  Teodor Zlatanov  <tzz@lifelogs.com>

	* gnutls.c (fn_gnutls_certificate_set_x509_key_file): Add alias to
	`gnutls_certificate_set_x509_key_file'.

2011-05-05  Juanma Barranquero  <lekktu@gmail.com>

	* makefile.w32-in ($(BLD)/image.$(O), $(BLD)/process.$(O)):
	Update dependencies.

2011-05-04  Juanma Barranquero  <lekktu@gmail.com>

	* gnutls.h (emacs_gnutls_write, emacs_gnutls_read):
	* gnutls.c (emacs_gnutls_write, emacs_gnutls_read):
	Remove unused parameter `fildes'.
	* process.c (read_process_output, send_process): Don't pass it.

2011-05-04  Juanma Barranquero  <lekktu@gmail.com>

	Fix previous change: the library cache is defined in w32.c.
	* image.c (CACHE_IMAGE_TYPE) [!HAVE_NTGUI]: Define to noop.
	(Finit_image_library): Wrap Vlibrary_cache on "#ifdef HAVE_NTGUI".

2011-05-04  Juanma Barranquero  <lekktu@gmail.com>

	Implement dynamic loading of GnuTLS on Windows.

	* gnutls.h (GNUTLS_EMACS_ERROR_NOT_LOADED): New macro.
	(emacs_gnutls_write, emacs_gnutls_read): Mark as extern.
	(emacs_gnutls_record_check_pending, emacs_gnutls_transport_set_errno):
	Declare.

	* gnutls.c (Qgnutls_dll): Define.
	(DEF_GNUTLS_FN, LOAD_GNUTLS_FN): New macros.
	(gnutls_*): Declare function pointers.
	(init_gnutls_functions): New function to initialize function pointers.
	(emacs_gnutls_handshake, Fgnutls_error_string, Fgnutls_deinit)
	(emacs_gnutls_global_init, Fgnutls_bye): Use function pointers.
	(emacs_gnutls_record_check_pending, emacs_gnutls_transport_set_errno):
	Wrappers for gnutls_record_check_pending and gnutls_transport_set_errno.
	(emacs_gnutls_write, emacs_gnutls_read)
	(emacs_gnutls_handle_error, Fgnutls_error_fatalp)
	(Fgnutls_available_p): New function.
	(Fgnutls_boot): Call Fgnutls_available_p.  Use function pointers.
	(syms_of_gnutls) <Qgnutls_dll>: Initialize and staticpro it.
	(syms_of_gnutls) <Sgnutls_available_p>: defsubr it.

	* image.c: Include w32.h.
	(Vimage_type_cache): Delete.
	(syms_of_image) <Vimage_type_cache>: Don't initialize and staticpro it.
	(CACHE_IMAGE_TYPE, Finit_image_library): Use Vlibrary_cache instead.
	(w32_delayed_load): Move to w32.c.

	* w32.h (VlibraryCache, QCloaded_from, w32_delayed_load): Declare.

	* w32.c (QCloaded_from, Vlibrary_cache): Define.
	(w32_delayed_load): Move from image.c.  When loading a library, record
	its filename in the :loaded-from property of the library id.
	(globals_of_w32) <QCloaded_from, Vlibrary_cache>:
	Initialize and staticpro them.
	(emacs_gnutls_pull, emacs_gnutls_push): Call emacs_gnutls_* functions.

	* process.c: Include lisp.h before w32.h, not after.
	(wait_reading_process_output): Call emacs_gnutls_record_check_pending
	instead of gnutls_record_check_pending.

	* callproc.c, emacs.c: Include lisp.h before w32.h, not after.

2011-05-04  Teodor Zlatanov  <tzz@lifelogs.com>

	* gnutls.c (Fgnutls_boot): Support :keylist and :crlfiles options
	instead of :keyfiles.  Give GnuTLS the keylist and the CRL lists
	as passed in.

2011-05-03  Jan Djärv  <jan.h.d@swipnet.se>

	* xterm.c (x_set_frame_alpha): Do not set property on anything
	else than FRAME_X_OUTER_WINDOW (Bug#8608).

2011-05-02  Juanma Barranquero  <lekktu@gmail.com>

	* sysdep.c (get_tty_size) [WINDOWSNT]: Implement.  (Bug#8596)

2011-05-02  Juanma Barranquero  <lekktu@gmail.com>

	* gnutls.c (Qgnutls_log_level, Qgnutls_code, Qgnutls_anon)
	(Qgnutls_x509pki, Qgnutls_e_interrupted, Qgnutls_e_again)
	(Qgnutls_e_invalid_session, Qgnutls_e_not_ready_for_handshake)
	(gnutls_global_initialized, Qgnutls_bootprop_priority)
	(Qgnutls_bootprop_trustfiles, Qgnutls_bootprop_keyfiles)
	(Qgnutls_bootprop_callbacks, Qgnutls_bootprop_loglevel)
	(Qgnutls_bootprop_hostname, Qgnutls_bootprop_verify_flags)
	(Qgnutls_bootprop_verify_error, Qgnutls_bootprop_verify_hostname_error)
	(Qgnutls_bootprop_callbacks_verify): Make static.

2011-05-01  Andreas Schwab  <schwab@linux-m68k.org>

	* callproc.c: Indentation fixup.

	* sysdep.c (wait_for_termination_1): Make static.
	(wait_for_termination, interruptible_wait_for_termination):
	Move after wait_for_termination_1.

2011-05-01  Lars Magne Ingebrigtsen  <larsi@gnus.org>

	* sysdep.c (interruptible_wait_for_termination): New function
	which is like wait_for_termination, but allows keyboard
	interruptions.

	* callproc.c (Fcall_process): Add (:file "file") as an option for
	the STDOUT buffer.
	(Fcall_process_region): Ditto.

2011-04-30  Eli Zaretskii  <eliz@gnu.org>

	* dosfns.c (Fint86, Fdos_memget, Fdos_memput): Use `ASIZE (FOO)'
	rather than `XVECTOR (FOO)->size'.

	* process.c: Remove HAVE_INTTYPES_H condition from inclusion of
	inttypes.h, as a gnulib replacement is used if it not available in
	system headers.

2011-04-21  Eli Zaretskii  <eliz@gnu.org>

	Lift the MOST_POSITIVE_FIXNUM/4 limitation on visited files.
	* fileio.c (Finsert_file_contents): Don't limit file size to 1/4
	of MOST_POSITIVE_FIXNUM.  (Bug#8528)

	* coding.c (coding_alloc_by_realloc): Error out if destination
	will grow beyond MOST_POSITIVE_FIXNUM.
	(decode_coding_emacs_mule): Abort if there isn't enough place in
	charbuf for the composition carryover bytes.  Reserve an extra
	space for up to 2 characters produced in a loop.
	(decode_coding_iso_2022): Abort if there isn't enough place in
	charbuf for the composition carryover bytes.

2011-04-21  Eli Zaretskii  <eliz@gnu.org>

	* doprnt.c (doprnt) [!HAVE_LONG_LONG_INT]: Error out instead of
	aborting when %lld or %lll format is passed.
	[!HAVE_UNSIGNED_LONG_LONG_INT]: Error out instead of aborting when
	%llo or %llx format is passed.  (Bug#8545)

	* window.c (window_scroll_line_based): Use a marker instead of
	simple variables to record original value of point.  (Bug#7952)

	* doprnt.c (doprnt): Fix the case where a multibyte sequence
	produced by %s or %c overflows available buffer space.  (Bug#8545)

2011-04-28  Paul Eggert  <eggert@cs.ucla.edu>

	* doprnt.c (doprnt): Omit useless test; int overflow check (Bug#8545).
	(SIZE_MAX): Move defn after all includes, as they might #define it.

2011-04-28  Juanma Barranquero  <lekktu@gmail.com>

	* w32.c (init_environment): Warn about defaulting HOME to C:\.

2011-04-28  Juanma Barranquero  <lekktu@gmail.com>

	* keyboard.c (Qdelayed_warnings_hook): Define.
	(command_loop_1): Run `delayed-warnings-hook'
	if Vdelayed_warnings_list is non-nil.
	(syms_of_keyboard) <delayed-warnings-hook>: DEFSYM it.
	(syms_of_keyboard) <delayed-warnings-list>: DEFVAR_LISP it.

2011-04-28  Eli Zaretskii  <eliz@gnu.org>

	* doprnt.c (doprnt): Don't return value smaller than the buffer
	size if the message was truncated.  (Bug#8545).

2011-04-28  Juanma Barranquero  <lekktu@gmail.com>

	* w32fns.c (Fx_change_window_property, Fx_delete_window_property)
	(Fx_window_property): #if-0 the whole functions, not just the bodies.

2011-04-27  Paul Eggert  <eggert@cs.ucla.edu>

	* doprnt.c (doprnt): Support "ll" length modifier, for long long.

2011-04-27  Juanma Barranquero  <lekktu@gmail.com>

	* makefile.w32-in: Update dependencies.

2011-04-27  Eli Zaretskii  <eliz@gnu.org>

	Improve `doprnt' and its usage.  (Bug#8545)
	* doprnt.c (doprnt): Make sure `format' is never accessed beyond
	`format_end'.  Remove support for %l as a conversion specifier.
	Don't use xrealloc.  Improve diagnostics when the %l size modifier
	is used.  Update the commentary.

	* eval.c (verror): Simplify calculation of size_t.

	* coding.c (Ffind_operation_coding_system): Fix diagnostic error
	messages.

2011-04-27  Yoshiaki Kasahara  <kasahara@nc.kyushu-u.ac.jp>  (tiny change)

	* buffer.c (init_buffer) [USE_MMAP_FOR_BUFFERS]: Adjust to aliasing
	change.

2011-04-27  Paul Eggert  <eggert@cs.ucla.edu>

	* nsmenu.m: Replace all uses of XVECTOR with ASIZE and AREF.
	This makes this file independent of the recent pseudovector change.

2011-04-26  Paul Eggert  <eggert@cs.ucla.edu>

	* keyboard.c (handle_user_signal): Fix pointer signedness problem.

	* gnutls.c (emacs_gnutls_handle_error): Remove unused local.
	(Fgnutls_boot): gnutls_certificate_verify_peers2 wants unsigned *.
	Remove unused local.
	(emacs_gnutls_write): Don't use uninitialized rtnval if nbyte <= 0.

	* lisp.h: Fix a problem with aliasing and vector headers.  (Bug#8546)
	GCC 4.6.0 optimizes based on type-based alias analysis.
	For example, if b is of type struct buffer * and v of type struct
	Lisp_Vector *, then gcc -O2 was incorrectly assuming that &b->size
	!= &v->size, and therefore "v->size = 1; b->size = 2; return
	v->size;" must therefore return 1.  This assumption is incorrect
	for Emacs, since it type-puns struct Lisp_Vector * with many other
	types.  To fix this problem, this patch adds a new type struct
	vectorlike_header that documents the constraints on layout of vectors
	and pseudovectors, and helps optimizing compilers not get fooled
	by Emacs's type punning.  It also adds the macros XSETTYPED_PVECTYPE
	XSETTYPED_PSEUDOVECTOR, TYPED_PSEUDOVECTORP, for similar reasons.
	* lisp.h (XSETTYPED_PVECTYPE): New macro, specifying the name of
	the size member.
	(XSETPVECTYPE): Rewrite in terms of new macro.
	(XSETPVECTYPESIZE): New macro, specifying both type and size.
	This is a bit clearer, and further avoids the possibility of
	undesirable aliasing.
	(XSETTYPED_PSEUDOVECTOR): New macro, specifying the size.
	(XSETPSEUDOVECTOR): Rewrite in terms of XSETTYPED_PSEUDOVECTOR.
	(XSETSUBR): Rewrite in terms of XSETTYPED_PSEUDOVECTOR and XSIZE,
	since Lisp_Subr is a special case (no "next" field).
	(ASIZE): Now uses header.size rather than size.
	All previous uses of XVECTOR (foo)->size replaced to use this macro,
	to avoid the hassle of writing XVECTOR (foo)->header.size.
	(struct vectorlike_header): New type.
	(TYPED_PSEUDOVECTORP): New macro, also specifying the C type of the
	object, to help avoid aliasing.
	(PSEUDOVECTORP): Rewrite in terms of TYPED_PSEUDOVECTORP.
	(SUBRP): Likewise, since Lisp_Subr is a special case.
	* lisp.h (struct Lisp_Vector, struct Lisp_Char_Table):
	(struct Lisp_Sub_Char_Table, struct Lisp_Bool_Vector):
	(struct Lisp_Hash_Table): Combine first two members into a single
	struct vectorlike_header member.  All uses of "size" and "next" members
	changed to be "header.size" and "header.next".
	* buffer.h (struct buffer): Likewise.
	* font.h (struct font_spec, struct font_entity, struct font): Likewise.
	* frame.h (struct frame): Likewise.
	* process.h (struct Lisp_Process): Likewise.
	* termhooks.h (struct terminal): Likewise.
	* window.c (struct save_window_data, struct saved_window): Likewise.
	* window.h (struct window): Likewise.
	* alloc.c (allocate_buffer, Fmake_bool_vector, allocate_pseudovector):
	Use XSETPVECTYPESIZE, not XSETPVECTYPE, to avoid aliasing problems.
	* buffer.c (init_buffer_once): Likewise.
	* lread.c (defsubr): Use XSETTYPED_PVECTYPE, since Lisp_Subr is a
	special case.
	* process.c (Fformat_network_address): Use local var for size,
	for brevity.

	* bytecode.c (exec_byte_code): Don't use XVECTOR before CHECK_VECTOR.

	Make the Lisp reader and string-to-float more consistent (Bug#8525)
	* data.c (atof): Remove decl; no longer used or needed.
	(digit_to_number): Move to lread.c.
	(Fstring_to_number): Use new string_to_number function, to be
	consistent with how the Lisp reader treats infinities and NaNs.
	Do not assume that floating-point numbers represent EMACS_INT
	without losing information; this is not true on most 64-bit hosts.
	Avoid double-rounding errors, by insisting on integers when
	parsing non-base-10 numbers, as the documentation specifies.
	* lisp.h (string_to_number): New decl, replacing ...
	(isfloat_string): Remove.
	* lread.c: Include <inttypes.h>, for uintmax_t and strtoumax.
	(read1): Do not accept +. and -. as integers; this
	appears to have been a coding error.  Similarly, do not accept
	strings like +-1e0 as floating point numbers.  Do not report
	overflow for integer overflows unless the base is not 10 which
	means we have no simple and reliable way to continue.
	Break out the floating-point parsing into a new
	function string_to_number, so that Fstring_to_number parses
	floating point numbers consistently with the Lisp reader.
	(digit_to_number): Move here from data.c.  Make it static inline.
	(E_CHAR, EXP_INT): Remove, replacing with ...
	(E_EXP): New macro, to solve the "1.0e+" problem mentioned below.
	(string_to_number): New function, replacing isfloat_string.
	This function checks for valid syntax and produces the resulting
	Lisp float number too.  Rework it so that string-to-number
	no longer mishandles examples like "1.0e+".  Use strtoumax,
	so that overflow for non-base-10 numbers is reported only when
	there's no portable and simple way to convert to floating point.

	* textprop.c (set_text_properties_1): Rewrite for clarity,
	and to avoid GCC warning about integer overflow.

	* intervals.h (struct interval): Use EMACS_INT for members
	where EMACS_UINT might cause problems.  See
	<http://lists.gnu.org/archive/html/emacs-devel/2011-04/msg00514.html>.
	(CHECK_TOTAL_LENGTH): Remove cast to EMACS_INT; no longer needed.
	* intervals.c (interval_deletion_adjustment): Now returns EMACS_INT.
	All uses changed.
	(offset_intervals): Tell GCC not to worry about length overflow
	when negating a negative length.

	* alloc.c (overrun_check_malloc, overrun_check_realloc): Now static.
	(overrun_check_free): Likewise.

	* alloc.c (SDATA_SIZE) [!GC_CHECK_STRING_BYTES]: Avoid runtime check
	in the common case where SDATA_DATA_OFFSET is a multiple of Emacs
	word size.

	* gnutls.c: Fix problems found by GCC 4.6.0 on Ubuntu 10.10.
	(gnutls_make_error): Rename local to avoid shadowing.
	(gnutls_emacs_global_deinit): ifdef out; not used.
	(Fgnutls_boot): Use const for pointer to readonly storage.
	Comment out unused local.  Fix pointer signedness problems.

	* lread.c (openp): Don't stuff size_t into an 'int'.
	Use <= on length, not < on length + 1, to avoid GCC 4.6.0 warning
	about possible signed overflow.

	* gtkutil.c: Fix problems found by GCC 4.6.0 on Ubuntu 10.10.
	(GDK_KEY_g): Don't define if already defined.
	(xg_prepare_tooltip): Avoid pointer signedness problem.
	(xg_set_toolkit_scroll_bar_thumb): Redo to avoid two casts.

	* process.c (Fnetwork_interface_info): Avoid left-shift undefined
	behavior with 1 << 31.  GCC 4.6.0 warns about this on 32-bit hosts.

	* xfns.c (Fx_window_property): Simplify a bit,
	to make a bit faster and to avoid GCC 4.6.0 warning.
	* xselect.c (x_get_window_property, x_handle_dnd_message): Likewise.

	* fns.c (internal_equal): Don't assume size_t fits in int.

	* alloc.c (compact_small_strings): Tighten assertion a little.

	Replace pEd with more-general pI, and fix some printf arg casts.
	* lisp.h (pI): New macro, generalizing old pEd macro to other
	conversion specifiers.  For example, use "...%"pI"d..." rather
	than "...%"pEd"...".
	(pEd): Remove.  All uses replaced with similar uses of pI.
	* src/m/amdx86-64.h, src/m/ia64.h, src/m/ibms390x.h: Likewise.
	* alloc.c (check_pure_size): Don't overflow by converting size to int.
	* bidi.c (bidi_dump_cached_states): Use pI to avoid cast.
	* data.c (Fnumber_to_string): Use pI instead of if-then-else-abort.
	* dbusbind.c (xd_append_arg): Use pI to avoid cast.
	(Fdbus_method_return_internal, Fdbus_method_error_internal): Likewise.
	* font.c (font_unparse_xlfd): Avoid potential buffer overrun on
	64-bit hosts.
	(font_unparse_xlfd, font_unparse_fcname): Use pI to avoid casts.
	* keyboard.c (record_char, modify_event_symbol): Use pI to avoid casts.
	* print.c (safe_debug_print, print_object): Likewise.
	(print_object): Don't overflow by converting EMACS_INT or EMACS_UINT
	to int.
	Use pI instead of if-then-else-abort.  Use %p to avoid casts,
	avoiding the 0 flag, which is not portable.
	* process.c (Fmake_network_process): Use pI to avoid cast.
	* region-cache.c (pp_cache): Likewise.
	* xdisp.c (decode_mode_spec): Likewise.
	* xrdb.c (x_load_resources) [USE_MOTIF]: Use pI to avoid undefined
	behavior on 64-bit hosts with printf arg.
	* xselect.c (x_queue_event): Use %p to avoid casts, avoiding 0 flag.
	(x_stop_queuing_selection_requests): Likewise.
	(x_get_window_property): Don't truncate byte count to an 'int'
	when tracing.

	* frame.c (frame_name_fnn_p): Get rid of strtol, which isn't right
	here, since it parses constructs like leading '-' and spaces,
	which are not wanted; and it overflows with large numbers.
	Instead, simply match F[0-9]+, which is what is wanted anyway.

	* alloc.c: Remove unportable assumptions about struct layout.
	(SDATA_SELECTOR, SDATA_DATA_OFFSET): New macros.
	(SDATA_OF_STRING, SDATA_SIZE, allocate_string_data):
	(allocate_vectorlike, make_pure_vector): Use the new macros,
	plus offsetof, to remove unportable assumptions about struct layout.
	These assumptions hold on all porting targets that I know of, but
	they are not guaranteed, they're easy to remove, and removing them
	makes further changes easier.

	* alloc.c (BLOCK BYTES): Fix typo by changing "ablock" to "ablocks".
	This doesn't fix a bug but makes the code clearer.
	(string_overrun_cookie): Now const.  Use initializers that
	don't formally overflow signed char, to avoid warnings.
	(allocate_string_data) [GC_CHECK_STRING_OVERRUN]: Fix typo that
	can cause Emacs to crash when string overrun checking is enabled.
	(allocate_buffer): Don't assume sizeof (struct buffer) is a
	multiple of sizeof (EMACS_INT); it need not be, if
	alignof(EMACS_INT) < sizeof (EMACS_INT).
	(check_sblock, check_string_bytes, check_string_free_list): Protoize.

2011-04-26  Juanma Barranquero  <lekktu@gmail.com>

	* keyboard.c (QCrtl): Rename from Qrtl.  All uses changed.

2011-04-26  Teodor Zlatanov  <tzz@lifelogs.com>

	* gnutls.c (emacs_gnutls_handshake): Return an error if we're not
	supposed to be handshaking.  (Bug#8556)
	Reported by Paul Eggert <eggert@cs.ucla.edu>.

2011-04-26  Daniel Colascione  <dan.colascione@gmail.com>

	* lisp.h (Qdebug): List symbol.
	* eval.c (Qdebug): Restore global linkage.
	* keyboard.c (debug-on-event): New variable.
	(handle_user_signal): Break into debugger when debug-on-event
	matches the current signal symbol.

2011-04-25  Dan Nicolaescu  <dann@ics.uci.edu>

	* alloc.c (check_sblock, check_string_bytes)
	(check_string_free_list): Convert to standard C.

2011-04-25  Teodor Zlatanov  <tzz@lifelogs.com>

	* w32.c (emacs_gnutls_push): Fix typo.

2011-04-25  Eli Zaretskii  <eliz@gnu.org>

	* gnutls.c (emacs_gnutls_handshake): Avoid compiler warnings about
	"cast to pointer from integer of different size".

	Improve doprnt and its use in verror.  (Bug#8545)
	* doprnt.c (doprnt): Document the set of format control sequences
	supported by the function.  Use SAFE_ALLOCA instead of always
	using `alloca'.

	* eval.c (verror): Don't limit the buffer size at size_max-1, that
	is one byte too soon.  Don't use xrealloc; instead xfree and
	xmalloc anew.

2011-04-24  Teodor Zlatanov  <tzz@lifelogs.com>

	* gnutls.h: Add GNUTLS_STAGE_CALLBACKS enum to denote we're in the
	callbacks stage.

	* gnutls.c: Renamed global_initialized to
	gnutls_global_initialized.  Added internals for the
	:verify-hostname-error, :verify-error, and :verify-flags
	parameters of `gnutls-boot' and documented those parameters in the
	docstring.  Start callback support.
	(emacs_gnutls_handshake): Add Woe32 support.  Retry handshake
	unless a fatal error occurred.  Call gnutls_alert_send_appropriate
	on error.  Return error code.
	(emacs_gnutls_write): Call emacs_gnutls_handle_error.
	(emacs_gnutls_read): Likewise.
	(Fgnutls_boot): Return handshake error code.
	(emacs_gnutls_handle_error): New function.
	(wsaerror_to_errno): Likewise.

	* w32.h (emacs_gnutls_pull): Add prototype.
	(emacs_gnutls_push): Likewise.

	* w32.c (emacs_gnutls_pull): New function for GnuTLS on Woe32.
	(emacs_gnutls_push): Likewise.

2011-04-24  Claudio Bley  <claudio.bley@gmail.com>  (tiny change)

	* process.c (wait_reading_process_output): Check if GnuTLS
	buffered some data internally if no FDs are set for TLS
	connections.

	* makefile.w32-in (OBJ2): Add gnutls.$(O).
	(LIBS): Link to USER_LIBS.
	($(BLD)/gnutls.$(0)): New target.

2011-04-24  Eli Zaretskii  <eliz@gnu.org>

	* xdisp.c (handle_single_display_spec): Rename the
	display_replaced_before_p argument into display_replaced_p, to
	make it consistent with the commentary.  Fix typos in the
	commentary.

	* textprop.c (syms_of_textprop): Remove dead code.
	(copy_text_properties): Delete obsolete commentary about an
	interface that was deleted long ago.  Fix typos in the description
	of arguments.

	* msdos.c (XMenuActivate, XMenuAddSelection): Adjust argument list
	to changes in oldXMenu/XMenu.h from 2011-04-16.
	<menu_help_message, prev_menu_help_message>: Constify.
	(IT_menu_make_room): menu->help_text is now `const char **';
	adjust.

	* msdos.h (XMenuActivate, XMenuAddSelection): Adjust prototypes
	to changes in oldXMenu/XMenu.h from 2011-04-16.
	(struct XMenu): Declare `help_text' `const char **'.

	* xfaces.c <Qunspecified>: Make extern again.

	* syntax.c: Include sys/types.h before including regex.h, as
	required by Posix.

	* doc.c (get_doc_string): Improve the format passed to `error'.

	* doprnt.c (doprnt): Improve commentary.

	* term.c (init_tty) [MSDOS]: Fix 1st argument to maybe_fatal.

	* Makefile.in (TAGS): Depend on $(M_FILE) and $(S_FILE), and scan
	them with etags.

	* makefile.w32-in (globals.h): Add a dummy recipe, to make any
	changes in globals.h immediately force recompilation.
	(TAGS): Depend on $(CURDIR)/m/intel386.h and
	$(CURDIR)/s/ms-w32.h.
	(TAGS-gmake): Scan $(CURDIR)/m/intel386.h and $(CURDIR)/s/ms-w32.h.

	* character.c (Fchar_direction): Function deleted.
	(syms_of_character): Don't defsubr it.
	<char-direction-table>: Deleted.

2011-04-23  Eli Zaretskii  <eliz@gnu.org>

	Fix doprnt so it could be used again safely in `verror'.  (Bug#8435)
	* doprnt.c: Include limits.h.
	(SIZE_MAX): New macro.
	(doprnt): Return a size_t value.  2nd arg is now size_t.
	Many local variables are now size_t instead of int or unsigned.
	Improve overflow protection.  Support `l' modifier for integer
	conversions.  Support %l conversion.  Don't assume an EMACS_INT
	argument for integer conversions and for %c.

	* lisp.h (doprnt): Restore prototype.

	* makefile.w32-in ($(BLD)/callint.$(O)): Depend on
	$(SRC)/character.h.

	* Makefile.in (base_obj): Add back doprnt.o.

	* deps.mk (doprnt.o): Add back prerequisites.
	(callint.o): Depend on character.h.

	* eval.c (internal_lisp_condition_case): Include the handler
	representation in the error message.
	(verror): Call doprnt instead of vsnprintf.  Fix an off-by-one bug
	when breaking from the loop.

	* xdisp.c (vmessage): Call doprnt instead of vsnprintf.

	* callint.c (Fcall_interactively): When displaying error message
	about invalid control letter, pass the character's codepoint, not
	a pointer to its multibyte form.  Improve display of the character
	in octal and display also its hex code.

	* character.c (char_string): Use %x to display the (unsigned)
	codepoint of an invalid character, to avoid displaying a bogus
	negative value.

	* font.c (check_otf_features): Pass SDATA of SYMBOL_NAME to
	`error', not SYMBOL_NAME itself.

	* coding.c (Fencode_sjis_char, Fencode_big5_char): Use %c for
	character arguments to `error'.

	* charset.c (check_iso_charset_parameter): Fix incorrect argument
	to `error' in error message about FINAL_CHAR argument.  Make sure
	FINAL_CHAR is a character, and use %c when it is passed as
	argument to `error'.

2011-04-23  Eli Zaretskii  <eliz@gnu.org>

	* s/ms-w32.h (localtime): Redirect to sys_localtime.

	* w32.c: Include <time.h>.
	(sys_localtime): New function.

2011-04-23  Chong Yidong  <cyd@stupidchicken.com>

	* xdisp.c (init_xdisp): Initialize echo_area_window (Bug#6451).

	* buffer.c (syms_of_buffer): Doc fix (Bug#6902).

2011-04-23  Samuel Thibault  <sthibault@debian.org>  (tiny change)

	* sysdep.c (wait_for_termination): On GNU Hurd, kill returns -1 on
	zombies (Bug#8467).

2011-04-19  Eli Zaretskii  <eliz@gnu.org>

	* syntax.h (SETUP_SYNTAX_TABLE_FOR_OBJECT): Fix setting of
	gl_state.e_property when gl_state.object is Qt.

	* insdel.c (make_gap_larger): Remove limitation of buffer size
	to <= INT_MAX.

2011-04-18  Chong Yidong  <cyd@stupidchicken.com>

	* xdisp.c (lookup_glyphless_char_display)
	(produce_glyphless_glyph): Handle cons cell entry in
	glyphless-char-display.
	(Vglyphless_char_display): Document it.

	* term.c (produce_glyphless_glyph): Handle cons cell entry in
	glyphless-char-display.

2011-04-17  Chong Yidong  <cyd@stupidchicken.com>

	* xdisp.c (get_next_display_element): Remove unnecessary ifdefs.

	* termhooks.h (FRAME_WINDOW_P): Remove duplicated definitions.

	* dispextern.h (FACE_SUITABLE_FOR_ASCII_CHAR_P): Add missing
	definition for no-X builds.

2011-04-16  Paul Eggert  <eggert@cs.ucla.edu>

	Static checks with GCC 4.6.0 and non-default toolkits.

	* s/sol2-6.h, s/unixware.h (PTY_TTY_NAME_SPRINTF): Protoize decl.

	* process.c (keyboard_bit_set): Define only if SIGIO.
	(send_process_trap): Mark it with NO_RETURN if it doesn't return.
	(send_process): Repair possible setjmp clobbering.

	* s/usg5-4-common.h (SETUP_SLAVE_PTY): Don't pass extra arg to 'fatal'.

	* eval.c: Include <stdio.h>, for vsnprintf on non-GNU/Linux hosts.

	* data.c (arith_error): Mark with NO_RETURN if it doesn't return.

	* alloc.c (bytes_used_when_full, SPARE_MEMORY, BYTES_USED):
	Define only if needed.

	* sysdep.c (_FILE_OFFSET_BITS): Make this hack even uglier
	by pacifying GCC about it.  Maybe it's time to retire it?
	* xfaces.c (USG, __TIMEVAL__): Likewise.

	* dispextern.h (struct redisplay_interface): Rename param
	to avoid shadowing.
	* termhooks.h (struct terminal): Likewise.
	* xterm.c (xembed_send_message): Likewise.

	* insdel.c (make_gap_smaller): Define only if
	USE_MMAP_FOR_BUFFERS || REL_ALLOC || DOUG_LEA_MALLOC.

	* keyboard.c (read_char): Make a var volatile so longjmp won't clobber
	it.

	* emacs.c (MAX_HEAP_BSS_DIFF, my_edata): Move to where they're used,
	so that we aren't warned about unused symbols.

	* xfns.c (Fx_file_dialog): Rename local to avoid shadowing.

	* xdisp.c (x_produce_glyphs): Mark var as initialized (Bug#8512).

	* xfns.c (x_real_positions): Mark locals as initialized.

	* xmenu.c (xmenu_show): Don't use uninitialized vars.

	* xterm.c: Fix problems found by static analysis with other toolkits.
	(toolkit_scroll_bar_interaction): Define and use only if USE_X_TOOLKIT.
	(x_dispatch_event): Declare static if USE_GTK, and
	define if USE_GTK || USE_X_TOOLKIT.
	(SET_SAVED_BUTTON_EVENT): Define only if USE_X_TOOLKIT || USE_GTK.
	* xterm.h (x_dispatch_event): Extern only if USE_X_TOOLKIT.
	* xterm.c, xterm.h (x_mouse_leave): Bring this function back, but only
	if defined HAVE_MENUS && !defined USE_X_TOOLKIT && !defined USE_GTK.

	* xmenu.c (menu_help_callback): Pointer type fixes.
	Use const pointers when pointing at readonly data.  Avoid pointer
	signedness clashes.
	(FALSE): Remove unused macro.
	(update_frame_menubar): Remove unused decl.

	* xfns.c (Fx_hide_tip): Move locals to avoid shadowing.

	* menu.c (push_submenu_start, push_submenu_end): Do not define unless
	USE_X_TOOLKIT || USE_GTK || HAVE_NS || defined HAVE_NTGUI.
	(single_menu_item): Rename local to avoid shadowing.

	* keyboard.c (make_lispy_event): Remove unused local var.

	* frame.c, frame.h (x_get_resource_string): Bring this back, but
	only if HAVE_X_WINDOWS && !USE_X_TOOLKIT.

	* bitmaps: Change bitmaps from unsigned char back to the X11
	compatible char.  Avoid the old compiler warnings about
	out-of-range initializers by using, for example, '\xab' rather
	than 0xab.

	* xgselect.c (xgselect_initialize): Check vs interface
	even if ! (defined (USE_GTK) || defined (HAVE_GCONF)).

	* xmenu.c (xmenu_show): Rename parm to avoid shadowing.

	* xterm.c (x_create_toolkit_scroll_bar): Use const * for pointers
	to read-only memory.

	* fns.c (vector): Remove; this old hack is no longer needed.

	* xsmfns.c (create_client_leader_window): Rename shadowing arg.
	Remove unused var.
	(gdk_x11_set_sm_client_id) [!USE_GTK]: Don't define.

	* xrdb.c (x_load_resources): Omit unused local.

	* xfns.c (free_frame_menubar, atof): Remove duplicate decls.
	(x_window): Rename locals to avoid shadowing.
	(USG): Use the kludged USG macro, to pacify gcc.

	* xterm.c (x_alloc_nearest_color_for_widget): Remove; unused.
	(x_term_init): Remove local to avoid shadowing.

	* xfns.c, xterm.c (_XEditResCheckMessages): Protoize decl.

	* xdisp.c, dispextern.h (set_vertical_scroll_bar): Now extern if
	USE_TOOLKIT_SCROLL_BARS && !USE_GTK, as xterm.c needs it then.

2011-04-16  Eli Zaretskii  <eliz@gnu.org>

	* gnutls.c (Fgnutls_boot): Don't pass Lisp_Object to `error'.

	Fix regex.c, syntax.c and friends for buffers > 2GB.
	* syntax.h (struct gl_state_s): Declare character position members
	EMACS_INT.

	* syntax.c (update_syntax_table): Declare 2nd argument EMACS_INT.

	* textprop.c (verify_interval_modification, interval_of):
	Declare arguments EMACS_INT.

	* intervals.c (adjust_intervals_for_insertion): Declare arguments
	EMACS_INT.

	* intervals.h (CHECK_TOTAL_LENGTH): Cast to EMACS_INT, not `int'.

	* indent.c (Fvertical_motion): Local variable it_start is now
	EMACS_INT.

	* regex.c (re_match, re_match_2, re_match_2_internal)
	(bcmp_translate, regcomp, regexec, print_double_string)
	(group_in_compile_stack, re_search, re_search_2, regex_compile)
	(re_compile_pattern, re_exec): Declare arguments and local
	variables `size_t' and `ssize_t' and return values `regoff_t', as
	appropriate.
	(POP_FAILURE_REG_OR_COUNT) <pfreg>: Declare `long'.
	(CHECK_INFINITE_LOOP) <failure>: Declare `ssize_t'.
	<compile_stack_type>: `size' and `avail' are now `size_t'.

	* regex.h <regoff_t>: Use ssize_t, not int.
	(re_search, re_search_2, re_match, re_match_2): Arguments that
	specify buffer/string position and length are now ssize_t and
	size_t.  Return type is regoff_t.

2011-04-16  Ben Key  <bkey76@gmail.com>

	* nsfont.m: Fixed bugs in ns_get_family and
	ns_descriptor_to_entity that were caused by using free to
	deallocate memory blocks that were allocated by xmalloc (via
	xstrdup).  This caused Emacs to crash when compiled with
	XMALLOC_OVERRUN_CHECK defined (when Emacs was configured with
	--enable-checking=xmallocoverrun).  xfree is now used to
	deallocate these memory blocks.

2011-04-15  Paul Eggert  <eggert@cs.ucla.edu>

	* sysdep.c (emacs_read): Remove unnecessary check vs MAX_RW_COUNT.

	emacs_write: Accept and return EMACS_INT for sizes.
	See http://lists.gnu.org/archive/html/emacs-devel/2011-04/msg00514.html
	et seq.
	* gnutls.c, gnutls.h (emacs_gnutls_read, emacs_gnutls_write):
	Accept and return EMACS_INT.
	(emacs_gnutls_write): Return the number of bytes written on
	partial writes.
	* sysdep.c, lisp.h (emacs_read, emacs_write): Likewise.
	(emacs_read, emacs_write): Remove check for negative size, as the
	Emacs source code has been audited now.
	* sysdep.c (MAX_RW_COUNT): New macro, to work around kernel bugs.
	(emacs_read, emacs_write): Use it.
	* process.c (send_process): Adjust to the new signatures of
	emacs_write and emacs_gnutls_write.  Do not attempt to store
	a byte offset into an 'int'; it might overflow.
	See http://lists.gnu.org/archive/html/emacs-devel/2011-04/msg00483.html

	* sound.c: Don't assume sizes fit in 'int'.
	(struct sound_device.period_size, alsa_period_size):
	Return EMACS_INT, not int.
	(struct sound_device.write, vox_write, alsa_write):
	Accept EMACS_INT, not int.
	(wav_play, au_play): Use EMACS_INT to store sizes and to
	record read return values.

2011-04-15  Ben Key  <bkey76@gmail.com>

	* keyboard.c (Qundefined): Don't declare static since it is used
	in nsfns.m.
	* xfaces.c (Qbold, Qexpanded, Qitalic, Qcondensed): Don't declare
	static since they are used in nsfont.m.

2011-04-15  Stefan Monnier  <monnier@iro.umontreal.ca>

	* process.c (Qprocessp): Don't declare static.
	* lisp.h (Qprocessp): Declare again.

2011-04-15  Juanma Barranquero  <lekktu@gmail.com>

	* font.c (Qopentype): Don't make static (used from w32uniscribe.c).

2011-04-14  Paul Eggert  <eggert@cs.ucla.edu>

	Improve C-level modularity by making more things 'static'.

	Don't publish debugger-only interfaces to other modules.
	* lisp.h (safe_debug_print, debug_output_compilation_hack):
	(verify_bytepos, count_markers): Move decls to the only modules
	that need them.
	* region-cache.h (pp_cache): Likewise.
	* window.h (check_all_windows): Likewise.
	* marker.c, print.c, region-cache.c, window.c: Decls moved here.

	* sysdep.c (croak): Now static, if
	defined TIOCNOTTY || defined USG5 || defined CYGWIN.
	* syssignal.h (croak): Declare only if not static.

	* alloc.c (refill_memory_reserve): Now static if
	!defined REL_ALLOC || defined SYSTEM_MALLOC.
	* lisp.h (refill_memory_reserve): Declare only if not static.

	* xsettings.c, xsettings.h (xsettings_get_system_normal_font):
	Define only if USE_LUCID.

	* xrdb.c (x_customization_string, x_rm_string): Now static.

	* xmenu.c (x_menu_wait_for_event): Export only if USE_MOTIF.
	* xterm.h (x_menu_wait_for_event): Declare only if USE_MOTIF.

	* xdisp.c (draw_row_with_mouse_face): Now static.
	* dispextern.h (draw_row_with_mouse_fave): Remove decl.

	* window.h (check_all_windows): Mark externally visible.

	* window.c (window_deletion_count): Now static.

	* undo.c: Make symbols static if they're not exported.
	(last_undo_buffer, last_boundary_position, pending_boundary):
	Now static.

	* textprop.c (interval_insert_behind_hooks): Now static.
	(interval_insert_in_front_hooks): Likewise.

	* term.c: Make symbols static if they're not exported.
	(tty_turn_off_highlight, get_tty_terminal, max_frame_cols):
	(max_frame_lines, tty_set_terminal_modes):
	(tty_reset_terminal_modes, tty_turn_off_highlight):
	(get_tty_terminal): Now static.
	(term_mouse_moveto): Do not define if HAVE_WINDOW_SYSTEM.
	* termhooks.h (term_mouse_moveto): Do not declare if
	HAVE_WINDOW_SYSTEM.
	* dispextern.h (tty_set_terminal_modes, tty_reset_terminal_modes):
	(tty_turn_off_highlight, get_tty_terminal): Remove decls.

	* sysdep.c: Make symbols static if they're not exported.
	(emacs_get_tty, emacs_set_tty, old_fcntl_flags, old_fcntl_owner):
	Now static.
	(sigprocmask_set, full_mask): Remove; unused.
	(wait_debugging): Mark as visible.
	* syssignal.h (SIGFULLMASK, full_mask): Remove decls.
	* systty.h (emacs_get_tty, emacs_set_tty): Remove decls.

	* syntax.c (syntax_temp): Define only if !__GNUC__.

	* sound.c (current_sound_device, current_sound): Now static.

	* search.c (searchbufs, searchbuf_head): Now static.

	* scroll.c (scroll_cost): Remove; unused.
	* dispextern.h (scroll_cost): Remove decl.

	* region-cache.h (pp_cache): Mark as externally visible.

	* process.c: Make symbols static if they're not exported.
	(process_tick, update_tick, create_process, chan_process):
	(Vprocess_alist, proc_buffered_char, datagram_access):
	(fd_callback_data, send_process_frame, process_sent_to): Now static.
	(deactivate_process): Mark defn as static, as well as decl.
	* lisp.h (create_process): Remove decl.
	* process.h (chan_process, Vprocess_alist): Remove decls.

	* print.c: Make symbols static if they're not exported.
	(print_depth, new_backquote_output, being_printed, print_buffer):
	(print_buffer_size, print_buffer_pos, print_buffer_pos_byte):
	(print_interval, print_number_index, initial_stderr_stream):
	Now static.
	* lisp.h (Fprinc): Remove decl.
	(debug_output_compilation_hack): Mark as externally visible.

	* sysdep.c (croak): Move decl from here to syssignal.h.
	* syssignal.h (croak): Put it here, so the API can be checked when
	'croak' is called from dissociate_if_controlling_tty.

	* minibuf.c: Make symbols static if they're not exported.
	(minibuf_save_list, choose_minibuf_frame): Now static.
	* lisp.h (choose_minibuf_frame): Remove decl.

	* lisp.h (verify_bytepos, count_markers): Mark as externally visible.

	* lread.c: Make symbols static if they're not exported.
	(read_objects, initial_obarray, oblookup_last_bucket_number):
	Now static.
	(make_symbol): Remove; unused.
	* lisp.h (initial_obarray, make_symbol): Remove decls.

	* keyboard.c: Make symbols static if they're not exported.
	(single_kboard, recent_keys_index, total_keys, recent_keys):
	(this_command_key_count_reset, raw_keybuf, raw_keybuf_count):
	(this_single_command_key_start, echoing, last_auto_save):
	(read_key_sequence_cmd, dribble, recursive_edit_unwind):
	(command_loop, echo_now, keyboard_init_hook, help_char_p):
	(quit_throw_to_read_char, command_loop_2, top_level_1, poll_timer):
	(Vlispy_mouse_stem, double_click_count):
	Now static.
	(force_auto_save_soon): Define only if SIGDANGER.
	(ignore_mouse_drag_p): Now static if
	!defined HAVE_WINDOW_SYSTEM || defined USE_GTK || defined HAVE_NS.
	(print_help): Remove; unused.
	(stop_character, last_timer_event): Mark as externally visible.
	* keyboard.h (ignore_mouse_drag_p): Declare only if
	defined HAVE_WINDOW_SYSTEM && !defined USE_GTK && !defined HAVE_NS.
	(echo_now, help_char_p, quit_throw_to_read_char): Remove decls.
	* lisp.h (echoing): Remove decl.
	(force_auto_save_soon): Declare only if SIGDANGER.
	* xdisp.c (redisplay_window): Simplify code, to make it more
	obvious that ignore_mouse_drag_p is not accessed if !defined
	USE_GTK && !defined HAVE_NS.

	* intervals.c: Make symbols static if they're not exported.
	(merge_properties_sticky, merge_interval_right, delete_interval):
	Now static.
	* intervals.h (merge_interval_right, delete_interval): Remove decls.

	* insdel.c: Make symbols static if they're not exported.
	However, leave prepare_to_modify_buffer alone.  It's never
	called from outside this function, but that appears to be a bug.
	(combine_after_change_list, combine_after_change_buffer):
	(adjust_after_replace, signal_before_change): Now static.
	(adjust_after_replace_noundo): Remove; unused.
	* lisp.h (adjust_after_replace, adjust_after_replace_noundo):
	(signal_before_change): Remove decls.

	* indent.c (val_compute_motion, val_vmotion): Now static.

	* image.c: Make symbols static if they're not exported.
	* dispextern.h (x_create_bitmap_from_xpm_data): Do not declare
	if USE_GTK.
	* image.c (x_create_bitmap_from_xpm_data): Do not define if USE_GTK.
	(xpm_color_cache, ct_table, ct_colors_allocated): Now static.

	* fringe.c (standard_bitmaps): Now static.
	(max_used_fringe_bitmap): Now static, unless HAVE_NS.

	* frame.c: Make symbols static if they're not exported.
	(x_report_frame_params, make_terminal_frame): Now static.
	(get_frame_param): Now static, unless HAVE_NS.
	(x_fullscreen_adjust): Define if WINDOWSNT, not if HAVE_WINDOW_SYSTEM.
	(x_get_resource_string): Remove; not used.
	* frame.h (make_terminal_frame, x_report_frame_params):
	(x_get_resource_string); Remove decls.
	(x_fullscreen_adjust): Declare only if WINDOWSNT.
	* lisp.h (get_frame_param): Declare only if HAVE_NS.

	* font.c, fontset.c: Make symbols static if they're not exported.
	* dispextern.h (FACE_SUITABLE_FOR_ASCII_CHAR_P): New macro.
	(FACE_SUITABLE_FOR_CHAR_P): Use it.
	* font.c (font_close_object): Now static.
	* font.h (font_close_object): Remove.
	* fontset.c (FONTSET_OBJLIST): Remove.
	(free_realized_fontset) #if-0 the body, which does nothing.
	(face_suitable_for_char_p): #if-0, as it's never called.
	* fontset.h (face_suitable_for_char_p): Remove decl.
	* xfaces.c (face_at_string_position):
	Use FACE_SUITABLE_FOR_ASCII_CHAR_P, not FACE_SUITABLE_FOR_CHAR_P,
	since 0 is always ASCII.

	* fns.c (weak_hash_tables): Now static.

	* fileio.c: Make symbols static if they're not exported.
	(auto_saving, auto_save_mode_bits, auto_save_error_occurred):
	(Vwrite_region_annotation_buffers): Now static.

	* eval.c: Make symbols static if they're not exported.
	(backtrace_list, lisp_eval_depth, when_entered_debugger): Now static.
	* lisp.h (backtrace_list): Remove decl.

	* emacs.c: Make symbols static if they're not exported.
	(malloc_state_ptr, malloc_using_checking, syms_of_emacs):
	(fatal_error_code, fatal_error_signal_hook, standard_args):
	Now static.
	(fatal_error_signal): Now static, unless FLOAT_CATCH_SIGKILL.
	(DEFINE_DUMMY_FUNCTION): Mark function as externally visible.
	(__CTOR_LIST__, __DTOR_LIST__): Now externally visible.
	* lisp.h (fatal_error_signal_hook): Remove decl.
	(fatal_error_signal): Declare only if FLOAT_CATCH_SIGKILL.

	* editfns.c: Move a (normally-unused) function to its only use.
	* editfns.c, lisp.h (get_operating_system_release): Remove.
	* process.c (init_process) [DARWIN_OS]: Do it inline, as it is not
	worth the hassle of breaking this out.

	* xterm.c: Make symbols static if they're not exported.
	(x_raise_frame, x_lower_frame, x_wm_set_window_state):
	(x_wm_set_icon_pixmap, x_initialize, XTread_socket_fake_io_error):
	(x_destroy_window, x_delete_display):
	Now static.
	(x_dispatch_event): Now static if ! (USE_MOTIF || USE_X_TOOLKIT).
	(x_mouse_leave): Remove; unused.
	* xterm.h (x_display_info_for_name, x_raise_frame, x_lower_frame):
	(x_destroy_window, x_wm_set_window_state, x_wm_set_icon_pixmap):
	(x_delete_display, x_initialize, x_set_border_pixel, x_screen_planes):
	Remove decls.
	(x_mouse_leave): Declare only if WINDOWSNT.
	(x_dispatch_event): Declare only if USE_MOTIF or USE_X_TOOLKIT.
	(xic_create_fontsetname): Declare only if HAVE_X_WINDOWS &&
	USE_X_TOOLKIT.

	* ftxfont.c: Make symbols static if they're not exported.
	(ftxfont_driver): Export only if !defined HAVE_XFT && def8ined
	HAVE_FREETYPE.
	* font.h (ftxfont_driver): Likewise.

	* xfns.c: Make symbols static if they're not exported.
	(x_last_font_name, x_display_info_for_name):
	(x_set_foreground_color, x_set_background_color, x_set_mouse_color):
	(x_set_cursor_color, x_set_border_pixel, x_set_border_color):
	(x_set_cursor_type, x_set_icon_type, x_set_icon_name):
	(x_set_scroll_bar_foreground, x_set_scroll_bar_background):
	(x_explicitly_set_name, x_set_title, xic_defaut_fontset, tip_timer):
	(last_show_tip_args): Now static.
	(xic_defaut_fontset, xic_create_fontsetname): Define only if
	defined HAVE_X_WINDOWS && defined USE_X_TOOLKIT
	(x_screen_planes): Remove; unused.
	* dispextern.h (x_screen_planes): Remove decl.

	* dispnew.c: Make symbols static if they're not exported.
	* dispextern.h (redraw_garbaged_frames, scrolling):
	(increment_row_positions): Remove.
	* dispnew.c (new_glyph_matrix, increment_row_positions, scrolling):
	(delayed_size_change, glyph_matrix_count, glyph_pool_count):
	Now static.
	(redraw_garbaged_frames): Remove; unused.

	* xfaces.c: Make symbols static if they're not exported.
	* dispextern.h (ascii_face_of_lisp_face, free_realized_face):
	Remove decls.
	* xterm.h (defined_color): Remove decls.
	(x_free_dpy_colors): Declare only if USE_X_TOOLKIT.
	* xfaces.c (tty_suppress_bold_inverse_default_colors_p):
	(menu_face_changed_default, defined_color, free_realized_face):
	(x_free_dpy_colors): Define only if USE_X_TOOLKIT.
	(ascii_face_of_lisp_face): Remove; unused.

	* xdisp.c: Make symbols static if they're not exported.
	* dispextern.h (scratch_glyph_row, window_box_edges):
	(glyph_to_pixel_coords, set_cursor_from_row):
	(get_next_display_element, set_iterator_to_next):
	(highlight_trailing_whitespace, frame_to_window_pixel_xy):
	(show_mouse_face): Remove decls
	* frame.h (message_buf_print): Likewise.
	* lisp.h (pop_message, set_message, check_point_in_composition):
	Likewise.
	* xterm.h (set_vertical_scroll_bar): Likewise.
	* xdisp.c (list_of_error, Vmessage_stack, line_number_displayed):
	(message_buf_print, scratch_glyph_row, displayed_buffer):
	(set_iterator_to_next, pop_message, set_message, set_cursor_from_row):
	(get_next_display_element, show_mouse_face, window_box_edges):
	(frame_to_window_pixel_xy, check_point_in_composition):
	(set_vertical_scroll_bar, highlight_trailing_whitespace): Now static.
	(glyph_to_pixel_coords): Remove; unused.

	* dired.c (file_name_completion): Now static.

	* dbusbind.c (xd_in_read_queued_messages): Now static.

	* lisp.h (circular_list_error, FOREACH): Remove; unused.
	* data.c (circular_list_error): Remove.

	* commands.h (last_point_position, last_point_position_buffer):
	(last_point_position_window): Remove decls.
	* keyboard.c: Make these variables static.

	* coding.h (coding, code_convert_region, encode_coding_gap):
	Remove decls.
	* coding.c (Vsjis_coding_system, Vbig5_coding_system):
	(iso_code_class, detect_coding, code_convert_region): Now static.
	(encode_coding_gap): Remove; unused.

	* chartab.c (chartab_chars, chartab_bits): Now static.

	* charset.h (charset_iso_8859_1): Remove decl.
	* charset.c (charset_iso_8859_1, charset_emacs, map_charset_for_dump):
	Now static.

	* ccl.h (check_ccl_update, Vccl_program_table): Remove decls.
	* ccl.c (Vccl_program_table): Now static.
	(check_ccl_update): Remove; unused.

	* category.c (SET_CATEGORY_SET, set_category_set): Move here.
	* category.h: ... from here.
	* category.c (check_category_table, set_category_set): Now static.

	* casetab.c (Vascii_upcase_table, Vascii_eqv_table): Now static.
	* lisp.h: Remove these decls.

	* buffer.c (buffer_count): Remove unused var.

	* bidi.c (bidi_dump_cached_states): Mark as externally visible,
	so that it's not optimized away.
	(bidi_ignore_explicit_marks_for_paragraph_level): Likewise.
	* dispextern.h (bidi_dump_cached_states): Remove, since it's
	exported only to the debugger.

	* atimer.c (alarm_signal_handler, run_all_atimers): Now static.
	* atimer.h (run_all_atimers): Remove; not exported.

	font.c: Make copy_font_spec and merge_font_spec ordinary C functions.
	* font.c (copy_font_spec): Rename from Fcopy_font_spec, since it
	was inaccessible from Lisp.
	(merge_font_spec): Likewise, renaming from Fmerge_font_spec.
	* font.c, font.h, fontset.c, xfaces.c, xfont.c: Change all uses.

	alloc.c: Import and export fewer symbols, and remove unused items.
	* lisp.h (suppress_checking, die): Declare only if ENABLE_CHECKING
	is defined.
	(suppress_checking): Add EXTERNALLY_VISIBLE attribute, so that
	it's not optimized away by whole-program optimization.
	(message_enable_multibyte, free_misc): Remove.
	(catchlist, handlerlist, mark_backtrace):
	Declare only if BYTE_MARK_STACK.
	(mark_byte_stack): Likewise, fixing a ifdef-vs-if typo.
	* alloc.c (pure): Export only if VIRT_ADDR_VARIES is defined.
	(message_enable_multibyte): Remove decl.
	(free_misc, interval_free_list, float_block, float_block_index):
	(n_float_blocks, float_free_list, cons_block, cons_block_index):
	(cons_free_list, last_marked_index):
	Now static.
	(suppress_checking, die): Define only if ENABLE_CHECKING is defined.
	* eval.c (catchlist, handlerlist): Export only if BYTE_MARK_STACK.
	(mark_backtrace): Define only if BYTE_MARK_STACK.
	* xdisp.c (message_enable_multibyte): Now static.

	Declare Lisp_Object Q* variables to be 'static' if not exported.
	This makes it easier for human readers (and static analyzers)
	to see whether these variables are used from other modules.
	* alloc.c, buffer.c, bytecode.c, callint.c, casetab.c, category.c:
	* ccl.c, character.c, charset.c, cmds.c, coding.c, composite.c:
	* data.c, dbusbind.c, dired.c, editfns.c, eval.c, fileio.c, fns.c:
	* font.c, frame.c, fringe.c, ftfont.c, image.c, keyboard.c, keymap.c:
	* lread.c, macros.c, minibuf.c, print.c, process.c, search.c:
	* sound.c, syntax.c, textprop.c, window.c, xdisp.c, xfaces.c, xfns.c:
	* xmenu.c, xselect.c:
	Declare Q* vars static if they are not used in other modules.
	* ccl.h, character.h, charset.h, coding.h, composite.h, font.h:
	* frame.h, intervals.h, keyboard.h, lisp.h, process.h, syntax.h:
	Remove decls of unexported vars.
	* keyboard.h (EVENT_HEAD_UNMODIFIED): Remove now-unused macro.

	* lisp.h (DEFINE_FUNC): Make sname 'static'.

	Make Emacs functions such as Fatom 'static' by default.
	This makes it easier for human readers (and static analyzers)
	to see whether these functions can be called from other modules.
	DEFUN now defines a static function.  To make the function external
	so that it can be used in other C modules, use the new macro DEFUE.
	* lisp.h (Funibyte_char_to_multibyte, Fsyntax_table_p):
	(Finit_image_library):
	(Feval_region, Fbacktrace, Ffetch_bytecode, Fswitch_to_buffer):
	(Ffile_executable_p, Fmake_symbolic_link, Fcommand_execute):
	(Fget_process, Fdocumentation_property, Fbyte_code, Ffile_attributes):
	Remove decls, since these functions are now static.
	(Funintern, Fget_internal_run_time): New decls, since these functions
	were already external.

	* alloc.c, buffer.c, callint.c, callproc.c, casefiddle.c, casetab.c:
	* ccl.c, character.c, chartab.c, cmds.c, coding.c, data.c, dispnew.c:
	* doc.c, editfns.c, emacs.c, eval.c, fileio.c, filelock.c, floatfns.c:
	* fns.c, font.c, fontset.c, frame.c, image.c, indent.c:
	* keyboard.c, keymap.c, lread.c:
	* macros.c, marker.c, menu.c, minibuf.c, print.c, process.c, search.c:
	* syntax.c, term.c, terminal.c, textprop.c, undo.c:
	* window.c, xdisp.c, xfaces.c, xfns.c, xmenu.c, xsettings.c:
	Mark functions with DEFUE instead of DEFUN,
	if they are used in other modules.
	* buffer.c (Fset_buffer_major_mode, Fdelete_overlay): New forward
	decls for now-static functions.
	* buffer.h (Fdelete_overlay): Remove decl.
	* callproc.c (Fgetenv_internal): Mark as internal.
	* composite.c (Fremove_list_of_text_properties): Remove decl.
	(Fcomposition_get_gstring): New forward static decl.
	* composite.h (Fcomposite_get_gstring): Remove decl.
	* dired.c (Ffile_attributes): New forward static decl.
	* doc.c (Fdocumntation_property): New forward static decl.
	* eval.c (Ffetch_bytecode): New forward static decl.
	(Funintern): Remove extern decl; now in .h file where it belongs.
	* fileio.c (Fmake_symbolic_link): New forward static decl.
	* image.c (Finit_image_library): New forward static decl.
	* insdel.c (Fcombine_after_change_execute): Make forward decl static.
	* intervals.h (Fprevious_property_change):
	(Fremove_list_of_text_properties): Remove decls.
	* keyboard.c (Fthis_command_keys): Remove decl.
	(Fcommand_execute): New forward static decl.
	* keymap.c (Flookup_key): New forward static decl.
	(Fcopy_keymap): Now static.
	* keymap.h (Flookup_key): Remove decl.
	* process.c (Fget_process): New forward static decl.
	(Fprocess_datagram_address): Mark as internal.
	* syntax.c (Fsyntax_table_p): New forward static decl.
	(skip_chars): Remove duplicate decl.
	* textprop.c (Fprevious_property_change): New forward static decl.
	* window.c (Fset_window_fringes, Fset_window_scroll_bars):
	Now internal.
	(Fset_window_margins, Fset_window_vscroll): New forward static decls.
	* window.h (Fset_window_vscroll, Fset_window_margins): Remove decls.

	* editfns.c (Fformat): Remove unreachable code.

2011-04-14  Andreas Schwab  <schwab@linux-m68k.org>

	* fileio.c (Finsert_file_contents): Fix typo in 2005-05-13
	change.  (Bug#8496)

2011-04-13  Eli Zaretskii  <eliz@gnu.org>

	* xdisp.c (handle_invisible_prop): Don't call bidi_paragraph_init
	when at ZV.  (Bug#8487)

2011-04-12  Andreas Schwab  <schwab@linux-m68k.org>

	* charset.c (Fclear_charset_maps): Use xfree instead of free.
	(Bug#8437)
	* keyboard.c (parse_tool_bar_item): Likewise.
	* sound.c (sound_cleanup, alsa_close): Likewise.
	* termcap.c (tgetent): Likewise.
	* xfns.c (x_default_font_parameter): Likewise.
	* xsettings.c (read_and_apply_settings): Likewise.

	* alloc.c (overrun_check_malloc, overrun_check_realloc)
	(overrun_check_free): Protoize.

2011-04-12  Paul Eggert  <eggert@cs.ucla.edu>

	* sysdep.c (emacs_read, emacs_write): Check for negative sizes
	since callers should never pass a negative size.
	Change the signature to match that of plain 'read' and 'write'; see
	<http://lists.gnu.org/archive/html/emacs-devel/2011-04/msg00397.html>.
	* lisp.h: Update prototypes of emacs_write and emacs_read.

2011-04-11  Eli Zaretskii  <eliz@gnu.org>

	* xdisp.c (redisplay_window): Don't try to determine the character
	position of the scroll margin if the window start point w->startp
	is outside the buffer's accessible region.  (Bug#8468)

2011-04-10  Eli Zaretskii  <eliz@gnu.org>

	Fix write-region and its subroutines for buffers > 2GB.
	* fileio.c (a_write, e_write): Modify declaration of arguments and
	local variables to support buffers larger than 2GB.
	(Fcopy_file): Use EMACS_INT for return value of emacs_read.

	* sysdep.c (emacs_write, emacs_read): Use ssize_t for last
	argument, local variables, and return value.

	* lisp.h: Update prototypes of emacs_write and emacs_read.

	* sound.c (vox_write): Use ssize_t for return value of emacs_write.

2011-04-10  Paul Eggert  <eggert@cs.ucla.edu>

	* xdisp.c (vmessage): Use memchr, not strnlen, which some hosts lack.

	Fix more problems found by GCC 4.6.0's static checks.

	* xdisp.c (vmessage): Use a better test for character truncation.

	* charset.c (load_charset_map): <, not <=, for optimization,
	and to avoid potential problems with integer overflow.
	* chartab.c (sub_char_table_set_range, char_table_set_range): Likewise.
	* casetab.c (set_identity, shuffle): Likewise.
	* editfns.c (Fformat): Likewise.
	* syntax.c (skip_chars): Likewise.

	* xmenu.c (set_frame_menubar): Allocate smaller local vectors.
	This also lets GCC 4.6.0 generate slightly better loop code.

	* callint.c (Fcall_interactively): <, not <=, for optimization.
	(Fcall_interactively): Count the number of arguments produced,
	not the number of arguments given.  This is simpler and lets GCC
	4.6.0 generate slightly better code.

	* ftfont.c: Distingish more carefully between FcChar8 and char.
	The previous code passed unsigned char * to a functions like
	strlen and xstrcasecmp that expect char *, which does not
	conform to the C standard.
	(get_adstyle_property, ftfont_pattern_entity): Use FcChar8 for
	arguments to FcPatternGetString, and explicitly cast FcChar8 * to
	char * when the C standard requires it.

	* keyboard.c (read_char): Remove unused var.

	* eval.c: Port to Windows vsnprintf (Bug#8435).
	Include <limits.h>.
	(SIZE_MAX): Define if the headers do not.
	(verror): Do not give up if vsnprintf returns a negative count.
	Instead, grow the buffer.  This ports to Windows vsnprintf, which
	does not conform to C99.  Problem reported by Eli Zaretskii.
	Also, simplify the allocation scheme, by avoiding the need for
	calling realloc, and removing the ALLOCATED variable.

	* eval.c (verror): Initial buffer size is 4000 (not 200) bytes.

	Remove invocations of doprnt, as Emacs now uses vsnprintf.
	But keep the doprint source code for now, as we might revamp it
	and use it again (Bug#8435).
	* lisp.h (doprnt): Remove.
	* Makefile.in (base_obj): Remove doprnt.o.
	* deps.mk (doprnt.o): Remove.

	error: Print 32- and 64-bit integers portably (Bug#8435).
	Without this change, on typical 64-bit hosts error ("...%d...", N)
	was used to print both 32- and 64-bit integers N, which relied on
	undefined behavior.
	* lisp.h, src/m/amdx86-64.h, src/m/ia64.h, src/m/ibms390x.h (pEd):
	New macro.
	* lisp.h (error, verror): Mark as printf-like functions.
	* eval.c (verror): Use vsnprintf, not doprnt, to do the real work.
	Report overflow in size calculations when allocating printf buffer.
	Do not truncate output string at its first null byte.
	* xdisp.c (vmessage): Use vsnprintf, not doprnt, to do the real work.
	Truncate the output at a character boundary, since vsnprintf does not
	do that.
	* charset.c (check_iso_charset_parameter): Convert internal
	character to string before calling 'error', since %c now has the
	printf meaning.
	* coding.c (Fdecode_sjis_char, Fdecode_big5_char): Avoid int
	overflow when computing char to be passed to 'error'.  Do not
	pass Lisp_Object to 'error'; pass the integer instead.
	* nsfns.m (Fns_do_applescript): Use int, not long, since it's
	formatted with plain %d.

	* eval.c (internal_lisp_condition_case): Don't pass spurious arg.

	* keyboard.c (access_keymap_keyremap): Print func name, not garbage.

	* coding.c (Fdecode_sjis_char): Don't assume CODE fits in int.

	* xterm.c (x_catch_errors): Remove duplicate declaration.

	* term.c (maybe_fatal): Mark its 3rd arg as a printf format, too.

	* xdisp.c, lisp.h (message_nolog): Remove; unused.

2011-04-10  Jim Meyering  <meyering@redhat.com>

	use ssize_t and size_t for read- and write-like emacs_gnutls_* functions
	* gnutls.c (emacs_gnutls_read): Adjust signature to be more read-like:
	return ssize_t not "int", and use size_t as the buffer length.
	(emacs_gnutls_write): Likewise, and make the buffer pointer "const".
	* gnutls.h: Update declarations.
	* process.c (read_process_output): Use ssize_t, to match.
	(send_process): Likewise.

2011-04-09  Chong Yidong  <cyd@stupidchicken.com>

	* image.c (Fimagemagick_types): Doc fix, and comment cleanup.

2011-04-09  Chong Yidong  <cyd@stupidchicken.com>

	* ftfont.c (get_adstyle_property, ftfont_pattern_entity):
	Use unsigned char, to match FcChar8 type definition.

	* xterm.c (handle_one_xevent):
	* xmenu.c (create_and_show_popup_menu):
	* xselect.c (x_decline_selection_request)
	(x_reply_selection_request): Avoid type-punned deref of X events.

2011-04-09  Eli Zaretskii  <eliz@gnu.org>

	Fix some uses of `int' instead of EMACS_INT.
	* search.c (string_match_1, fast_string_match)
	(fast_c_string_match_ignore_case, fast_string_match_ignore_case)
	(scan_buffer, find_next_newline_no_quit)
	(find_before_next_newline, search_command, Freplace_match)
	(Fmatch_data): Make some `int' variables be EMACS_INT.

	* xdisp.c (display_count_lines): 3rd argument and return value now
	EMACS_INT.  All callers changed.
	(pint2hrstr): Last argument is now EMACS_INT.

	* coding.c (detect_coding_utf_8, detect_coding_emacs_mule)
	(detect_coding_iso_2022, detect_coding_sjis, detect_coding_big5)
	(detect_coding_ccl, detect_coding_charset, decode_coding_utf_8)
	(decode_coding_utf_16, decode_coding_emacs_mule)
	(decode_coding_iso_2022, decode_coding_sjis, decode_coding_big5)
	(decode_coding_ccl, decode_coding_charset)
	<consumed_chars, consumed_chars_base>: Declare EMACS_INT.
	(decode_coding_iso_2022, decode_coding_emacs_mule)
	(decode_coding_sjis, decode_coding_big5, decode_coding_charset)
	<char_offset, last_offset>: Declare EMACS_INT.
	(encode_coding_utf_8, encode_coding_utf_16)
	(encode_coding_emacs_mule, encode_invocation_designation)
	(encode_designation_at_bol, encode_coding_iso_2022)
	(encode_coding_sjis, encode_coding_big5, encode_coding_ccl)
	(encode_coding_raw_text, encode_coding_charset) <produced_chars>:
	Declare EMACS_INT.
	(ASSURE_DESTINATION): Declare more_bytes EMACS_INT.
	(encode_invocation_designation): Last argument P_NCHARS is now
	EMACS_INT.
	(decode_eol): Declare pos_byte, pos, and pos_end EMACS_INT.
	(produce_chars): from_nchars and to_nchars are now EMACS_INT.

	* coding.h (struct coding_system) <head_ascii>: Declare EMACS_INT.
	All users changed.

	* ccl.c (Fccl_execute_on_string): Declare some variables
	EMACS_INT.

2011-04-08  Samuel Thibault  <sthibault@debian.org>  (tiny change)

	* term.c (init_tty): Fix incorrect ifdef placement (Bug#8450).

2011-03-19  Christoph Scholtes  <cschol2112@googlemail.com>

	* process.c (Fformat_network_address): Doc fix.

2011-04-08  T.V. Raman  <tv.raman.tv@gmail.com>  (tiny change)

	* xml.c (parse_region): Avoid creating spurious whiespace nodes.

2011-04-08  Chong Yidong  <cyd@stupidchicken.com>

	* keyboard.c (read_char): Call Lisp function help-form-show,
	instead of using internal_with_output_to_temp_buffer.
	(Qhelp_form_show): New var.
	(syms_of_keyboard): Use DEFSYM macro.

	* print.c (internal_with_output_to_temp_buffer): Function deleted.

	* lisp.h (internal_with_output_to_temp_buffer): Remove prototype.

2011-04-06  Chong Yidong  <cyd@stupidchicken.com>

	* process.c (Flist_processes): Remove to Lisp.
	(list_processes_1): Delete.

2011-04-06  Eli Zaretskii  <eliz@gnu.org>

	* msdos.c (careadlinkat, careadlinkatcwd): MS-DOS replacements.

	* w32.c (careadlinkat, careadlinkatcwd): New always-fail stubs.

2011-04-06  Paul Eggert  <eggert@cs.ucla.edu>

	Fix more problems found by GCC 4.6.0's static checks.

	* xmenu.c (Fx_popup_dialog): Don't assume string is free of formats.

	* menu.c (Fx_popup_menu): Don't assume error_name lacks printf formats.

	* lisp.h (message, message_nolog, fatal): Mark as printf-like.

	* xdisp.c (vmessage): Mark as a printf-like function.

	* term.c (vfatal, maybe_fatal): Mark as printf-like functions.

	* sound.c (sound_warning): Don't crash if arg contains a printf format.

	* image.c (tiff_error_handler, tiff_warning_handler): Mark as
	printf-like functions.
	(tiff_load): Add casts to remove these marks before passing them
	to system-supplied API.

	* eval.c (Fsignal): Remove excess argument to 'fatal'.

	* coding.c (EMIT_ONE_BYTE, EMIT_TWO_BYTES): Use unsigned, not int.
	This avoids several warnings with gcc -Wstrict-overflow.
	(DECODE_COMPOSITION_RULE): If the rule is invalid, goto invalid_code
	directly, rather than having caller test rule sign.  This avoids
	some unnecessary tests.
	* composite.h (COMPOSITION_ENCODE_RULE_VALID): New macro.
	(COMPOSITION_ENCODE_RULE): Arguments now must be valid.  This
	affects only one use, in DECODE_COMPOSITION_RULE, which is changed.

	* xfont.c (xfont_text_extents): Remove var that was set but not used.
	(xfont_open): Avoid unnecessary tests.

	* composite.c (composition_gstring_put_cache): Use unsigned integer.

	* composite.h, composite.c (composition_gstring_put_cache):
	Use EMACS_INT, not int, for length.

	* composite.h (COMPOSITION_DECODE_REFS): New macro,
	breaking out part of COMPOSITION_DECODE_RULE.
	(COMPOSITION_DECODE_RULE): Use it.
	* composite.c (get_composition_id): Remove unused local vars,
	by using the new macro.

	* textprop.c (set_text_properties_1): Change while to do-while,
	since the condition is always true at first.

	* intervals.c (graft_intervals_into_buffer): Mark var as used.
	(interval_deletion_adjustment): Return unsigned value.
	All uses changed.

	* process.c (list_processes_1, create_pty, read_process_output):
	(exec_sentinel): Remove vars that were set but not used.
	(create_pty): Remove unnecessary "volatile"s.
	(Fnetwork_interface_info): Avoid possibility of int overflow.
	(read_process_output): Do adaptive read buffering even if carryover.
	(read_process_output): Simplify nbytes computation if buffered.

	* bytecode.c (exec_byte_code): Rename local to avoid shadowing.

	* syntax.c (scan_words): Remove var that was set but not used.
	(update_syntax_table): Use unsigned instead of int.

	* lread.c (lisp_file_lexically_bound_p): Use ints rather than endptrs.
	(lisp_file_lexically_bound_p, read1): Use unsigned instead of int.
	(safe_to_load_p): Make the end-of-loop test the inverse of the in-loop.

	* print.c (print_error_message): Avoid int overflow.

	* font.c (font_list_entities): Redo for clarity,
	so that reader need not know FONT_DPI_INDEX + 1 == FONT_SPACING_INDEX.

	* font.c (font_find_for_lface, Ffont_get_glyphs): Remove unused vars.
	(font_score): Avoid potential overflow in diff calculation.

	* fns.c (substring_both): Remove var that is set but not used.
	(sxhash): Redo loop for clarity and to avoid wraparound warning.

	* eval.c (funcall_lambda): Rename local to avoid shadowing.

	* alloc.c (mark_object_loop_halt, mark_object): Use size_t, not int.
	Otherwise, GCC 4.6.0 optimizes the loop check away since the check
	can always succeed if overflow has undefined behavior.

	* search.c (boyer_moore, wordify): Remove vars set but not used.
	(wordify): Omit three unnecessary tests.

	* indent.c (MULTIBYTE_BYTES_WIDTH): Don't compute wide_column.
	All callers changed.  This avoids the need for an unused var.

	* casefiddle.c (casify_region): Remove var that is set but not used.

	* dired.c (file_name_completion): Remove var that is set but not used.

	* fileio.c (Finsert_file_contents): Make EOF condition clearer.

	* fileio.c (Finsert_file_contents): Avoid signed integer overflow.
	(Finsert_file_contents): Remove unnecessary code checking fd.

	* minibuf.c (read_minibuf_noninteractive): Use size_t for sizes.
	Check for integer overflow on size calculations.

	* buffer.c (Fprevious_overlay_change): Remove var that is set
	but not used.

	* keyboard.c (menu_bar_items, read_char_minibuf_menu_prompt):
	Remove vars that are set but not used.
	(timer_check_2): Don't assume timer-list and idle-timer-list are lists.
	(timer_check_2): Mark vars as initialized.

	* gtkutil.c (xg_get_file_with_chooser): Mark var as initialized.

	* image.c (lookup_image): Remove var that is set but not used.
	(xbm_load): Use parse_p, for gcc -Werror=unused-but-set-variable.

	* fontset.c (Finternal_char_font, Ffontset_info): Remove vars
	that are set but not used.

	* xfns.c (make_invisible_cursor): Don't return garbage
	if XCreateBitmapFromData fails (Bug#8410).

	* xselect.c (x_get_local_selection, x_handle_property_notify):
	Remove vars that are set but not used.

	* xfns.c (x_create_tip_frame): Remove var that is set but not used.
	(make_invisible_cursor): Initialize a possibly-uninitialized variable.

	* xterm.c (x_scroll_bar_to_input_event) [!USE_GTK]:
	Remove var that is set but not used.
	(scroll_bar_windows_size): Now size_t, not int.
	(x_send_scroll_bar_event): Use size_t, not int, for sizes.
	Check for overflow.

	* xfaces.c (realize_named_face): Remove vars that are set but not used.
	(map_tty_color) [!defined MSDOS]: Likewise.

	* term.c (tty_write_glyphs): Use size_t; this avoids overflow warning.

	* coding.c: Remove vars that are set but not used.
	(DECODE_COMPOSITION_RULE): Remove 2nd arg, which is unused.
	All callers changed.
	(decode_coding_utf_8, decode_coding_utf_16 decode_coding_emacs_mule):
	(decode_coding_iso_2022, encode_coding_sjis, encode_coding_big5):
	(decode_coding_charset): Remove vars that are set but not used.

	* bytecode.c (Fbyte_code) [!defined BYTE_CODE_SAFE]: Remove var
	that is set but not used.

	* print.c (print_object): Remove var that is set but not used.

	Replace 2 copies of readlink code with 1 gnulib version (Bug#8401).
	The gnulib version avoids calling malloc in the usual case,
	and on 64-bit hosts doesn't have some arbitrary 32-bit limits.
	* fileio.c (Ffile_symlink_p): Use emacs_readlink.
	* filelock.c (current_lock_owner): Likewise.
	* lisp.h (READLINK_BUFSIZE, emacs_readlink): New function.
	* sysdep.c: Include allocator.h, careadlinkat.h.
	(emacs_no_realloc_allocator): New static constant.
	(emacs_readlink): New function.
	* deps.mk (sysdep.o): Depend on ../lib/allocator.h and on
	../lib/careadlinkat.h.

2011-04-04  Stefan Monnier  <monnier@iro.umontreal.ca>

	* keyboard.c (safe_run_hook_funcall): Fix last change (don't stop at the
	first non-nil return value).

2011-04-03  Jan Djärv  <jan.h.d@swipnet.se>

	* nsterm.m (ns_update_auto_hide_menu_bar): Define MAC_OS_X_VERSION_10_6
	if not defined (Bug#8403).

2011-04-02  Juanma Barranquero  <lekktu@gmail.com>

	* xdisp.c (display_count_lines): Remove parameter `start',
	unused since 1998-01-01T02:27:27Z!rms@gnu.org.  All callers changed.
	(get_char_face_and_encoding): Remove parameter `multibyte_p',
	unused since 2008-05-14T01:40:23Z!handa@m17n.org.  All callers changed.
	(fill_stretch_glyph_string): Remove parameters `row' and `area',
	unused at least since Kim's GUI unification at 2003-03-16T20:45:46Z!storm@cua.dk
	and thereabouts.  All callers changed.
	(get_per_char_metric): Remove parameter `f', unused since
	2008-05-14T01:40:23Z!handa@m17n.org.  All callers changed.

2011-04-02  Jim Meyering  <meyering@redhat.com>

	do not dereference NULL upon failed strdup
	* nsfont.m (ns_descriptor_to_entity): Use xstrdup, not strdup.
	(ns_get_family): Likewise.

2011-04-02  Juanma Barranquero  <lekktu@gmail.com>

	* eval.c (unwind_to_catch) [DEBUG_GCPRO]: Remove redundant assignment.

2011-04-02  Jan Djärv  <jan.h.d@swipnet.se>

	* nsterm.m (ns_update_auto_hide_menu_bar): Only for OSX 10.6 or
	later (Bug#8403).

2011-04-01  Stefan Monnier  <monnier@iro.umontreal.ca>

	Add lexical binding.

	* window.c (Ftemp_output_buffer_show): New fun.
	(Fsave_window_excursion):
	* print.c (Fwith_output_to_temp_buffer): Move to subr.el.

	* lread.c (lisp_file_lexically_bound_p): New function.
	(Fload): Bind Qlexical_binding.
	(readevalloop): Remove `evalfun' arg.
	Bind Qinternal_interpreter_environment.
	(Feval_buffer): Bind Qlexical_binding.
	(defvar_int, defvar_bool, defvar_lisp_nopro, defvar_kboard):
	Mark as dynamic.
	(syms_of_lread): Declare `lexical-binding'.

	* lisp.h (struct Lisp_Symbol): New field `declared_special'.

	* keyboard.c (eval_dyn): New fun.
	(menu_item_eval_property): Use it.

	* image.c (parse_image_spec): Use Ffunctionp.

	* fns.c (concat, mapcar1): Accept byte-code-functions.

	* eval.c (Fsetq): Handle lexical vars.
	(Fdefun, Fdefmacro, Ffunction): Make closures when needed.
	(Fdefconst, Fdefvaralias, Fdefvar): Mark as dynamic.
	(FletX, Flet): Obey lexical binding.
	(Fcommandp): Handle closures.
	(Feval): New `lexical' arg.
	(eval_sub): New function extracted from Feval.  Use it almost
	everywhere where Feval was used.  Look up vars in lexical env.
	Handle closures.
	(Ffunctionp): Move from subr.el.
	(Ffuncall): Handle closures.
	(apply_lambda): Remove `eval_flags'.
	(funcall_lambda): Handle closures and new byte-code-functions.
	(Fspecial_variable_p): New function.
	(syms_of_eval): Initialize the Vinternal_interpreter_environment var,
	but without exporting it to Lisp.

	* doc.c (Fdocumentation, store_function_docstring):
	* data.c (Finteractive_form): Handle closures.

	* callint.c (Fcall_interactively): Preserve lexical-binding mode for
	interactive spec.

	* bytecode.c (Bstack_ref, Bstack_set, Bstack_set2, BdiscardN):
	New byte-codes.
	(exec_byte_code): New function extracted from Fbyte_code to handle new
	calling convention for byte-code-functions.  Add new byte-codes.

	* buffer.c (defvar_per_buffer): Set new `declared_special' field.

	* alloc.c (Fmake_symbol): Init new `declared_special' field.

2011-03-31  Juanma Barranquero  <lekktu@gmail.com>

	* xdisp.c (redisplay_internal): Fix prototype.

2011-03-31  Eli Zaretskii  <eliz@gnu.org>

	* xdisp.c (SCROLL_LIMIT): New macro.
	(try_scrolling): Use it when setting scroll_limit.
	Limit scrolling to 100 screen lines.
	(redisplay_window): Even when falling back on "recentering",
	position point in the window according to scroll-conservatively,
	scroll-margin, and scroll-*-aggressively variables.  (Bug#6671)

	(try_scrolling): When point is above the window, allow searching
	as far as scroll_max, or one screenful, to compute vertical
	distance from PT to the scroll margin position.  This prevents
	try_scrolling from unnecessarily failing when
	scroll-conservatively is set to a value slightly larger than the
	window height.  Clean up the case of PT below the margin at bottom
	of window: scroll_max can no longer be INT_MAX.  When aggressive
	scrolling is in use, don't let point enter the opposite scroll
	margin as result of the scroll.
	(syms_of_xdisp) <scroll-conservatively>: Document the
	threshold of 100 lines for never-recentering scrolling.

2011-03-31  Juanma Barranquero  <lekktu@gmail.com>

	* dispextern.h (move_it_by_lines):
	* xdisp.c (move_it_by_lines): Remove parameter `need_y_p', unused
	since 2000-12-29T14:24:09Z!gerd@gnu.org.  All callers changed.
	(message_log_check_duplicate): Remove parameters `prev_bol' and
	`this_bol', unused since 1998-01-01T02:27:27Z!rms@gnu.org.  All callers changed.
	(redisplay_internal): Remove parameter `preserve_echo_area',
	unused since 1999-07-21T21:43:52Z!gerd@gnu.org.  All callers changed.

	* indent.c (Fvertical_motion):
	* window.c (window_scroll_pixel_based, Frecenter):
	Don't pass `need_y_p' to `move_it_by_lines'.

2011-03-30  Stefan Monnier  <monnier@iro.umontreal.ca>

	* eval.c (struct backtrace): Don't cheat with negative numbers, but do
	steal a few bits to be more compact.
	(interactive_p, Fbacktrace, Fbacktrace_frame, mark_backtrace):
	Remove unneeded casts.

	* bytecode.c (Fbyte_code): CAR and CDR can GC.

2011-03-30  Zachary Kanfer  <zkanfer@gmail.com>  (tiny change)

	* keyboard.c (Fexecute_extended_command): Do log the "suggest key
	binding" message (bug#7967).

2011-03-30  Paul Eggert  <eggert@cs.ucla.edu>

	Fix more problems found by GCC 4.6.0's static checks.

	* unexelf.c (unexec) [! (defined _SYSTYPE_SYSV || defined __sgi)]:
	Remove unused local var.

	* editfns.c (Fmessage_box): Remove unused local var.

	* xdisp.c (try_window_reusing_current_matrix, x_produce_glyphs):
	(note_mode_line_or_margin_highlight, note_mouse_highlight):
	Omit unused local vars.
	* window.c (shrink_windows): Omit unused local var.
	* menu.c (digest_single_submenu): Omit unused local var.
	* dispnew.c (update_window) [PERIODIC_PREEMPTION_CHECKING]:
	Omit unused local var.

	* keyboard.c (parse_modifiers_uncached, parse_modifiers):
	Don't assume string length fits in int.
	(keyremap_step, read_key_sequence): Use size_t for sizes.
	(read_key_sequence): Don't check last_real_key_start redundantly.

	* callproc.c (Fcall_process, Fcall_process_region): Use SAFE_ALLOCA
	instead of alloca (Bug#8344).

	* eval.c (Fbacktrace): Don't assume nargs fits in int.
	(Fbacktrace_frame): Don't assume nframes fits in int.

	* syntax.c (scan_sexps_forward): Avoid pointer wraparound.

	* xterm.c (x_make_frame_visible, same_x_server): Redo to avoid overflow
	concerns.

	* term.c (produce_glyphless_glyph): Remove unnecessary test.

	* cm.c (calccost): Turn while-do into do-while, for clarity.

	* keyboard.c (syms_of_keyboard): Use the same style as later
	in this function when indexing through an array.  This also
	works around GCC bug 48267.

	* image.c (tiff_load): Fix off-by-one image count (Bug#8336).

	* xselect.c (x_check_property_data): Return correct size (Bug#8335).

	* chartab.c (sub_char_table_ref_and_range): Redo for slight
	efficiency gain, and to bypass a gcc -Wstrict-overflow warning.

	* keyboard.c, keyboard.h (num_input_events): Now size_t.
	This avoids undefined behavior on integer overflow, and is a bit
	more convenient anyway since it is compared to a size_t variable.

	Variadic C functions now count arguments with size_t, not int.
	This avoids an unnecessary limitation on 64-bit machines, which
	caused (substring ...) to crash on large vectors (Bug#8344).
	* lisp.h (struct Lisp_Subr.function.aMANY): Now takes size_t, not int.
	(DEFUN_ARGS_MANY, internal_condition_case_n, safe_call): Likewise.
	All variadic functions and their callers changed accordingly.
	(struct gcpro.nvars): Now size_t, not int.  All uses changed.
	* data.c (arith_driver, float_arith_driver): Likewise.
	* editfns.c (general_insert_function): Likewise.
	* eval.c (struct backtrace.nargs, interactive_p)
	(internal_condition_case_n, run_hook_with_args, apply_lambda)
	(funcall_lambda, mark_backtrace): Likewise.
	* fns.c (concat): Likewise.
	* frame.c (x_set_frame_parameters): Likewise.
	* fns.c (get_key_arg): Now accepts and returns size_t, and returns
	0 if not found, not -1.  All callers changed.

	* alloc.c (garbage_collect): Don't assume stack size fits in int.
	(stack_copy_size): Now size_t, not int.
	(stack_copy, stack_copy_size): Define only if MAX_SAVE_STACK > 0.

2011-03-28  Juanma Barranquero  <lekktu@gmail.com>

	* coding.c (encode_designation_at_bol): Remove parameter `charbuf_end',
	unused since 2002-03-01T01:17:24Z!handa@m17n.org and 2008-02-01T16:01:31Z!miles@gnu.org.
	All callers changed.

	* lisp.h (multibyte_char_to_unibyte):
	* character.c (multibyte_char_to_unibyte): Remove parameter `rev_tbl',
	unused since 2002-03-01T01:16:34Z!handa@m17n.org and 2008-02-01T16:01:31Z!miles@gnu.org.
	* character.h (CHAR_TO_BYTE8):
	* cmds.c (internal_self_insert):
	* editfns.c (general_insert_function):
	* keymap.c (push_key_description):
	* search.c (Freplace_match):
	* xdisp.c (message_dolog, set_message_1): All callers changed.

2011-03-28  Stefan Monnier  <monnier@iro.umontreal.ca>

	* keyboard.c (safe_run_hook_funcall): New function.
	(safe_run_hooks_1, safe_run_hooks_error, safe_run_hooks): On error,
	don't set the hook to nil, but remove the offending function instead.
	(Qcommand_hook_internal): Remove, unused.
	(syms_of_keyboard): Don't initialize Qcommand_hook_internal nor define
	Vcommand_hook_internal.

	* eval.c (enum run_hooks_condition): Remove.
	(funcall_nil, funcall_not): New functions.
	(run_hook_with_args): Call each function through a `funcall' argument.
	Remove `cond' argument, now redundant.
	(Frun_hooks, Frun_hook_with_args, Frun_hook_with_args_until_success)
	(Frun_hook_with_args_until_failure): Adjust accordingly.
	(run_hook_wrapped_funcall, Frun_hook_wrapped): New functions.

2011-03-28  Juanma Barranquero  <lekktu@gmail.com>

	* dispextern.h (string_buffer_position): Remove declaration.

	* print.c (strout): Remove parameter `multibyte', unused since
	1999-08-21T19:30:21Z!gerd@gnu.org.  All callers changed.

	* search.c (boyer_moore): Remove parameters `len', `pos' and `lim',
	never used since function introduction in 1998-02-08T21:33:56Z!rms@gnu.org.
	All callers changed.

	* w32.c (_wsa_errlist): Use braces for struct initializers.

	* xdisp.c (string_buffer_position_lim): Remove parameter `w',
	never used since function introduction in 2001-03-09T18:41:50Z!gerd@gnu.org.
	All callers changed.
	(string_buffer_position): Likewise.  Also, make static (it's never
	used outside xdisp.c).
	(cursor_row_p): Remove parameter `w', unused since
	2000-10-17T16:08:57Z!gerd@gnu.org.  All callers changed.
	(decode_mode_spec): Remove parameter `precision', introduced during
	Gerd Moellmann's rewrite at 1999-07-21T21:43:52Z!gerd@gnu.org, but never used.
	All callers changed.

2011-03-27  Jan Djärv  <jan.h.d@swipnet.se>

	* nsterm.m (syms_of_nsterm): Use doc: for ns-auto-hide-menu-bar.

2011-03-27  Anders Lindgren  <andlind@gmail.com>

	* nsterm.m (ns_menu_bar_is_hidden): New variable.
	(ns_constrain_all_frames, ns_menu_bar_should_be_hidden)
	(ns_update_auto_hide_menu_bar): New functions.
	(ns_update_begin): Call ns_update_auto_hide_menu_bar.
	(applicationDidBecomeActive): Call ns_update_auto_hide_menu_bar and
	ns_constrain_all_frames.
	(constrainFrameRect): Return at once if ns_menu_bar_should_be_hidden.
	(syms_of_nsterm): DEFVAR ns-auto-hide-menu-bar, init to Qnil.

2011-03-27  Jan Djärv  <jan.h.d@swipnet.se>

	* nsmenu.m (runDialogAt): Remove argument to timer_check.

2011-03-27  Glenn Morris  <rgm@gnu.org>

	* syssignal.h: Replace RETSIGTYPE with void.
	* atimer.c, data.c, dispnew.c, emacs.c, floatfns.c, keyboard.c:
	* keyboard.h, lisp.h, process.c, sysdep.c, xterm.c:
	Replace SIGTYPE with void everywhere.
	* s/usg5-4-common.h (SIGTYPE): Remove definition.
	* s/template.h (SIGTYPE): Remove commented out definition.

2011-03-26  Eli Zaretskii  <eliz@gnu.org>

	* xdisp.c (redisplay_window): Don't check buffer's clip_changed
	flag as a prerequisite for invoking try_scrolling.  (Bug#6671)

2011-03-26  Juanma Barranquero  <lekktu@gmail.com>

	* w32.c (read_unc_volume): Use parameter `henum', instead of
	global variable `wget_enum_handle'.

	* keymap.c (describe_vector): Remove parameters `indices' and
	`char_table_depth', unused since 2002-03-01T01:43:26Z!handa@m17n.org.
	(describe_map, Fdescribe_vector): Adjust calls to `describe_vector'.

	* keyboard.h (timer_check, show_help_echo): Remove unused parameters.

	* keyboard.c (timer_check): Remove parameter `do_it_now',
	unused since 1996-04-12T06:01:29Z!rms@gnu.org.
	(show_help_echo): Remove parameter `ok_to_overwrite_keystroke_echo',
	unused since 2008-04-19T19:30:53Z!monnier@iro.umontreal.ca.

	* keyboard.c (read_char):
	* w32menu.c (w32_menu_display_help):
	* xmenu.c (show_help_event, menu_help_callback):
	Adjust calls to `show_help_echo'.

	* gtkutil.c (xg_maybe_add_timer):
	* keyboard.c (readable_events):
	* process.c (wait_reading_process_output):
	* xmenu.c (x_menu_wait_for_event): Adjust calls to `timer_check'.

	* insdel.c (adjust_markers_gap_motion):
	Remove; no-op since 1998-01-02T21:29:48Z!rms@gnu.org.
	(gap_left, gap_right): Don't call it.

2011-03-25  Chong Yidong  <cyd@stupidchicken.com>

	* xdisp.c (handle_fontified_prop): Discard changes to clip_changed
	incurred during fontification.

2011-03-25  Juanma Barranquero  <lekktu@gmail.com>

	* buffer.c (defvar_per_buffer): Remove unused parameter `doc'.
	(DEFVAR_PER_BUFFER): Don't pass it.

	* dispnew.c (row_equal_p, add_row_entry): Remove unused parameter `w'.
	(scrolling_window): Don't pass it.

2011-03-25  Juanma Barranquero  <lekktu@gmail.com>

	* dispextern.h (glyph_matric): Use #if GLYPH_DEBUG, not #ifdef.

	* fileio.c (check_executable) [DOS_NT]: Remove unused variables `len'
	and `suffix'.
	(Fset_file_selinux_context) [HAVE_LIBSELINUX]: Move here declaration
	of variables specific to SELinux and computation of `encoded_absname'.

	* image.c (XPutPixel): Remove unused variable `height'.

	* keyboard.c (make_lispy_event): Remove unused variable `hpos'.

	* unexw32.c (get_section_info): Remove unused variable `section'.

	* w32.c (stat): Remove unused variables `drive_root' and `devtype'.
	(system_process_attributes): Remove unused variable `sess'.
	(sys_read): Remove unused variable `err'.

	* w32fns.c (top): Wrap variables with #if GLYPH_DEBUG, not #ifdef.
	(w32_wnd_proc): Remove unused variable `isdead'.
	(unwind_create_frame): Use #if GLYPH_DEBUG, not #ifdef.
	(Fx_server_max_request_size): Remove unused variable `dpyinfo'.
	(x_create_tip_frame): Remove unused variable `tem'.

	* w32inevt.c (w32_console_read_socket):
	Remove unused variable `no_events'.

	* w32term.c (x_draw_composite_glyph_string_foreground):
	Remove unused variable `width'.

2011-03-24  Juanma Barranquero  <lekktu@gmail.com>

	* w32term.c (x_set_glyph_string_clipping):
	Don't pass uninitialized region to CombineRgn.

2011-03-23  Juanma Barranquero  <lekktu@gmail.com>

	* w32fns.c (x_set_menu_bar_lines): Remove unused variable `olines'.
	(w32_wnd_proc): Pass NULL to Windows API, not uninitialized buffer.
	(Fx_close_connection): Remove unused variable `i'.

	* w32font.c (w32font_draw): Return number of glyphs.
	(w32font_open_internal): Remove unused variable `i'.
	(w32font_driver): Add missing initializer.

	* w32menu.c (utf8to16): Remove unused variable `utf16'.
	(fill_in_menu): Remove unused variable `items_added'.

	* w32term.c (last_mouse_press_frame): Remove static global variable.
	(w32_clip_to_row): Remove unused variable `f'.
	(x_delete_terminal): Remove unused variable `i'.

	* w32uniscribe.c (uniscribe_shape): Remove unused variable `nclusters'.
	(NOTHING): Remove unused static global variable.
	(uniscribe_check_otf): Remove unused variable `table'.
	(uniscribe_font_driver): Add missing initializers.

2011-03-23  Julien Danjou  <julien@danjou.info>

	* term.c (Fsuspend_tty, Fresume_tty):
	* minibuf.c (read_minibuf, run_exit_minibuf_hook):
	* window.c (temp_output_buffer_show):
	* insdel.c (signal_before_change):
	* frame.c (Fhandle_switch_frame):
	* fileio.c (Fdo_auto_save):
	* emacs.c (Fkill_emacs):
	* editfns.c (save_excursion_restore):
	* cmds.c (internal_self_insert):
	* callint.c (Fcall_interactively):
	* buffer.c (Fkill_all_local_variables):
	* keyboard.c (Fcommand_execute, Fsuspend_emacs, safe_run_hooks_1):
	Use Frun_hooks.
	(command_loop_1): Use Frun_hooks.  Call safe_run_hooks
	unconditionnaly since it does the check itself.

2011-03-23  Paul Eggert  <eggert@cs.ucla.edu>

	Fix more problems found by GCC 4.5.2's static checks.

	* coding.c (encode_coding_raw_text): Avoid unnecessary test
	the first time through the loop, since we know p0 < p1 then.
	This also avoids a gcc -Wstrict-overflow warning.

	* lisp.h (SAFE_ALLOCA, SAFE_ALLOCA_LISP): Avoid 'int' overflow
	leading to a memory leak, possible in functions like
	load_charset_map_from_file that can allocate an unbounded number
	of objects (Bug#8318).

	* xmenu.c (set_frame_menubar): Use EMACS_UINT, not int, for indexes
	that could (at least in theory) be that large.

	* xdisp.c (message_log_check_duplicate): Return unsigned long, not int.
	This is less likely to overflow, and avoids undefined behavior if
	overflow does occur.  All callers changed.  Use strtoul to scan
	for the unsigned long integer.
	(pint2hrstr): Simplify and tune code slightly.
	This also avoids a (bogus) GCC warning with gcc -Wstrict-overflow.

	* scroll.c (do_scrolling): Work around GCC bug 48228.
	See <http://gcc.gnu.org/bugzilla/show_bug.cgi?id=48228>.

	* frame.c (Fmodify_frame_parameters): Simplify loop counter.
	This also avoids a warning with gcc -Wstrict-overflow.
	(validate_x_resource_name): Simplify count usage.
	This also avoids a warning with gcc -Wstrict-overflow.

	* fileio.c (Fcopy_file): Report error if fchown or fchmod
	fail (Bug#8306).

	* emacs.c (Fdaemon_initialized): Do not ignore I/O errors (Bug#8303).

	* process.c (Fmake_network_process): Use socklen_t, not int,
	where POSIX says socklen_t is required in portable programs.
	This fixes a porting bug on hosts like 64-bit HP-UX, where
	socklen_t is wider than int (Bug#8277).
	(Fmake_network_process, server_accept_connection):
	(wait_reading_process_output, read_process_output):
	Likewise.

	* process.c: Rename or move locals to avoid shadowing.
	(list_processes_1, Fmake_network_process):
	(read_process_output_error_handler, exec_sentinel_error_handler):
	Rename or move locals.
	(Fmake_network_process): Define label "retry_connect" only if needed.
	(Fnetwork_interface_info): Fix pointer signedness.
	(process_send_signal): Add cast to avoid pointer signedness problem.
	(FIRST_PROC_DESC, IF_NON_BLOCKING_CONNECT): Remove unused macros.
	(create_process): Use 'volatile' to avoid vfork clobbering (Bug#8298).

	Make tparam.h and terminfo.c consistent.
	* cm.c (tputs, tgoto, BC, UP): Remove extern decls.
	Include tparam.h instead, since it declares them.
	* cm.h (PC): Remove extern decl; tparam.h now does this.
	* deps.mk (cm.o, terminfo.o): Depend on tparam.h.
	* terminfo.c: Include tparam.h, to check interfaces.
	(tparm): Make 1st arg a const pointer in decl.  Put it at top level.
	(tparam): Adjust signature to match interface in tparam.h;
	this removes some undefined behavior.  Check that outstring and len
	are zero, which they always are with Emacs.
	* tparam.h (PC, BC, UP): New extern decls.

	* xftfont.c (xftfont_shape): Now static, and defined only if needed.
	(xftfont_open): Rename locals to avoid shadowing.

	* ftfont.c (ftfont_resolve_generic_family): Fix pointer signedness.
	(ftfont_otf_capability, ftfont_shape): Omit decls if not needed.
	(OTF_TAG_SYM): Omit macro if not needed.
	(ftfont_list): Remove unused local.
	(get_adstyle_property, ftfont_pattern_entity):
	(ftfont_lookup_cache, ftfont_open, ftfont_anchor_point):
	Rename locals to avoid shadowing.

	* xfont.c (xfont_list_family): Mark var as initialized.

	* xml.c (make_dom): Now static.

	* composite.c (composition_compute_stop_pos): Rename local to
	avoid shadowing.
	(composition_reseat_it): Remove unused locals.
	(find_automatic_composition, composition_adjust_point): Likewise.
	(composition_update_it): Mark var as initialized.
	(find_automatic_composition): Mark vars as initialized,
	with a FIXME (Bug#8290).

	character.h: Rename locals to avoid shadowing.
	* character.h (PREV_CHAR_BOUNDARY, FETCH_STRING_CHAR_ADVANCE):
	(FETCH_STRING_CHAR_AS_MULTIBYTE_ADVANCE, FETCH_CHAR_ADVANCE):
	(FETCH_CHAR_ADVANCE_NO_CHECK, INC_POS, DEC_POS, BUF_INC_POS):
	(BUF_DEC_POS): Be more systematic about renaming local temporaries
	to avoid shadowing.

	* textprop.c (property_change_between_p): Remove; unused.

	* intervals.c (interval_start_pos): Now static.

	* intervals.h (CHECK_TOTAL_LENGTH): Avoid empty "else".

	* atimer.c (start_atimer, append_atimer_lists, set_alarm):
	Rename locals to avoid shadowing.

	* sound.c (wav_play, au_play, Fplay_sound_internal):
	Fix pointer signedness.
	(alsa_choose_format): Remove unused local var.
	(wav_play): Initialize a variable to 0, to prevent undefined
	behavior (Bug#8278).

	* region-cache.c (insert_cache_boundary): Redo var to avoid shadowing.

	* region-cache.h (pp_cache): New decl, for gcc -Wmissing-prototypes.

	* callproc.c (Fcall_process): Use 'volatile' to avoid vfork
	clobbering (Bug#8298).
	* sysdep.c (sys_subshell): Likewise.
	Previously, the sys_subshell 'volatile' was incorrectly IF_LINTted out.

	* lisp.h (child_setup): Now NO_RETURN unless DOS_NT.
	This should get cleaned up, so that child_setup has the
	same signature on all platforms.

	* callproc.c (call_process_cleanup): Now static.
	(relocate_fd): Rename locals to avoid shadowing.

2011-03-22  Chong Yidong  <cyd@stupidchicken.com>

	* xterm.c (x_clear_frame): Remove XClearWindow call.  This appears
	not to be necessary, and produces flickering.

2011-03-20  Glenn Morris  <rgm@gnu.org>

	* config.in: Remove file.

2011-03-20  Juanma Barranquero  <lekktu@gmail.com>

	* minibuf.c (Vcompleting_read_function): Don't declare, global variables
	are now in src/globals.h.
	(syms_of_minibuf): Remove spurious & from previous change.

2011-03-20  Leo  <sdl.web@gmail.com>

	* minibuf.c (completing-read-function): New variable.
	(completing-read-default): Rename from completing-read.
	(completing-read): Call completing-read-function.

2011-03-19  Juanma Barranquero  <lekktu@gmail.com>

	* xfaces.c (Fx_load_color_file):
	Read color file from absolute filename (bug#8250).

2011-03-19  Juanma Barranquero  <lekktu@gmail.com>

	* makefile.w32-in: Update dependencies.

2011-03-17  Eli Zaretskii  <eliz@gnu.org>

	* makefile.w32-in ($(BLD)/unexw32.$(O)): Depend on $(SRC)/unexec.h.

2011-03-17  Paul Eggert  <eggert@cs.ucla.edu>

	Fix more problems found by GCC 4.5.2's static checks.

	* process.c (make_serial_process_unwind, send_process_trap):
	(sigchld_handler): Now static.

	* process.c (allocate_pty): Let PTY_ITERATION declare iteration vars.
	That way, the code declares only the vars that it needs.
	* s/aix4-2.h (PTY_ITERATION): Declare iteration vars.
	* s/cygwin.h (PTY_ITERATION): Likewise.
	* s/darwin.h (PTY_ITERATION): Likewise.
	* s/gnu-linux.h (PTY_ITERATION): Likewise.

	* s/irix6-5.h (PTY_OPEN): Declare stb, to loosen coupling.
	* process.c (allocate_pty): Don't declare stb unless it's needed.

	* bytecode.c (MAYBE_GC): Rewrite so as not to use empty "else".
	(CONSTANTLIM): Remove; unused.
	(METER_CODE, Bscan_buffer, Bread_char, Bset_mark):
	Define only if needed.

	* unexelf.c (unexec): Name an expression,
	to avoid gcc -Wbad-function-cast warning.
	Use a different way to cause a compilation error if anyone uses
	n rather than nn, a way that does not involve shadowing.
	(ELF_BSS_SECTION_NAME, OLD_PROGRAM_H): Remove; unused.

	* deps.mk (unexalpha.o): Remove; unused.

	New file unexec.h, the (simple) interface for unexec (Bug#8267).
	* unexec.h: New file.
	* deps.mk (emacs.o, unexaix.o, unexcw.o, unexcoff.o, unexelf.o):
	(unexhp9k800.o, unexmacosx.o, unexsol.o, unexw32.o):
	Depend on unexec.h.
	* emacs.c [!defined CANNOT_DUMP]: Include unexec.h.
	* unexaix.c, unexcoff.c, unexcw.c, unexelf.c, unexhp9k800.c:
	* unexmacosx.c, unexsol.c, unexw32.c: Include unexec.h.
	Change as necessary to match prototype in unexec.h.

	* syntax.c (Fforward_comment, scan_lists): Rename locals to avoid
	shadowing.
	(back_comment, skip_chars): Mark vars as initialized.

	* character.h (FETCH_STRING_CHAR_ADVANCE_NO_CHECK, BUF_INC_POS):
	Rename locals to avoid shadowing.

	* lread.c (read1): Rewrite so as not to use empty "else".
	(Fload, readevalloop, read1): Rename locals to avoid shadowing.

	* print.c (Fredirect_debugging_output): Fix pointer signedess.

	* lisp.h (debug_output_compilation_hack): Add decl here, to avoid
	warning when compiling print.c.

	* font.c (font_unparse_fcname): Abort in an "impossible" situation
	instead of using an uninitialized var.
	(font_sort_entities): Mark var as initialized.

	* character.h (FETCH_CHAR_ADVANCE): Rename locals to avoid shadowing.

	* font.c (font_unparse_xlfd): Don't mix pointers to variables with
	pointers to constants.
	(font_parse_fcname): Remove unused vars.
	(font_delete_unmatched): Now static.
	(font_get_spec): Remove; unused.
	(font_style_to_value, font_prop_validate_style, font_unparse_fcname):
	(font_update_drivers, Ffont_get_glyphs, font_add_log):
	Rename or move locals to avoid shadowing.

	* fns.c (require_nesting_list, require_unwind): Now static.
	(Ffillarray): Rename locals to avoid shadowing.

	* floatfns.c (domain_error2): Define only if needed.
	(Ffrexp, Fldexp): Rename locals to avoid shadowing.

	* alloc.c (mark_backtrace): Move decl from here ...
	* lisp.h: ... to here, so that it can be checked.

	* eval.c (call_debugger, do_debug_on_call, grow_specpdl): Now static.
	(Fdefvar): Rewrite so as not to use empty "else".
	(lisp_indirect_variable): Name an expression,
	to avoid gcc -Wbad-function-cast warning.
	(Fdefvar): Rename locals to avoid shadowing.

	* callint.c (quotify_arg, quotify_args): Now static.
	(Fcall_interactively): Rename locals to avoid shadowing.
	Use const pointer when appropriate.

	* lisp.h (get_system_name, get_operating_system_release):
	Move decls here, to check interfaces.
	* process.c (get_operating_system_release): Move decl to lisp.h.
	* xrdb.c (get_system_name): Likewise.
	* editfns.c (init_editfns, Fuser_login_name, Fuser_uid):
	(Fuser_real_uid, Fuser_full_name): Remove unnecessary casts,
	some of which prompt warnings from gcc -Wbad-function-cast.
	(Fformat_time_string, Fencode_time, Finsert_char):
	(Ftranslate_region_internal, Fformat):
	Rename or remove local vars to avoid shadowing.
	(Ftranslate_region_internal): Mark var as initialized.

	* doc.c (Fdocumentation, Fsnarf_documentation): Move locals to
	avoid shadowing.

	* lisp.h (eassert): Check that the argument compiles, even if
	ENABLE_CHECKING is not defined.

	* data.c (Findirect_variable): Name an expression, to avoid
	gcc -Wbad-function-cast warning.
	(default_value, arithcompare, arith_driver, arith_error): Now static.
	(store_symval_forwarding): Rename local to avoid shadowing.
	(Fmake_variable_buffer_local, Fmake_local_variable):
	Mark variables as initialized.
	(do_blv_forwarding, do_symval_forwarding): Remove; unused.

	* alloc.c (check_cons_list): Do not define unless GC_CHECK_CONS_LIST.
	(Fmake_vector, Fvector, Fmake_byte_code, Fgarbage_collect):
	Rename locals to avoid shadowing.
	(mark_stack): Move local variables into the #ifdef region where
	they're used.
	(BLOCK_INPUT_ALLOC, UNBLOCK_INPUT_ALLOC): Define only if
	! defined SYSTEM_MALLOC && ! defined SYNC_INPUT, as they are not
	needed otherwise.
	(CHECK_ALLOCATED): Define only if GC_CHECK_MARKED_OBJECTS.
	(GC_STRING_CHARS): Remove; not used.
	(Fmemory_limit): Cast sbrk's returned value to char *.

	* lisp.h (check_cons_list): Declare if GC_CHECK_CONS_LIST; this
	avoids undefined behavior in theory.

	* regex.c (IF_LINT): Add defn, for benefit of ../lib-src.

	Use functions, not macros, for up- and down-casing (Bug#8254).
	* buffer.h (DOWNCASE_TABLE, UPCASE_TABLE, DOWNCASE, UPPERCASEP):
	(NOCASEP, LOWERCASEP, UPCASE, UPCASE1): Remove.  All callers changed
	to use the following functions instead of these macros.
	(downcase): Adjust to lack of DOWNCASE_TABLE.  Return int, not
	EMACS_INT, since callers assume the returned value fits in int.
	(upcase1): Likewise, for UPCASE_TABLE.
	(uppercasep, lowercasep, upcase): New static inline functions.
	* editfns.c (Fchar_equal): Remove no-longer-needed workaround for
	the race-condition problem in the old DOWNCASE.

	* regex.c (CHARSET_LOOKUP_RANGE_TABLE_RAW, POP_FAILURE_REG_OR_COUNT):
	Rename locals to avoid shadowing.
	(regex_compile, re_match_2_internal): Move locals to avoid shadowing.
	(regex_compile, re_search_2, re_match_2_internal):
	Remove unused local vars.
	(FREE_VAR): Rewrite so as not to use empty "else",
	which gcc can warn about.
	(regex_compile, re_match_2_internal): Mark locals as initialized.
	(RETALLOC_IF): Define only if needed.
	(WORDCHAR_P): Likewise.  This one is never needed, but is used
	only in a comment talking about a compiler bug, so put inside
	the #if 0 of that comment.
	(CHARSET_LOOKUP_BITMAP, FAIL_STACK_FULL, RESET_FAIL_STACK):
	(PUSH_FAILURE_ELT, BUF_PUSH_3, STOP_ADDR_VSTRING):
	Remove; unused.

	* search.c (boyer_moore): Rename locals to avoid shadowing.
	* character.h (FETCH_STRING_CHAR_AS_MULTIBYTE_ADVANCE):
	(PREV_CHAR_BOUNDARY): Likewise.

	* search.c (simple_search): Remove unused var.

	* dired.c (compile_pattern): Move decl from here ...
	* lisp.h: ... to here, so that it can be checked.
	(struct re_registers): New forward decl.

	* character.h (INC_POS, DEC_POS): Rename locals to avoid shadowing.

	* indent.c (MULTIBYTE_BYTES_WIDTH): New args bytes, width.
	All uses changed.
	(MULTIBYTE_BYTES_WIDTH, scan_for_column, compute_motion):
	Rename locals to avoid shadowing.
	(Fvertical_motion): Mark locals as initialized.

	* casefiddle.c (casify_object, casify_region): Now static.
	(casify_region): Mark local as initialized.

	* cmds.c (internal_self_insert): Rename local to avoid shadowing.

	* lisp.h (GCPRO2_VAR, GCPRO3_VAR, GCPRO4_VAR, GCPRO5_VAR, GCPRO6_VAR):
	New macros, so that the caller can use some names other than
	gcpro1, gcpro2, etc.
	(GCPRO2, GCPRO3, GCPRO4, GCPRO5, GCPRO6): Reimplement in terms
	of the new macros.
	(GCPRO1_VAR, UNGCPRO_VAR): Change the meaning of the second
	argument, for consistency with GCPRO2_VAR, etc: it is now the
	prefix of the variable, not the variable itself.  All uses
	changed.
	* dired.c (directory_files_internal, file_name_completion):
	Rename locals to avoid shadowing.

	Fix a race condition diagnosed by gcc -Wsequence-point (Bug#8254).
	An expression of the form (DOWNCASE (x) == DOWNCASE (y)), found in
	dired.c's scmp function, had undefined behavior.
	* lisp.h (DOWNCASE_TABLE, UPCASE_TABLE, DOWNCASE, UPPERCASEP):
	(NOCASEP, LOWERCASEP, UPCASE, UPCASE1): Move from here ...
	* buffer.h: ... to here, because these macros use current_buffer,
	and the new implementation with inline functions needs to have
	current_buffer in scope now, rather than later when the macros
	are used.
	(downcase, upcase1): New static inline functions.
	(DOWNCASE, UPCASE1): Reimplement using these functions.
	This avoids undefined behavior in expressions like
	DOWNCASE (x) == DOWNCASE (y), which previously suffered
	from race conditions in accessing the global variables
	case_temp1 and case_temp2.
	* casetab.c (case_temp1, case_temp2): Remove; no longer needed.
	* lisp.h (case_temp1, case_temp2): Remove their decls.
	* character.h (ASCII_CHAR_P): Move from here ...
	* lisp.h: ... to here, so that the inline functions mentioned
	above can use them.

	* dired.c (directory_files_internal_unwind): Now static.

	* fileio.c (file_name_as_directory, directory_file_name):
	(barf_or_query_if_file_exists, auto_save_error, auto_save_1):
	Now static.
	(file_name_as_directory): Use const pointers when appropriate.
	(Fexpand_file_name): Likewise.  In particular, newdir might
	point at constant storage, so make it a const pointer.
	(Fmake_directory_internal, Fread_file_name): Remove unused vars.
	(Ffile_selinux_context, Fset_file_selinux_context): Fix pointer
	signedness issues.
	(Fset_file_times, Finsert_file_contents, auto_save_error):
	Rename locals to avoid shadowing.

	* minibuf.c (choose_minibuf_frame_1): Now static.
	(Ftry_completion, Fall_completions): Rename or remove locals
	to avoid shadowing.

	* marker.c (bytepos_to_charpos): Remove; unused.

	* lisp.h (verify_bytepos, count_markers): New decls,
	so that gcc does not warn that these functions aren't declared.

	* insdel.c (check_markers, make_gap_larger, make_gap_smaller):
	(reset_var_on_error, Fcombine_after_change_execute_1): Now static.
	(CHECK_MARKERS): Redo to avoid gcc -Wempty-body diagnostic.
	(copy_text): Remove unused local var.

	* filelock.c (within_one_second): Now static.
	(lock_file_1): Rename local to avoid shadowing.

	* buffer.c (fix_overlays_before): Mark locals as initialized.
	(fix_start_end_in_overlays): Likewise.  This function should be
	simplified by using pointers-to-pointers, but that's a different
	matter.
	(switch_to_buffer_1): Now static.
	(Fkill_buffer, record_buffer, Fbury_buffer, Fset_buffer_multibyte):
	(report_overlay_modification): Rename locals to avoid shadowing.

	* sysdep.c (system_process_attributes): Rename vars to avoid shadowing.
	Fix pointer signedness issue.
	(sys_subshell): Mark local as volatile if checking for lint,
	to suppress a gcc -Wclobbered warning that does not seem to be right.
	(MAXPATHLEN): Define only if needed.

	* process.c (serial_open, serial_configure): Move decls from here ...
	* systty.h: ... to here, so that they can be checked.

	* fns.c (get_random, seed_random): Move extern decls from here ...
	* lisp.h: ... to here, so that they can be checked.

	* sysdep.c (reset_io): Now static.
	(wait_for_termination_signal): Remove; unused.

	* keymap.c (keymap_parent, keymap_memberp, map_keymap_internal):
	(copy_keymap_item, append_key, push_text_char_description):
	Now static.
	(Fwhere_is_internal): Don't test CONSP (sequences) unnecessarily.
	(DENSE_TABLE_SIZE): Remove; unused.
	(get_keymap, access_keymap, Fdefine_key, Fwhere_is_internal):
	(describe_map_tree):
	Rename locals to avoid shadowing.

	* keyboard.c: Declare functions static if they are not used elsewhere.
	(echo_char, echo_dash, cmd_error, top_level_2):
	(poll_for_input, handle_async_input): Now static.
	(read_char, kbd_buffer_get_event, make_lispy_position):
	(make_lispy_event, make_lispy_movement, apply_modifiers):
	(decode_keyboard_code, tty_read_avail_input, menu_bar_items):
	(parse_tool_bar_item, read_key_sequence, Fread_key_sequence):
	(Fread_key_sequence_vector): Rename locals to avoid shadowing.
	(read_key_sequence, read_char): Mark locals as initialized.
	(Fexit_recursive_edit, Fabort_recursive_edit): Mark with NO_RETURN.

	* keyboard.h (make_ctrl_char): New decl.
	(mark_kboards): Move decl here ...
	* alloc.c (mark_kboards): ... from here.

	* lisp.h (force_auto_save_soon): New decl.

	* emacs.c (init_cmdargs): Rename local to avoid shadowing.
	(DEFINE_DUMMY_FUNCTION): New macro.
	(__do_global_ctors, __do_global_ctors_aux, __do_global_dtors, __main):
	Use it.
	(main): Add casts to avoid warnings
	if GCC considers string literals to be constants.

	* lisp.h (fatal_error_signal): Add decl, since it's exported.

	* dbusbind.c: Pointer signedness fixes.
	(xd_signature, xd_append_arg, xd_initialize):
	(Fdbus_call_method, Fdbus_call_method_asynchronously):
	(Fdbus_method_return_internal, Fdbus_method_error_internal):
	(Fdbus_send_signal, xd_read_message_1, Fdbus_register_service):
	(Fdbus_register_signal): Use SSDATA when the context wants char *.

	* dbusbind.c (Fdbus_init_bus): Add cast to avoid warning
	if GCC considers string literals to be constants.
	(Fdbus_register_service, Fdbus_register_method): Remove unused vars.

2011-03-16  Stefan Monnier  <monnier@iro.umontreal.ca>

	* print.c (PRINT_CIRCLE_CANDIDATE_P): New macro.
	(print_preprocess, print_object): New macro to fix last change.

	* print.c (print_preprocess): Don't forget font objects.

2011-03-16  Juanma Barranquero  <lekktu@gmail.com>

	* emacs.c (USAGE3): Doc fixes.

2011-03-15  Andreas Schwab  <schwab@linux-m68k.org>

	* coding.c (detect_coding_iso_2022): Reorganize code to clarify
	structure.

2011-03-14  Juanma Barranquero  <lekktu@gmail.com>

	* lisp.h (VWindow_system, Qfile_name_history):
	* keyboard.h (lispy_function_keys) [WINDOWSNT]:
	* w32term.h (w32_system_caret_hwnd, w32_system_caret_height)
	(w32_system_caret_x, w32_system_caret_y): Declare extern.

	* w32select.c: Don't #include "keyboard.h".
	(run_protected): Add extern declaration for waiting_for_input.

	* w32.c (Qlocal, noninteractive1, inhibit_window_system):
	* w32console.c (detect_input_pending, read_input_pending)
	(encode_terminal_code):
	* w32fns.c (quit_char, lispy_function_keys, Qtooltip)
	(w32_system_caret_hwnd, w32_system_caret_height, w32_system_caret_x)
	(w32_system_caret_y, Qfile_name_history):
	* w32font.c (w32font_driver, QCantialias, QCotf, QClang):
	* w32inevt.c (reinvoke_input_signal, lispy_function_keys):
	* w32menu.c (Qmenu_bar, QCtoggle, QCradio, Qoverriding_local_map)
	(Qoverriding_terminal_local_map, Qmenu_bar_update_hook):
	* w32proc.c (Qlocal, report_file_error):
	* w32term.c (Vwindow_system, updating_frame):
	* w32uniscribe.c (initialized, uniscribe_font_driver):
	Remove unneeded extern declarations.

2011-03-14  Chong Yidong  <cyd@stupidchicken.com>

	* buffer.c (Fmake_indirect_buffer): Fix incorrect assertions.

2011-03-13  Chong Yidong  <cyd@stupidchicken.com>

	* buffer.h (BUF_BEGV, BUF_BEGV_BYTE, BUF_ZV, BUF_ZV_BYTE, BUF_PT)
	(BUF_PT_BYTE): Rewrite to handle indirect buffers (Bug#8219).
	These macros can no longer be used for assignment.

	* buffer.c (Fget_buffer_create, Fmake_indirect_buffer):
	Assign struct members directly, instead of using BUF_BEGV etc.
	(record_buffer_markers, fetch_buffer_markers): New functions for
	recording and fetching special buffer markers.
	(set_buffer_internal_1, set_buffer_temp): Use them.

	* lread.c (unreadchar): Use SET_BUF_PT_BOTH.

	* insdel.c (adjust_point): Use SET_BUF_PT_BOTH.

	* intervals.c (temp_set_point_both): Use SET_BUF_PT_BOTH.
	(get_local_map): Use SET_BUF_BEGV_BOTH and SET_BUF_ZV_BOTH.

	* xdisp.c (hscroll_window_tree):
	(reconsider_clip_changes): Use PT instead of BUF_PT.

2011-03-13  Eli Zaretskii  <eliz@gnu.org>

	* makefile.w32-in ($(BLD)/editfns.$(O)): Depend on
	$(EMACS_ROOT)/lib/intprops.h.

2011-03-13  Paul Eggert  <eggert@cs.ucla.edu>

	Fix more problems found by GCC 4.5.2's static checks.

	* gtkutil.c (xg_get_pixbuf_from_pixmap): Add cast from char *
	to unsigned char * to avoid compiler diagnostic.
	(xg_free_frame_widgets): Make it clear that a local variable is
	needed only if USE_GTK_TOOLTIP.
	(gdk_window_get_screen): Make it clear that this macro is needed
	only if USE_GTK_TOOLTIP.
	(int_gtk_range_get_value): New function, which avoids a diagnostic
	from gcc -Wbad-function-cast.
	(xg_set_toolkit_scroll_bar_thumb): Use it.
	(xg_tool_bar_callback, xg_tool_item_stale_p): Rewrite to avoid
	diagnostic from gcc -Wbad-function-cast.
	(get_utf8_string, xg_get_file_with_chooser):
	Rename locals to avoid shadowing.
	(create_dialog): Move locals to avoid shadowing.

	* xgselect.c (xg_select): Remove unused var.

	* image.c (four_corners_best): Mark locals as initialized.
	(gif_load): Initialize transparent_p to zero (Bug#8238).
	Mark another local as initialized.
	(my_png_error, my_error_exit): Mark with NO_RETURN.

	* image.c (clear_image_cache): Now static.
	(DIM, HAVE_STDLIB_H_1): Remove unused macros.
	(xpm_load): Redo to avoid "discards qualifiers" gcc warning.
	(x_edge_detection): Remove unnecessary cast that
	gcc -Wbad-function-cast diagnoses.
	(gif_load): Fix pointer signedness.
	(clear_image_cache, xbm_read_bitmap_data, x_detect_edges):
	(jpeg_load, gif_load): Rename locals to avoid shadowing.

2011-03-12  Paul Eggert  <eggert@cs.ucla.edu>

	Improve quality of tests for time stamp overflow.
	For example, without this patch (encode-time 0 0 0 1 1
	1152921504606846976) returns the obviously-bogus value (-948597
	62170) on my RHEL 5.5 x86-64 host.  With the patch, it correctly
	reports time overflow.  See
	<http://lists.gnu.org/archive/html/emacs-devel/2011-03/msg00470.html>.
	* deps.mk (editfns.o): Depend on ../lib/intprops.h.
	* editfns.c: Include limits.h and intprops.h.
	(TIME_T_MIN, TIME_T_MAX): New macros.
	(time_overflow): Move earlier, to before first use.
	(hi_time, lo_time): New functions, for an accurate test for
	out-of-range times.
	(Fcurrent_time, Fget_internal_run_time, make_time): Use them.
	(Fget_internal_run_time): Don't assume time_t fits in int.
	(make_time): Use list2 instead of Fcons twice.
	(Fdecode_time): More accurate test for out-of-range times.
	(check_tm_member): New function.
	(Fencode_time): Use it, to test for out-of-range times.
	(lisp_time_argument): Don't rely on undefined left-shift and
	right-shift behavior when checking for time stamp overflow.

	* editfns.c (time_overflow): New function, refactoring common code.
	(Fformat_time_string, Fdecode_time, Fencode_time):
	(Fcurrent_time_string): Use it.

	Move 'make_time' to be next to its inverse 'lisp_time_argument'.
	* dired.c (make_time): Move to ...
	* editfns.c (make_time): ... here.
	* systime.h: Note the move.

2011-03-12  YAMAMOTO Mitsuharu  <mituharu@math.s.chiba-u.ac.jp>

	* fringe.c (update_window_fringes): Remove unused variables.

	* unexmacosx.c (copy_data_segment): Also copy __got section.
	(Bug#8223)

2011-03-12  Eli Zaretskii  <eliz@gnu.org>

	* termcap.c [MSDOS]: Include "msdos.h".
	(find_capability, tgetnum, tgetflag, tgetstr, tputs, tgetent):
	Constify `char *' arguments and their references according to
	prototypes in tparam.h.

	* deps.mk (termcap.o): Depend on tparam.h and msdos.h.

	* msdos.c (XMenuAddPane): 3rd argument is `const char *' now.
	Adapt all references accordingly.

	* msdos.h (XMenuAddPane): 3rd argument is `const char *' now.

2011-03-11  Tom Tromey  <tromey@redhat.com>

	* buffer.c (syms_of_buffer): Remove obsolete comment.

2011-03-11  Eli Zaretskii  <eliz@gnu.org>

	* termhooks.h (encode_terminal_code): Declare prototype.

	* msdos.c (encode_terminal_code): Don't declare prototype.

	* term.c (encode_terminal_code): Now external again, used by
	w32console.c and msdos.c.

	* makefile.w32-in ($(BLD)/term.$(O), ($(BLD)/tparam.$(O)):
	Depend on $(SRC)/tparam.h, see 2011-03-11T07:24:21Z!eggert@cs.ucla.edu.

2011-03-11  Paul Eggert  <eggert@cs.ucla.edu>

	Fix some minor problems found by GCC 4.5.2's static checks.

	* fringe.c (update_window_fringes): Mark locals as initialized
	(Bug#8227).
	(destroy_fringe_bitmap, init_fringe_bitmap): Now static.

	* alloc.c (mark_fringe_data): Move decl from here ...
	* lisp.h (mark_fringe_data) [HAVE_WINDOW_SYSTEM]: ... to here,
	to check its interface.
	(init_fringe_once): Do not declare unless HAVE_WINDOW_SYSTEM.

	* fontset.c (free_realized_fontset): Now static.
	(Fset_fontset_font): Rename local to avoid shadowing.
	(fontset_font): Mark local as initialized.
	(FONTSET_SPEC, FONTSET_REPERTORY, RFONT_DEF_REPERTORY): Remove; unused.

	* xrdb.c: Include "xterm.h", to check x_load_resources's interface.

	* xselect.c (x_disown_buffer_selections): Remove; not used.
	(TRACE3) [!defined TRACE_SELECTION]: Remove; not used.
	(x_own_selection, Fx_disown_selection_internal): Rename locals
	to avoid shadowing.
	(x_handle_dnd_message): Remove local to avoid shadowing.

	* lisp.h (GCPRO1_VAR, UNGCPRO_VAR): New macros,
	so that the caller can use some name other than gcpro1.
	(GCPRO1, UNGCPRO): Reimplement in terms of the new macros.
	* xfns.c (Fx_create_frame, x_create_tip_frame, Fx_show_tip):
	(Fx_backspace_delete_keys_p):
	Use them to avoid shadowing, and rename vars to avoid shadowing.
	(x_decode_color, x_set_name, x_window): Now static.
	(Fx_create_frame): Add braces to silence GCC warning.
	(Fx_file_dialog, Fx_select_font): Fix pointer signedness.
	(x_real_positions, xg_set_icon_from_xpm_data, x_create_tip_frame):
	Remove unused locals.
	(Fx_create_frame, x_create_tip_frame, Fx_show_tip):
	(Fx_backspace_delete_keys_p): Rename locals to avoid shadowing.
	Some of these renamings use the new GCPRO1_VAR and UNGCPRO_VAR
	macros.

	* xterm.h (x_mouse_leave): New decl.

	* xterm.c (x_copy_dpy_color, x_focus_on_frame, x_unfocus_frame):
	Remove unused functions.
	(x_shift_glyphs_for_insert, XTflash, XTring_bell):
	(x_calc_absolute_position): Now static.
	(XTread_socket): Don't define label "out" unless it's used.
	Don't declare local "event" unless it's used.
	(x_iconify_frame, x_free_frame_resources): Don't declare locals
	unless they are used.
	(XEMBED_VERSION, xembed_set_info): Don't define unless needed.
	(x_fatal_error_signal): Remove; not used.
	(x_draw_image_foreground, redo_mouse_highlight, XTmouse_position):
	(x_scroll_bar_report_motion, handle_one_xevent, x_draw_bar_cursor):
	(x_error_catcher, x_connection_closed, x_error_handler):
	(x_error_quitter, xembed_send_message, x_iconify_frame):
	(my_log_handler): Rename locals to avoid shadowing.
	(x_delete_glyphs, x_ins_del_lines): Mark with NO_RETURN.
	(x_connection_closed): Tell GCC not to suggest NO_RETURN.

	* xfaces.c (clear_face_cache, Fx_list_fonts, Fface_font):
	Rename or move locals to avoid shadowing.
	(tty_defined_color, merge_face_heights): Now static.
	(free_realized_faces_for_fontset): Remove; not used.
	(Fx_list_fonts): Mark variable that gcc -Wuninitialized
	does not deduce is never used uninitialized.
	(STRDUPA, LSTRDUPA, FONT_POINT_SIZE_QUANTUM): Remove; not used.
	(LFACEP): Define only if XASSERTS, as it's not needed otherwise.

	* terminal.c (store_terminal_param): Now static.

	* xmenu.c (menu_highlight_callback): Now static.
	(set_frame_menubar): Remove unused local.
	(xmenu_show): Rename parameter to avoid shadowing.
	(xmenu_show, xdialog_show, xmenu_show): Make local pointers "const"
	since they might point to immutable storage.
	(next_menubar_widget_id): Declare only if USE_X_TOOLKIT,
	since it's unused otherwise.

	* xdisp.c (produce_glyphless_glyph): Initialize lower_xoff.
	Add a FIXME, since the code still doesn't look right.  (Bug#8215)
	(Fcurrent_bidi_paragraph_direction): Simplify slightly; this
	avoids a gcc -Wuninitialized diagnostic.
	(display_line, BUILD_COMPOSITE_GLYPH_STRING, draw_glyphs):
	(note_mouse_highlight): Mark variables that gcc -Wuninitialized
	does not deduce are never used uninitialized.

	* lisp.h (IF_LINT): New macro, copied from ../lib-src/emacsclient.c.

	* xdisp.c (redisplay_window): Rename local to avoid shadowing.
	* window.c (window_loop, size_window):
	(run_window_configuration_change_hook, enlarge_window): Likewise.

	* window.c (display_buffer): Now static.
	(size_window): Mark variables that gcc -Wuninitialized
	does not deduce are never used uninitialized.
	* window.h (check_all_windows): New decl, to forestall
	gcc -Wmissing-prototypes diagnostic.
	* dispextern.h (bidi_dump_cached_states): Likewise.

	* charset.h (CHECK_CHARSET_GET_CHARSET): Rename locals to avoid
	shadowing.
	* charset.c (map_charset_for_dump, Fchar_charset): Likewise.
	Include <limits.h>.
	(Fsort_charsets): Redo min/max calculation to shorten the code a bit
	and to avoid gcc -Wuninitialized warning.
	(load_charset_map): Mark variables that gcc -Wuninitialized
	does not deduce are never used uninitialized.
	(load_charset): Abort instead of using uninitialized var (Bug#8229).

	* coding.c (coding_set_source, coding_set_destination):
	Use "else { /* comment */ }" rather than "else /* comment */;"
	for clarity, and to avoid gcc -Wempty-body warning.
	(Fdefine_coding_system_internal): Don't redeclare 'i' inside
	a block, when the outer 'i' will do.
	(decode_coding_utf_8, decode_coding_utf_16, detect_coding_emacs_mule):
	(emacs_mule_char, decode_coding_emacs_mule, detect_coding_iso_2022):
	(decode_coding_iso_2022, decode_coding_sjis, decode_coding_big5):
	(decode_coding_raw_text, decode_coding_charset, get_translation_table):
	(Fdecode_sjis_char, Fdefine_coding_system_internal):
	Rename locals to avoid shadowing.
	* character.h (FETCH_STRING_CHAR_ADVANCE): Likewise.
	* coding.c (emacs_mule_char, encode_invocation_designation):
	Now static, since they're not used elsewhere.
	(decode_coding_iso_2022): Add "default: abort ();" as a safety check.
	(decode_coding_object, encode_coding_object, detect_coding_system):
	(decode_coding_emacs_mule): Mark variables that gcc
	-Wuninitialized does not deduce are never used uninitialized.
	(detect_coding_iso_2022): Initialize a local variable that might
	be used uninitialized.  Leave a FIXME because it's not clear that
	this initialization is needed.  (Bug#8211)
	(ISO_CODE_LF, ISO_CODE_CR, CODING_ISO_FLAG_EUC_TW_SHIFT):
	(ONE_MORE_BYTE_NO_CHECK, UTF_BOM, UTF_16_INVALID_P):
	(SHIFT_OUT_OK, ENCODE_CONTROL_SEQUENCE_INTRODUCER):
	(ENCODE_DIRECTION_R2L, ENCODE_DIRECTION_L2R):
	Remove unused macros.

	* category.c (hash_get_category_set): Remove unused local var.
	(copy_category_table): Now static, since it's not used elsewhere.
	* character.c (string_count_byte8): Likewise.

	* ccl.c (CCL_WRITE_STRING, CCL_ENCODE_CHAR, Fccl_execute_on_string):
	(Fregister_code_conversion_map): Rename locals to avoid shadowing.

	* chartab.c (copy_sub_char_table): Now static, since it's not used
	elsewhere.
	(sub_char_table_ref_and_range, char_table_ref_and_range):
	Rename locals to avoid shadowing.
	(ASET_RANGE, GET_SUB_CHAR_TABLE): Remove unused macros.

	* bidi.c (bidi_check_type): Now static, since it's not used elsewhere.
	(BIDI_BOB): Remove unused macro.

	* cm.c (cmgoto): Mark variables that gcc -Wuninitialized does not
	deduce are never used uninitialized.
	* term.c (encode_terminal_code): Likewise.

	* term.c (encode_terminal_code): Now static.  Remove unused local.

	* tparam.h: New file.
	* term.c, tparam.h: Include it.
	* deps.mk (term.o, tparam.o): Depend on tparam.h.
	* term.c (tputs, tgetent, tgetflag, tgetnum, tparam, tgetstr):
	Move these decls to tparam.h, and make them agree with what
	is actually in tparam.c.  The previous trick of using incompatible
	decls in different modules does not conform to the C standard.
	All callers of tparam changed to use tparam's actual API.
	* tparam.c (tparam1, tparam, tgoto):
	Use const pointers where appropriate.

	* cm.c (calccost, cmgoto): Use const pointers where appropriate.
	* cm.h (struct cm): Likewise.
	* dispextern.h (do_line_insertion_deletion_costs): Likewise.
	* scroll.c (ins_del_costs, do_line_insertion_deletion_costs): Likewise.
	* term.c (tty_ins_del_lines, calculate_costs, struct fkey_table):
	(term_get_fkeys_1, append_glyphless_glyph, produce_glyphless_glyph):
	(turn_on_face, init_tty): Likewise.
	* termchar.h (struct tty_display_info): Likewise.

	* term.c (term_mouse_position): Rename local to avoid shadowing.

	* alloc.c (mark_ttys): Move decl from here ...
	* lisp.h (mark_ttys): ... to here, so that it's checked against defn.

2011-03-11  Andreas Schwab  <schwab@linux-m68k.org>

	* .gdbinit (pwinx, xbuffer): Fix access to buffer name.

2011-03-09  Juanma Barranquero  <lekktu@gmail.com>

	* search.c (compile_pattern_1): Remove argument regp, unused since
	revid:rms@gnu.org-19941211082627-3x1g1wyqkjmwloig.
	(compile_pattern): Don't pass it.

2011-03-08  Jan Djärv  <jan.h.d@swipnet.se>

	* xterm.h (DEFAULT_GDK_DISPLAY): New define.
	(GDK_WINDOW_XID, gtk_widget_get_preferred_size): New defines
	for ! HAVE_GTK3.
	(GTK_WIDGET_TO_X_WIN): Use GDK_WINDOW_XID.

	* xmenu.c (menu_position_func): Call gtk_widget_get_preferred_size.

	* gtkutil.c: Include gtkx.h if HAVE_GTK3.  If ! HAVE_GTK3, define
	gdk_window_get_screen, gdk_window_get_geometry,
	gdk_x11_window_lookup_for_display and GDK_KEY_g.
	(xg_set_screen): Use DEFAULT_GDK_DISPLAY.
	(xg_get_pixbuf_from_pixmap): New function.
	(xg_get_pixbuf_from_pix_and_mask): Change parameters from GdkPixmap
	to Pixmap, take frame as parameter, remove GdkColormap parameter.
	Call xg_get_pixbuf_from_pixmap instead of
	gdk_pixbuf_get_from_drawable.
	(xg_get_image_for_pixmap): Do not make GdkPixmaps, call
	xg_get_pixbuf_from_pix_and_mask with Pixmap parameters instead.
	(xg_check_special_colors): Use GtkStyleContext and its functions
	for HAVE_GTK3.
	(xg_prepare_tooltip, xg_hide_tooltip): Call gdk_window_get_screen.
	(xg_prepare_tooltip, create_dialog, menubar_map_cb)
	(xg_update_frame_menubar, xg_tool_bar_detach_callback)
	(xg_tool_bar_attach_callback, xg_update_tool_bar_sizes):
	Call gtk_widget_get_preferred_size.
	(xg_frame_resized): gdk_window_get_geometry only takes 5
	parameters.
	(xg_win_to_widget, xg_event_is_for_menubar):
	Call gdk_x11_window_lookup_for_display.
	(xg_set_widget_bg): New function.
	(delete_cb): New function.
	(xg_create_frame_widgets): Connect delete-event to delete_cb.
	Call xg_set_widget_bg.  Only set backgrund pixmap for ! HAVE_GTK3
	(xg_set_background_color): Call xg_set_widget_bg.
	(xg_set_frame_icon): Call xg_get_pixbuf_from_pix_and_mask.
	(xg_create_scroll_bar): vadj is a GtkAdjustment for HAVE_GTK3.
	Only call gtk_range_set_update_policy if ! HAVE_GTK3.
	(xg_make_tool_item): Only connect xg_tool_bar_item_expose_callback
	if ! HAVE_GTK3.
	(update_frame_tool_bar): Call gtk_widget_hide.
	(xg_initialize): Use GDK_KEY_g.

	* xsmfns.c (gdk_set_sm_client_id): Define to gdk_set_sm_client_id
	if ! HAVE_GTK3
	(x_session_initialize): Call gdk_x11_set_sm_client_id.

	* xterm.c (XFillRectangle): Use cairo routines for HAVE_GTK3.
	(x_term_init): Disable Xinput(2) with GDK_CORE_DEVICE_EVENTS.
	Load ~/emacs.d/gtkrc only for ! HAVE_GTK3.

2011-03-08  Juanma Barranquero  <lekktu@gmail.com>

	* w32xfns.c (select_palette): Check success of RealizePalette against
	GDI_ERROR, not zero.

See ChangeLog.11 for earlier changes.

;; Local Variables:
;; coding: utf-8
;; End:

  Copyright (C) 2011  Free Software Foundation, Inc.

  This file is part of GNU Emacs.

  GNU Emacs is free software: you can redistribute it and/or modify
  it under the terms of the GNU General Public License as published by
  the Free Software Foundation, either version 3 of the License, or
  (at your option) any later version.

  GNU Emacs is distributed in the hope that it will be useful,
  but WITHOUT ANY WARRANTY; without even the implied warranty of
  MERCHANTABILITY or FITNESS FOR A PARTICULAR PURPOSE.  See the
  GNU General Public License for more details.

  You should have received a copy of the GNU General Public License
  along with GNU Emacs.  If not, see <http://www.gnu.org/licenses/>.<|MERGE_RESOLUTION|>--- conflicted
+++ resolved
@@ -1,4 +1,3 @@
-<<<<<<< HEAD
 2011-09-25  Paul Eggert  <eggert@cs.ucla.edu>
 
 	* alloc.c (pure_bytes_used_lisp, pure_bytes_used_non_lisp):
@@ -767,12 +766,11 @@
 	(struct scroll_bar): Use struct vectorlike_header
 	rather than rolling our own approximation.
 	(SCROLL_BAR_VEC_SIZE): Remove; not used.
-=======
+
 2011-09-25  Michael Albinus  <michael.albinus@gmx.de>
 
 	* dbusbind.c (Fdbus_register_signal): When service is not
 	registered, use nil in Vdbus_registered_objects_table.  (Bug#9581)
->>>>>>> b2bf61aa
 
 2011-09-25  Glenn Morris  <rgm@gnu.org>
 
