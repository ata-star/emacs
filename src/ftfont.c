/* ftfont.c -- FreeType font driver.
   Copyright (C) 2006-2019 Free Software Foundation, Inc.
   Copyright (C) 2006, 2007, 2008, 2009, 2010, 2011
     National Institute of Advanced Industrial Science and Technology (AIST)
     Registration Number H13PRO009

This file is part of GNU Emacs.

GNU Emacs is free software: you can redistribute it and/or modify
it under the terms of the GNU General Public License as published by
the Free Software Foundation, either version 3 of the License, or (at
your option) any later version.

GNU Emacs is distributed in the hope that it will be useful,
but WITHOUT ANY WARRANTY; without even the implied warranty of
MERCHANTABILITY or FITNESS FOR A PARTICULAR PURPOSE.  See the
GNU General Public License for more details.

You should have received a copy of the GNU General Public License
along with GNU Emacs.  If not, see <https://www.gnu.org/licenses/>.  */

#include <config.h>
#include <stdio.h>
#include <fontconfig/fontconfig.h>
#include <fontconfig/fcfreetype.h>

/* These two blocks are here because this file is built when using XFT
   and when using Cairo, so struct font_info in ftfont.h needs access
   to the appropriate types.  */
#ifdef HAVE_XFT
# include <X11/Xlib.h>
# include <X11/Xft/Xft.h>
#endif
#ifdef USE_CAIRO
# include <cairo-ft.h>
#endif

#include <c-strcase.h>

#include "lisp.h"
#include "dispextern.h"
#include "character.h"
#include "charset.h"
#include "category.h"
#include "composite.h"
#include "font.h"
#include "ftfont.h"
#include "pdumper.h"

static struct font_driver const ftfont_driver;

/* Flag to tell if FcInit is already called or not.  */
static bool fc_initialized;

/* Handle to a FreeType library instance.  */
static FT_Library ft_library;

/* Cache for FreeType fonts.  */
static Lisp_Object freetype_font_cache;

/* Cache for FT_Face and FcCharSet. */
static Lisp_Object ft_face_cache;

enum ftfont_cache_for
  {
    FTFONT_CACHE_FOR_FACE,
    FTFONT_CACHE_FOR_CHARSET,
    FTFONT_CACHE_FOR_ENTITY
  };

static Lisp_Object ftfont_lookup_cache (Lisp_Object,
                                        enum ftfont_cache_for);

#define SYMBOL_FcChar8(SYM) (FcChar8 *) SDATA (SYMBOL_NAME (SYM))

static struct
{
  /* registry name */
  const char *name;
  /* characters to distinguish the charset from the others */
  int uniquifier[6];
  /* additional constraint by language */
  const char *lang;
  /* set on demand */
  FcCharSet *fc_charset;
} fc_charset_table[] =
  { { "iso8859-1", { 0x00A0, 0x00A1, 0x00B4, 0x00BC, 0x00D0 } },
    { "iso8859-2", { 0x00A0, 0x010E }},
    { "iso8859-3", { 0x00A0, 0x0108 }},
    { "iso8859-4", { 0x00A0, 0x00AF, 0x0128, 0x0156, 0x02C7 }},
    { "iso8859-5", { 0x00A0, 0x0401 }},
    { "iso8859-6", { 0x00A0, 0x060C }},
    { "iso8859-7", { 0x00A0, 0x0384 }},
    { "iso8859-8", { 0x00A0, 0x05D0 }},
    { "iso8859-9", { 0x00A0, 0x00A1, 0x00BC, 0x011E }},
    { "iso8859-10", { 0x00A0, 0x00D0, 0x0128, 0x2015 }},
    { "iso8859-11", { 0x00A0, 0x0E01 }},
    { "iso8859-13", { 0x00A0, 0x201C }},
    { "iso8859-14", { 0x00A0, 0x0174 }},
    { "iso8859-15", { 0x00A0, 0x00A1, 0x00D0, 0x0152 }},
    { "iso8859-16", { 0x00A0, 0x0218}},
    { "gb2312.1980-0", { 0x4E13 }, "zh-cn"},
    { "big5-0", { 0xF6B1 }, "zh-tw" },
    { "jisx0208.1983-0", { 0x4E55 }, "ja"},
    { "ksc5601.1985-0", { 0xAC00 }, "ko"},
    { "cns11643.1992-1", { 0xFE32 }, "zh-tw"},
    { "cns11643.1992-2", { 0x4E33, 0x7934 }},
    { "cns11643.1992-3", { 0x201A9 }},
    { "cns11643.1992-4", { 0x20057 }},
    { "cns11643.1992-5", { 0x20000 }},
    { "cns11643.1992-6", { 0x20003 }},
    { "cns11643.1992-7", { 0x20055 }},
    { "gbk-0", { 0x4E06 }, "zh-cn"},
    { "jisx0212.1990-0", { 0x4E44 }},
    { "jisx0213.2000-1", { 0xFA10 }, "ja"},
    { "jisx0213.2000-2", { 0xFA49 }},
    { "jisx0213.2004-1", { 0x20B9F }},
    { "viscii1.1-1", { 0x1EA0, 0x1EAE, 0x1ED2 }, "vi"},
    { "tis620.2529-1", { 0x0E01 }, "th"},
    { "windows-1251", { 0x0401, 0x0490 }, "ru"},
    { "koi8-r", { 0x0401, 0x2219 }, "ru"},
    { "mulelao-1", { 0x0E81 }, "lo"},
    { "unicode-sip", { 0x20000 }},
    { NULL }
  };

static bool
matching_prefix (char const *str, ptrdiff_t len, char const *pat)
{
  return len == strlen (pat) && c_strncasecmp (str, pat, len) == 0;
}

/* Dirty hack for handing ADSTYLE property.

   Fontconfig (actually the underlying FreeType) gives such ADSTYLE
   font property of PCF/BDF fonts in FC_STYLE.  And, "Bold",
   "Oblique", "Italic", or any non-normal SWIDTH property names
   (e.g. SemiCondensed) are appended.  In addition, if there's no
   ADSTYLE property nor non-normal WEIGHT/SLANT/SWIDTH properties,
   "Regular" is used for FC_STYLE (see the function
   pcf_interpret_style in src/pcf/pcfread.c of FreeType).

   Unfortunately this behavior is not documented, so the following
   code may fail if FreeType changes the behavior in the future.  */

static Lisp_Object
get_adstyle_property (FcPattern *p)
{
  FcChar8 *fcstr;
  char *str, *end;
  Lisp_Object adstyle;

#ifdef FC_FONTFORMAT
  if ((FcPatternGetString (p, FC_FONTFORMAT, 0, &fcstr) == FcResultMatch)
      && xstrcasecmp ((char *) fcstr, "bdf") != 0
      && xstrcasecmp ((char *) fcstr, "pcf") != 0)
    /* Not a BDF nor PCF font.  */
    return Qnil;
#endif
  if (FcPatternGetString (p, FC_STYLE, 0, &fcstr) != FcResultMatch)
    return Qnil;
  str = (char *) fcstr;
  for (end = str; *end && *end != ' '; end++);
  if (matching_prefix (str, end - str, "Regular")
      || matching_prefix (str, end - str, "Bold")
      || matching_prefix (str, end - str, "Oblique")
      || matching_prefix (str, end - str, "Italic"))
    return Qnil;
  adstyle = font_intern_prop (str, end - str, 1);
  if (font_style_to_value (FONT_WIDTH_INDEX, adstyle, 0) >= 0)
    return Qnil;
  return adstyle;
}

static Lisp_Object
ftfont_pattern_entity (FcPattern *p, Lisp_Object extra)
{
  Lisp_Object key, cache, entity;
  FcChar8 *str;
  char *file;
  int idx;
  int numeric;
  double dbl;
  FcBool b;

  if (FcPatternGetString (p, FC_FILE, 0, &str) != FcResultMatch)
    return Qnil;
  if (FcPatternGetInteger (p, FC_INDEX, 0, &idx) != FcResultMatch)
    return Qnil;

  file = (char *) str;
  key = Fcons (build_unibyte_string (file), make_fixnum (idx));
  cache = ftfont_lookup_cache (key, FTFONT_CACHE_FOR_ENTITY);
  entity = XCAR (cache);
  if (! NILP (entity))
    {
      Lisp_Object val = font_make_entity ();
      int i;

      for (i = 0; i < FONT_OBJLIST_INDEX; i++)
	ASET (val, i, AREF (entity, i));

      ASET (val, FONT_EXTRA_INDEX, Fcopy_sequence (extra));
      font_put_extra (val, QCfont_entity, key);

      return val;
    }
  entity = font_make_entity ();
  XSETCAR (cache, entity);

  ASET (entity, FONT_TYPE_INDEX, Qfreetype);
  ASET (entity, FONT_REGISTRY_INDEX, Qiso10646_1);

  if (FcPatternGetString (p, FC_FOUNDRY, 0, &str) == FcResultMatch)
    {
      char *s = (char *) str;
      ASET (entity, FONT_FOUNDRY_INDEX, font_intern_prop (s, strlen (s), 1));
    }
  if (FcPatternGetString (p, FC_FAMILY, 0, &str) == FcResultMatch)
    {
      char *s = (char *) str;
      ASET (entity, FONT_FAMILY_INDEX, font_intern_prop (s, strlen (s), 1));
    }
  if (FcPatternGetInteger (p, FC_WEIGHT, 0, &numeric) == FcResultMatch)
    {
      if (numeric >= FC_WEIGHT_REGULAR && numeric < FC_WEIGHT_MEDIUM)
	numeric = FC_WEIGHT_MEDIUM;
      FONT_SET_STYLE (entity, FONT_WEIGHT_INDEX, make_fixnum (numeric));
    }
  if (FcPatternGetInteger (p, FC_SLANT, 0, &numeric) == FcResultMatch)
    {
      numeric += 100;
      FONT_SET_STYLE (entity, FONT_SLANT_INDEX, make_fixnum (numeric));
    }
  if (FcPatternGetInteger (p, FC_WIDTH, 0, &numeric) == FcResultMatch)
    {
      FONT_SET_STYLE (entity, FONT_WIDTH_INDEX, make_fixnum (numeric));
    }
  if (FcPatternGetDouble (p, FC_PIXEL_SIZE, 0, &dbl) == FcResultMatch)
    {
      ASET (entity, FONT_SIZE_INDEX, make_fixnum (dbl));
    }
  else
    ASET (entity, FONT_SIZE_INDEX, make_fixnum (0));
  if (FcPatternGetInteger (p, FC_SPACING, 0, &numeric) == FcResultMatch)
    ASET (entity, FONT_SPACING_INDEX, make_fixnum (numeric));
  if (FcPatternGetDouble (p, FC_DPI, 0, &dbl) == FcResultMatch)
    {
      int dpi = dbl;
      ASET (entity, FONT_DPI_INDEX, make_fixnum (dpi));
    }
  if (FcPatternGetBool (p, FC_SCALABLE, 0, &b) == FcResultMatch
      && b == FcTrue)
    {
      ASET (entity, FONT_SIZE_INDEX, make_fixnum (0));
      ASET (entity, FONT_AVGWIDTH_INDEX, make_fixnum (0));
    }
  else
    {
      /* As this font is not scalable, perhaps this is a BDF or PCF
	 font. */
      FT_Face ft_face;

      ASET (entity, FONT_ADSTYLE_INDEX, get_adstyle_property (p));
      if ((ft_library || FT_Init_FreeType (&ft_library) == 0)
	  && FT_New_Face (ft_library, file, idx, &ft_face) == 0)
	{
	  BDF_PropertyRec rec;

	  if (FT_Get_BDF_Property (ft_face, "AVERAGE_WIDTH", &rec) == 0
	      && rec.type == BDF_PROPERTY_TYPE_INTEGER)
	    ASET (entity, FONT_AVGWIDTH_INDEX, make_fixnum (rec.u.integer));
	  FT_Done_Face (ft_face);
	}
    }

  ASET (entity, FONT_EXTRA_INDEX, Fcopy_sequence (extra));
  font_put_extra (entity, QCfont_entity, key);
  return entity;
}


static Lisp_Object ftfont_generic_family_list;

static Lisp_Object
ftfont_resolve_generic_family (Lisp_Object family, FcPattern *pattern)
{
  Lisp_Object slot;
  FcPattern *match;
  FcResult result;
  FcLangSet *langset;

  family = Fintern (Fdowncase (SYMBOL_NAME (family)), Qnil);
  if (EQ (family, Qmono))
    family = Qmonospace;
  else if (EQ (family, Qsans) || EQ (family, Qsans__serif))
    family = Qsans_serif;
  slot = assq_no_quit (family, ftfont_generic_family_list);
  if (! CONSP (slot))
    return Qnil;
  if (! EQ (XCDR (slot), Qt))
    return XCDR (slot);
  pattern = FcPatternDuplicate (pattern);
  if (! pattern)
    goto err;
  FcPatternDel (pattern, FC_FOUNDRY);
  FcPatternDel (pattern, FC_FAMILY);
  FcPatternAddString (pattern, FC_FAMILY, SYMBOL_FcChar8 (family));
  if (FcPatternGetLangSet (pattern, FC_LANG, 0, &langset) != FcResultMatch)
    {
      /* This is to avoid the effect of locale.  */
      static const FcChar8 lang[] = "en";
      langset = FcLangSetCreate ();
      FcLangSetAdd (langset, lang);
      FcPatternAddLangSet (pattern, FC_LANG, langset);
      FcLangSetDestroy (langset);
    }
  FcConfigSubstitute (NULL, pattern, FcMatchPattern);
  FcDefaultSubstitute (pattern);
  match = FcFontMatch (NULL, pattern, &result);
  if (match)
    {
      FcChar8 *fam;

      if (FcPatternGetString (match, FC_FAMILY, 0, &fam) == FcResultMatch)
	family = intern ((char *) fam);
    }
  else
    family = Qnil;
  XSETCDR (slot, family);
  if (match) FcPatternDestroy (match);
 err:
  if (pattern) FcPatternDestroy (pattern);
  return family;
}

struct ftfont_cache_data
{
  FT_Face ft_face;
  FcCharSet *fc_charset;
  intptr_t face_refcount;
};

static Lisp_Object
ftfont_lookup_cache (Lisp_Object key, enum ftfont_cache_for cache_for)
{
  Lisp_Object cache, val, entity;
  struct ftfont_cache_data *cache_data;

  if (FONT_ENTITY_P (key))
    {
      entity = key;
      val = assq_no_quit (QCfont_entity, AREF (entity, FONT_EXTRA_INDEX));
      eassert (CONSP (val));
      key = XCDR (val);
    }
  else
    entity = Qnil;

  if (NILP (ft_face_cache))
    cache = Qnil;
  else
    cache = Fgethash (key, ft_face_cache, Qnil);
  if (NILP (cache))
    {
      if (NILP (ft_face_cache))
	ft_face_cache = CALLN (Fmake_hash_table, QCtest, Qequal);
      cache_data = xzalloc (sizeof *cache_data);
      val = make_mint_ptr (cache_data);
      cache = Fcons (Qnil, val);
      Fputhash (key, cache, ft_face_cache);
    }
  else
    {
      val = XCDR (cache);
      cache_data = xmint_pointer (val);
    }

  if (cache_for == FTFONT_CACHE_FOR_ENTITY)
    return cache;

  if (cache_for == FTFONT_CACHE_FOR_FACE
      ? ! cache_data->ft_face : ! cache_data->fc_charset)
    {
      char *filename = SSDATA (XCAR (key));
      int idx = XFIXNUM (XCDR (key));

      if (cache_for == FTFONT_CACHE_FOR_FACE)
	{
	  if (! ft_library
	      && FT_Init_FreeType (&ft_library) != 0)
	    return Qnil;
	  if (FT_New_Face (ft_library, filename, idx, &cache_data->ft_face)
	      != 0)
	    return Qnil;
	}
      else
	{
	  FcPattern *pat = NULL;
	  FcFontSet *fontset = NULL;
	  FcObjectSet *objset = NULL;
	  FcCharSet *charset = NULL;

	  pat = FcPatternBuild (0, FC_FILE, FcTypeString, (FcChar8 *) filename,
				FC_INDEX, FcTypeInteger, idx, NULL);
	  if (! pat)
	    goto finish;
	  objset = FcObjectSetBuild (FC_CHARSET, FC_STYLE, NULL);
	  if (! objset)
	    goto finish;
	  fontset = FcFontList (NULL, pat, objset);
	  if (! fontset)
	    goto finish;
	  if (fontset && fontset->nfont > 0
	      && (FcPatternGetCharSet (fontset->fonts[0], FC_CHARSET, 0,
				       &charset)
		  == FcResultMatch))
	    cache_data->fc_charset = FcCharSetCopy (charset);
	  else
	    cache_data->fc_charset = FcCharSetCreate ();

	finish:
	  if (fontset)
	    FcFontSetDestroy (fontset);
	  if (objset)
	    FcObjectSetDestroy (objset);
	  if (pat)
	    FcPatternDestroy (pat);
	}
    }
  return cache;
}

FcCharSet *
ftfont_get_fc_charset (Lisp_Object entity)
{
  Lisp_Object val, cache;
  struct ftfont_cache_data *cache_data;

  cache = ftfont_lookup_cache (entity, FTFONT_CACHE_FOR_CHARSET);
  val = XCDR (cache);
  cache_data = xmint_pointer (val);
  return cache_data->fc_charset;
}

#ifdef HAVE_LIBOTF
static OTF *
ftfont_get_otf (struct font_info *ftfont_info)
{
  OTF *otf;

  if (ftfont_info->otf)
    return ftfont_info->otf;
  if (! ftfont_info->maybe_otf)
    return NULL;
  otf = OTF_open_ft_face (ftfont_info->ft_size->face);
  if (! otf || OTF_get_table (otf, "head") < 0)
    {
      if (otf)
	OTF_close (otf);
      ftfont_info->maybe_otf = 0;
      return NULL;
    }
  ftfont_info->otf = otf;
  return otf;
}
#endif	/* HAVE_LIBOTF */

#ifdef HAVE_HARFBUZZ

static hb_font_t *
ftfont_get_hb_font (struct font_info *ftfont_info)
{
  if (! ftfont_info->hb_font)
    ftfont_info->hb_font
      = hb_ft_font_create_referenced (ftfont_info->ft_size->face);
  return ftfont_info->hb_font;
}

#endif	/* HAVE_HARFBUZZ */

Lisp_Object
ftfont_get_cache (struct frame *f)
{
  return freetype_font_cache;
}

static int
ftfont_get_charset (Lisp_Object registry)
{
  char *str = SSDATA (SYMBOL_NAME (registry));
  USE_SAFE_ALLOCA;
  char *re = SAFE_ALLOCA (SBYTES (SYMBOL_NAME (registry)) * 2 + 1);
  int i, j;

  for (i = j = 0; i < SBYTES (SYMBOL_NAME (registry)); i++, j++)
    {
      if (str[i] == '.')
	re[j++] = '\\';
      else if (str[i] == '*')
	re[j++] = '.';
      re[j] = str[i];
      if (re[j] == '?')
	re[j] = '.';
    }
  re[j] = '\0';
  AUTO_STRING_WITH_LEN (regexp, re, j);
  for (i = 0; fc_charset_table[i].name; i++)
    if (fast_c_string_match_ignore_case
	(regexp, fc_charset_table[i].name,
	 strlen (fc_charset_table[i].name)) >= 0)
      break;
  SAFE_FREE ();
  if (! fc_charset_table[i].name)
    return -1;
  if (! fc_charset_table[i].fc_charset)
    {
      FcCharSet *charset = FcCharSetCreate ();
      int *uniquifier = fc_charset_table[i].uniquifier;

      if (! charset)
	return -1;
      for (j = 0; uniquifier[j]; j++)
	if (! FcCharSetAddChar (charset, uniquifier[j]))
	  {
	    FcCharSetDestroy (charset);
	    return -1;
	  }
      fc_charset_table[i].fc_charset = charset;
    }
  return i;
}

struct OpenTypeSpec
{
  Lisp_Object script;
  unsigned int script_tag, langsys_tag;
  int nfeatures[2];
  unsigned int *features[2];
};

#define OTF_SYM_TAG(SYM, TAG)					\
  do {								\
    unsigned char *p = SDATA (SYMBOL_NAME (SYM));		\
    TAG = (p[0] << 24) | (p[1] << 16) | (p[2] << 8) | p[3];	\
  } while (0)

#define OTF_TAG_STR(TAG, P)			\
  do {						\
    (P)[0] = (char) (TAG >> 24);		\
    (P)[1] = (char) ((TAG >> 16) & 0xFF);	\
    (P)[2] = (char) ((TAG >> 8) & 0xFF);	\
    (P)[3] = (char) (TAG & 0xFF);		\
    (P)[4] = '\0';				\
  } while (0)

#ifdef HAVE_LIBOTF
#define OTF_TAG_SYM(SYM, TAG)			\
  do {						\
    char str[5];				\
    						\
    OTF_TAG_STR (TAG, str);			\
    (SYM) = font_intern_prop (str, 4, 1);	\
  } while (0)
#endif


static struct OpenTypeSpec *
ftfont_get_open_type_spec (Lisp_Object otf_spec)
{
  struct OpenTypeSpec *spec = malloc (sizeof *spec);
  Lisp_Object val;
  int i, j;
  bool negative;

  if (! spec)
    return NULL;
  spec->script = XCAR (otf_spec);
  if (! NILP (spec->script))
    {
      OTF_SYM_TAG (spec->script, spec->script_tag);
      val = assq_no_quit (spec->script, Votf_script_alist);
      if (CONSP (val) && SYMBOLP (XCDR (val)))
	spec->script = XCDR (val);
      else
	spec->script = Qnil;
    }
  else
    spec->script_tag = 0x44464C54; 	/* "DFLT" */
  otf_spec = XCDR (otf_spec);
  spec->langsys_tag = 0;
  if (! NILP (otf_spec))
    {
      val = XCAR (otf_spec);
      if (! NILP (val))
	OTF_SYM_TAG (val, spec->langsys_tag);
      otf_spec = XCDR (otf_spec);
    }
  spec->nfeatures[0] = spec->nfeatures[1] = 0;
  for (i = 0; i < 2 && ! NILP (otf_spec); i++, otf_spec = XCDR (otf_spec))
    {
      val = XCAR (otf_spec);
      if (NILP (val))
	continue;
      ptrdiff_t len = list_length (val);
      spec->features[i] =
	(min (PTRDIFF_MAX, SIZE_MAX) / sizeof (int) < len
	 ? 0
	 : malloc (len * sizeof *spec->features[i]));
      if (! spec->features[i])
	{
	  if (i > 0 && spec->features[0])
	    free (spec->features[0]);
	  free (spec);
	  return NULL;
	}
      for (j = 0, negative = 0; CONSP (val); val = XCDR (val))
	{
	  if (NILP (XCAR (val)))
	    negative = 1;
	  else
	    {
	      unsigned int tag;

	      OTF_SYM_TAG (XCAR (val), tag);
	      spec->features[i][j++] = negative ? tag & 0x80000000 : tag;
	    }
	}
      spec->nfeatures[i] = j;
    }
  return spec;
}

static FcPattern *
ftfont_spec_pattern (Lisp_Object spec, char *otlayout, struct OpenTypeSpec **otspec, const char **langname)
{
  Lisp_Object tmp, extra;
  FcPattern *pattern = NULL;
  FcCharSet *charset = NULL;
  FcLangSet *langset = NULL;
  int n;
  int dpi = -1;
  int scalable = -1;
  Lisp_Object script = Qnil;
  Lisp_Object registry;
  int fc_charset_idx;

  if ((n = FONT_SLANT_NUMERIC (spec)) >= 0
      && n < 100)
    /* Fontconfig doesn't support reverse-italic/oblique.  */
    return NULL;

  if (FIXNUMP (AREF (spec, FONT_DPI_INDEX)))
    dpi = XFIXNUM (AREF (spec, FONT_DPI_INDEX));
  if (FIXNUMP (AREF (spec, FONT_AVGWIDTH_INDEX))
      && XFIXNUM (AREF (spec, FONT_AVGWIDTH_INDEX)) == 0)
    scalable = 1;

  registry = AREF (spec, FONT_REGISTRY_INDEX);
  if (NILP (registry)
      || EQ (registry, Qascii_0)
      || EQ (registry, Qiso10646_1)
      || EQ (registry, Qunicode_bmp))
    fc_charset_idx = -1;
  else
    {
      FcChar8 *lang;

      fc_charset_idx = ftfont_get_charset (registry);
      if (fc_charset_idx < 0)
	return NULL;
      charset = fc_charset_table[fc_charset_idx].fc_charset;
      *langname = fc_charset_table[fc_charset_idx].lang;
      lang = (FcChar8 *) *langname;
      if (lang)
	{
	  langset = FcLangSetCreate ();
	  if (! langset)
	    goto err;
	  FcLangSetAdd (langset, lang);
	}
    }

  otlayout[0] = '\0';
  for (extra = AREF (spec, FONT_EXTRA_INDEX);
       CONSP (extra); extra = XCDR (extra))
    {
      Lisp_Object key, val;

      key = XCAR (XCAR (extra)), val = XCDR (XCAR (extra));
      if (EQ (key, QCdpi))
	{
	  if (FIXNUMP (val))
	    dpi = XFIXNUM (val);
	}
      else if (EQ (key, QClang))
	{
	  if (! langset)
	    langset = FcLangSetCreate ();
	  if (! langset)
	    goto err;
	  if (SYMBOLP (val))
	    {
	      if (! FcLangSetAdd (langset, SYMBOL_FcChar8 (val)))
		goto err;
	    }
	  else
	    for (; CONSP (val); val = XCDR (val))
	      if (SYMBOLP (XCAR (val))
		  && ! FcLangSetAdd (langset, SYMBOL_FcChar8 (XCAR (val))))
		goto err;
	}
      else if (EQ (key, QCotf))
	{
	  if (CONSP (val))
	    {
	      *otspec = ftfont_get_open_type_spec (val);
	      if (! *otspec)
		return NULL;
	      strcpy (otlayout, "otlayout:");
	      OTF_TAG_STR ((*otspec)->script_tag, otlayout + 9);
	      script = (*otspec)->script;
	    }
	}
      else if (EQ (key, QCscript))
	script = val;
      else if (EQ (key, QCscalable))
	scalable = ! NILP (val);
    }

  if (! NILP (script) && ! charset)
    {
      Lisp_Object chars = assq_no_quit (script, Vscript_representative_chars);

      if (CONSP (chars) && CONSP (CDR (chars)))
	{
	  charset = FcCharSetCreate ();
	  if (! charset)
	    goto err;
	  for (chars = XCDR (chars); CONSP (chars); chars = XCDR (chars))
	    if (CHARACTERP (XCAR (chars))
		&& ! FcCharSetAddChar (charset, XFIXNAT (XCAR (chars))))
	      goto err;
	}
    }

  pattern = FcPatternCreate ();
  if (! pattern)
    goto err;
  tmp = AREF (spec, FONT_FOUNDRY_INDEX);
  if (! NILP (tmp)
      && ! FcPatternAddString (pattern, FC_FOUNDRY, SYMBOL_FcChar8 (tmp)))
    goto err;
  tmp = AREF (spec, FONT_FAMILY_INDEX);
  if (! NILP (tmp)
      && ! FcPatternAddString (pattern, FC_FAMILY, SYMBOL_FcChar8 (tmp)))
    goto err;
  if (charset
      && ! FcPatternAddCharSet (pattern, FC_CHARSET, charset))
    goto err;
  if (langset
      && ! FcPatternAddLangSet (pattern, FC_LANG, langset))
    goto err;
  if (dpi >= 0
      && ! FcPatternAddDouble (pattern, FC_DPI, dpi))
    goto err;
  if (scalable >= 0
      && ! FcPatternAddBool (pattern, FC_SCALABLE, scalable ? FcTrue : FcFalse))
    goto err;
#if defined HAVE_XFT && defined FC_COLOR
  /* We really don't like color fonts, they cause Xft crashes.  See
     Bug#30874.  */
  if (Vxft_ignore_color_fonts
      && ! FcPatternAddBool (pattern, FC_COLOR, FcFalse))
    goto err;
#endif

  goto finish;

 err:
  /* We come here because of unexpected error in fontconfig API call
     (usually insufficient memory).  */
  if (pattern)
    {
      FcPatternDestroy (pattern);
      pattern = NULL;
    }
  if (*otspec)
    {
      if ((*otspec)->nfeatures[0] > 0)
	free ((*otspec)->features[0]);
      if ((*otspec)->nfeatures[1] > 0)
	free ((*otspec)->features[1]);
      free (*otspec);
      *otspec = NULL;
    }

 finish:
  if (langset) FcLangSetDestroy (langset);
  if (charset && fc_charset_idx < 0) FcCharSetDestroy (charset);
  return pattern;
}

Lisp_Object
ftfont_list (struct frame *f, Lisp_Object spec)
{
  Lisp_Object val = Qnil, family, adstyle;
  int i;
  FcPattern *pattern;
  FcFontSet *fontset = NULL;
  FcObjectSet *objset = NULL;
  FcCharSet *charset;
  Lisp_Object chars = Qnil;
  char otlayout[15];		/* For "otlayout:XXXX" */
  struct OpenTypeSpec *otspec = NULL;
  int spacing = -1;
  const char *langname = NULL;

  if (! fc_initialized)
    {
      FcInit ();
      fc_initialized = 1;
    }

  pattern = ftfont_spec_pattern (spec, otlayout, &otspec, &langname);
  if (! pattern)
    return Qnil;
  if (FcPatternGetCharSet (pattern, FC_CHARSET, 0, &charset) != FcResultMatch)
    {
      val = assq_no_quit (QCscript, AREF (spec, FONT_EXTRA_INDEX));
      if (! NILP (val))
	{
	  val = assq_no_quit (XCDR (val), Vscript_representative_chars);
	  if (CONSP (val) && VECTORP (XCDR (val)))
	    chars = XCDR (val);
	}
      val = Qnil;
    }
  if (FIXNUMP (AREF (spec, FONT_SPACING_INDEX)))
    spacing = XFIXNUM (AREF (spec, FONT_SPACING_INDEX));
  family = AREF (spec, FONT_FAMILY_INDEX);
  if (! NILP (family))
    {
      Lisp_Object resolved;

      resolved = ftfont_resolve_generic_family (family, pattern);
      if (! NILP (resolved))
	{
	  FcPatternDel (pattern, FC_FAMILY);
	  if (! FcPatternAddString (pattern, FC_FAMILY,
				    SYMBOL_FcChar8 (resolved)))
	    goto err;
	}
    }
  adstyle = AREF (spec, FONT_ADSTYLE_INDEX);
  if (! NILP (adstyle) && SBYTES (SYMBOL_NAME (adstyle)) == 0)
    adstyle = Qnil;
  objset = FcObjectSetBuild (FC_FOUNDRY, FC_FAMILY, FC_WEIGHT, FC_SLANT,
			     FC_WIDTH, FC_PIXEL_SIZE, FC_SPACING, FC_SCALABLE,
			     FC_STYLE, FC_FILE, FC_INDEX,
#ifdef FC_CAPABILITY
			     FC_CAPABILITY,
#endif	/* FC_CAPABILITY */
#ifdef FC_FONTFORMAT
			     FC_FONTFORMAT,
#endif
			     NULL);
  if (! objset)
    goto err;
  if (! NILP (chars))
    FcObjectSetAdd (objset, FC_CHARSET);

  fontset = FcFontList (NULL, pattern, objset);
  if (! fontset || fontset->nfont == 0)
    goto finish;
#if 0
  /* Need fix because this finds any fonts.  */
  if (fontset->nfont == 0 && ! NILP (family))
    {
      /* Try matching with configuration.  For instance, the
	 configuration may specify "Nimbus Mono L" as an alias of
	 "Courier".  */
      FcPattern *pat = FcPatternBuild (0, FC_FAMILY, FcTypeString,
				       SYMBOL_FcChar8 (family), NULL);
      FcChar8 *fam;

      if (FcConfigSubstitute (NULL, pat, FcMatchPattern) == FcTrue)
	{
	  for (i = 0;
	       FcPatternGetString (pat, FC_FAMILY, i, &fam) == FcResultMatch;
	       i++)
	    {
	      FcPatternDel (pattern, FC_FAMILY);
	      FcPatternAddString (pattern, FC_FAMILY, fam);
	      FcFontSetDestroy (fontset);
	      fontset = FcFontList (NULL, pattern, objset);
	      if (fontset && fontset->nfont > 0)
		break;
	    }
	}
    }
#endif
  for (i = 0; i < fontset->nfont; i++)
    {
      Lisp_Object entity;

      if (spacing >= 0)
	{
	  int this;

	  if ((FcPatternGetInteger (fontset->fonts[i], FC_SPACING, 0, &this)
	       == FcResultMatch)
	      && spacing != this)
	    continue;
	}

#ifdef FC_CAPABILITY
      if (otlayout[0])
	{
	  FcChar8 *this;

	  if (FcPatternGetString (fontset->fonts[i], FC_CAPABILITY, 0, &this)
	      != FcResultMatch
	      || ! strstr ((char *) this, otlayout))
	    continue;
	}
#endif	/* FC_CAPABILITY */
#ifdef HAVE_LIBOTF
      if (otspec)
	{
	  FcChar8 *file;
	  bool passed;
	  OTF *otf;

	  if (FcPatternGetString (fontset->fonts[i], FC_FILE, 0, &file)
	      != FcResultMatch)
	    continue;
	  otf = OTF_open ((char *) file);
	  if (! otf)
	    continue;
	  passed = (OTF_check_features (otf, 1, otspec->script_tag,
					otspec->langsys_tag,
					otspec->features[0],
					otspec->nfeatures[0]) == 1
		    && OTF_check_features (otf, 0, otspec->script_tag,
					   otspec->langsys_tag,
					   otspec->features[1],
					   otspec->nfeatures[1]) == 1);
	  OTF_close (otf);
	  if (!passed)
	    continue;
	}
#endif	/* HAVE_LIBOTF */
      if (VECTORP (chars))
	{
	  ptrdiff_t j;

	  if (FcPatternGetCharSet (fontset->fonts[i], FC_CHARSET, 0, &charset)
	      != FcResultMatch)
	    continue;
	  for (j = 0; j < ASIZE (chars); j++)
	    if (TYPE_RANGED_FIXNUMP (FcChar32, AREF (chars, j))
		&& FcCharSetHasChar (charset, XFIXNAT (AREF (chars, j))))
	      break;
	  if (j == ASIZE (chars))
	    continue;
	}
      if (! NILP (adstyle) || langname)
	{
	  Lisp_Object this_adstyle = get_adstyle_property (fontset->fonts[i]);

	  if (! NILP (adstyle)
	      && (NILP (this_adstyle)
		  || xstrcasecmp (SSDATA (SYMBOL_NAME (adstyle)),
				  SSDATA (SYMBOL_NAME (this_adstyle))) != 0))
	    continue;
	  if (langname
	      && ! NILP (this_adstyle)
	      && xstrcasecmp (langname, SSDATA (SYMBOL_NAME (this_adstyle))))
	    continue;
	}
      entity = ftfont_pattern_entity (fontset->fonts[i],
				      AREF (spec, FONT_EXTRA_INDEX));
      if (! NILP (entity))
	val = Fcons (entity, val);
    }
  val = Fnreverse (val);
  goto finish;

 err:
  /* We come here because of unexpected error in fontconfig API call
     (usually insufficient memory).  */
  val = Qnil;

 finish:
  FONT_ADD_LOG ("ftfont-list", spec, val);
  if (objset) FcObjectSetDestroy (objset);
  if (fontset) FcFontSetDestroy (fontset);
  if (pattern) FcPatternDestroy (pattern);
  return val;
}

Lisp_Object
ftfont_match (struct frame *f, Lisp_Object spec)
{
  Lisp_Object entity = Qnil;
  FcPattern *pattern, *match = NULL;
  FcResult result;
  char otlayout[15];		/* For "otlayout:XXXX" */
  struct OpenTypeSpec *otspec = NULL;
  const char *langname = NULL;

  if (! fc_initialized)
    {
      FcInit ();
      fc_initialized = 1;
    }

  pattern = ftfont_spec_pattern (spec, otlayout, &otspec, &langname);
  if (! pattern)
    return Qnil;

  if (FIXNUMP (AREF (spec, FONT_SIZE_INDEX)))
    {
      FcValue value;

      value.type = FcTypeDouble;
      value.u.d = XFIXNUM (AREF (spec, FONT_SIZE_INDEX));
      FcPatternAdd (pattern, FC_PIXEL_SIZE, value, FcFalse);
    }
  if (FcConfigSubstitute (NULL, pattern, FcMatchPattern) == FcTrue)
    {
      FcDefaultSubstitute (pattern);
      match = FcFontMatch (NULL, pattern, &result);
      if (match)
	{
	  entity = ftfont_pattern_entity (match, AREF (spec, FONT_EXTRA_INDEX));
	  FcPatternDestroy (match);
	  if (! NILP (AREF (spec, FONT_FAMILY_INDEX))
	      && NILP (assq_no_quit (AREF (spec, FONT_FAMILY_INDEX),
				     ftfont_generic_family_list))
	      && NILP (Fstring_equal (AREF (spec, FONT_FAMILY_INDEX),
				      AREF (entity, FONT_FAMILY_INDEX))))
	    entity = Qnil;
	}
    }
  FcPatternDestroy (pattern);

  FONT_ADD_LOG ("ftfont-match", spec, entity);
  return entity;
}

Lisp_Object
ftfont_list_family (struct frame *f)
{
  Lisp_Object list = Qnil;
  FcPattern *pattern = NULL;
  FcFontSet *fontset = NULL;
  FcObjectSet *objset = NULL;
  int i;

  if (! fc_initialized)
    {
      FcInit ();
      fc_initialized = 1;
    }

  pattern = FcPatternCreate ();
  if (! pattern)
    goto finish;
  objset = FcObjectSetBuild (FC_FAMILY, NULL);
  if (! objset)
    goto finish;
  fontset = FcFontList (NULL, pattern, objset);
  if (! fontset)
    goto finish;

  for (i = 0; i < fontset->nfont; i++)
    {
      FcPattern *pat = fontset->fonts[i];
      FcChar8 *str;

      if (FcPatternGetString (pat, FC_FAMILY, 0, &str) == FcResultMatch)
	list = Fcons (intern ((char *) str), list);
    }

 finish:
  if (objset) FcObjectSetDestroy (objset);
  if (fontset) FcFontSetDestroy (fontset);
  if (pattern) FcPatternDestroy (pattern);

  return list;
}


Lisp_Object
ftfont_open2 (struct frame *f,
              Lisp_Object entity,
              int pixel_size,
              Lisp_Object font_object)
{
  struct font_info *ftfont_info;
  struct font *font;
  struct ftfont_cache_data *cache_data;
  FT_Face ft_face;
  FT_Size ft_size;
  FT_UInt size;
  Lisp_Object val, filename, idx, cache;
  bool scalable;
  int spacing;
  int i;
  double upEM;
  FT_Int strike_index = -1;

  val = assq_no_quit (QCfont_entity, AREF (entity, FONT_EXTRA_INDEX));
  if (! CONSP (val))
    return Qnil;
  val = XCDR (val);
  cache = ftfont_lookup_cache (entity, FTFONT_CACHE_FOR_FACE);
  if (NILP (cache))
    return Qnil;
  filename = XCAR (val);
  idx = XCDR (val);
  val = XCDR (cache);
  cache_data = xmint_pointer (XCDR (cache));
  ft_face = cache_data->ft_face;
  if (cache_data->face_refcount > 0)
    {
      /* FT_Face in this cache is already used by the different size.  */
      if (FT_New_Size (ft_face, &ft_size) != 0)
	return Qnil;
      if (FT_Activate_Size (ft_size) != 0)
	{
	  FT_Done_Size (ft_size);
	  return Qnil;
	}
    }
  size = XFIXNUM (AREF (entity, FONT_SIZE_INDEX));
  if (size == 0)
    size = pixel_size;
  if (FT_Set_Pixel_Sizes (ft_face, size, size) != 0)
    {
      int min_distance = INT_MAX;
      bool magnify = true;

      for (FT_Int i = 0; i < ft_face->num_fixed_sizes; i++)
	{
	  int distance = ft_face->available_sizes[i].height - (int) size;

	  /* Prefer down-scaling to upscaling.  */
	  if (magnify == (distance < 0) ? abs (distance) <= min_distance
	      : magnify)
	    {
	      magnify = distance < 0;
	      min_distance = abs (distance);
	      strike_index = i;
	    }
	}

      if (strike_index < 0 || FT_Select_Size (ft_face, strike_index) != 0)
	{
	  if (cache_data->face_refcount == 0)
	    {
	      FT_Done_Face (ft_face);
	      cache_data->ft_face = NULL;
	    }
	  return Qnil;
	}
    }
  cache_data->face_refcount++;

  ASET (font_object, FONT_FILE_INDEX, filename);
  font = XFONT_OBJECT (font_object);
  ftfont_info = (struct font_info *) font;
  ftfont_info->ft_size = ft_face->size;
  ftfont_info->index = XFIXNUM (idx);
#ifdef HAVE_LIBOTF
  ftfont_info->maybe_otf = (ft_face->face_flags & FT_FACE_FLAG_SFNT) != 0;
  ftfont_info->otf = NULL;
#endif	/* HAVE_LIBOTF */
<<<<<<< HEAD
#ifdef HAVE_HARFBUZZ
  ftfont_info->hb_font = NULL;
#endif	/* HAVE_HARFBUZZ */
=======
  ftfont_info->bitmap_strike_index = strike_index;
>>>>>>> 8dc00b2f
  /* This means that there's no need of transformation.  */
  ftfont_info->matrix.xx = 0;
  font->pixel_size = size;
  font->driver = &ftfont_driver;
  font->encoding_charset = font->repertory_charset = -1;

  upEM = ft_face->units_per_EM;
  scalable = (FIXNUMP (AREF (entity, FONT_AVGWIDTH_INDEX))
	      && XFIXNUM (AREF (entity, FONT_AVGWIDTH_INDEX)) == 0);
  if (scalable)
    {
      font->ascent = ft_face->ascender * size / upEM + 0.5;
      font->descent = - ft_face->descender * size / upEM + 0.5;
      font->height = ft_face->height * size / upEM + 0.5;
    }
  else
    {
      font->ascent = ft_face->size->metrics.ascender >> 6;
      font->descent = - ft_face->size->metrics.descender >> 6;
      font->height = ft_face->size->metrics.height >> 6;
    }
  if (FIXNUMP (AREF (entity, FONT_SPACING_INDEX)))
    spacing = XFIXNUM (AREF (entity, FONT_SPACING_INDEX));
  else
    spacing = FC_PROPORTIONAL;
  if (spacing != FC_PROPORTIONAL
#ifdef FC_DUAL
      && spacing != FC_DUAL
#endif	/* FC_DUAL */
      )
    font->min_width = font->average_width = font->space_width
      = (scalable ? ft_face->max_advance_width * size / upEM + 0.5
	 : ft_face->size->metrics.max_advance >> 6);
  else
    {
      int n;

      font->min_width = font->average_width = font->space_width = 0;
      for (i = 32, n = 0; i < 127; i++)
	if (FT_Load_Char (ft_face, i, FT_LOAD_DEFAULT) == 0)
	  {
	    int this_width = ft_face->glyph->metrics.horiAdvance >> 6;

	    if (this_width > 0
		&& (! font->min_width || font->min_width > this_width))
	      font->min_width = this_width;
	    if (i == 32)
	      font->space_width = this_width;
	    font->average_width += this_width;
	    n++;
	  }
      if (n > 0)
	font->average_width /= n;
    }

  font->baseline_offset = 0;
  font->relative_compose = 0;
  font->default_ascent = 0;
  font->vertical_centering = 0;
  if (scalable)
    {
      font->underline_position = (-ft_face->underline_position * size / upEM
				  + 0.5);
      font->underline_thickness = (ft_face->underline_thickness * size / upEM
				   + 0.5);
    }
  else
    {
      font->underline_position = -1;
      font->underline_thickness = 0;
    }

  return font_object;
}

Lisp_Object
ftfont_open (struct frame *f, Lisp_Object entity, int pixel_size)
{
  Lisp_Object font_object;
  FT_UInt size;
  size = XFIXNUM (AREF (entity, FONT_SIZE_INDEX));
  if (size == 0)
    size = pixel_size;
  font_object = font_build_object (VECSIZE (struct font_info),
				   Qfreetype, entity, size);
  font_object = ftfont_open2 (f, entity, pixel_size, font_object);
  if (FONT_OBJECT_P (font_object))
    {
      struct font *font = XFONT_OBJECT (font_object);
      struct font_info *ftfont_info = (struct font_info *) font;

      if (ftfont_info->bitmap_strike_index >= 0)
	{
	  ftfont_close (font);
	  font_object = Qnil;
	}
    }
  return font_object;
}

void
ftfont_close (struct font *font)
{
  if (font_data_structures_may_be_ill_formed ())
    return;

  struct font_info *ftfont_info = (struct font_info *) font;
  Lisp_Object val, cache;

  val = Fcons (font->props[FONT_FILE_INDEX], make_fixnum (ftfont_info->index));
  cache = ftfont_lookup_cache (val, FTFONT_CACHE_FOR_FACE);
  eassert (CONSP (cache));
  val = XCDR (cache);
  struct ftfont_cache_data *cache_data = xmint_pointer (val);
  cache_data->face_refcount--;
  if (cache_data->face_refcount == 0)
    {
      FT_Done_Face (cache_data->ft_face);
#ifdef HAVE_LIBOTF
      if (ftfont_info->otf)
	OTF_close (ftfont_info->otf);
#endif
#ifdef HAVE_HARFBUZZ
      if (ftfont_info->hb_font)
	hb_font_destroy (ftfont_info->hb_font);
#endif
      cache_data->ft_face = NULL;
    }
  else
    FT_Done_Size (ftfont_info->ft_size);
}

int
ftfont_has_char (Lisp_Object font, int c)
{
  struct charset *cs = NULL;

  if (EQ (AREF (font, FONT_ADSTYLE_INDEX), Qja)
      && charset_jisx0208 >= 0)
    cs = CHARSET_FROM_ID (charset_jisx0208);
  else if (EQ (AREF (font, FONT_ADSTYLE_INDEX), Qko)
      && charset_ksc5601 >= 0)
    cs = CHARSET_FROM_ID (charset_ksc5601);
  if (cs)
    return (ENCODE_CHAR (cs, c) != CHARSET_INVALID_CODE (cs));

  if (FONT_ENTITY_P (font))
    {
      FcCharSet *charset = ftfont_get_fc_charset (font);

      return (FcCharSetHasChar (charset, c) == FcTrue);
    }
  else
    {
      struct font_info *ftfont_info;

      ftfont_info = (struct font_info *) XFONT_OBJECT (font);
      return (FT_Get_Char_Index (ftfont_info->ft_size->face, (FT_ULong) c)
	      != 0);
    }
}

unsigned
ftfont_encode_char (struct font *font, int c)
{
  struct font_info *ftfont_info = (struct font_info *) font;
  FT_Face ft_face = ftfont_info->ft_size->face;
  FT_ULong charcode = c;
  FT_UInt code = FT_Get_Char_Index (ft_face, charcode);

  return (code > 0 ? code : FONT_INVALID_CODE);
}

static bool
ftfont_glyph_metrics (FT_Face ft_face, int c, int *advance, int *lbearing,
                      int *rbearing, int *ascent, int *descent)
{
  if (FT_Load_Glyph (ft_face, c, FT_LOAD_DEFAULT) == 0)
    {
      FT_Glyph_Metrics *m = &ft_face->glyph->metrics;
      *advance = m->horiAdvance >> 6;
      *lbearing = m->horiBearingX >> 6;
      *rbearing = (m->horiBearingX + m->width) >> 6;
      *ascent = m->horiBearingY >> 6;
      *descent = (m->height - m->horiBearingY) >> 6;
      return true;
    }

  return false;
}

void
ftfont_text_extents (struct font *font, unsigned int *code,
		     int nglyphs, struct font_metrics *metrics)
{
  struct font_info *ftfont_info = (struct font_info *) font;
  FT_Face ft_face = ftfont_info->ft_size->face;
  int i, width = 0;
  bool first;

  if (ftfont_info->ft_size != ft_face->size)
    FT_Activate_Size (ftfont_info->ft_size);

  for (i = 0, first = 1; i < nglyphs; i++)
    {
      int advance, lbearing, rbearing, ascent, descent;
      if (ftfont_glyph_metrics (ft_face, code[i], &advance, &lbearing,
                                &rbearing, &ascent, &descent))
	{
	  if (first)
	    {
	      metrics->lbearing = lbearing;
	      metrics->rbearing = rbearing;
	      metrics->ascent = ascent;
	      metrics->descent = descent;
	      first = 0;
	    }
	  if (metrics->lbearing > width + lbearing)
	    metrics->lbearing = width + lbearing;
	  if (metrics->rbearing < width + rbearing)
	    metrics->rbearing = width + rbearing;
	  if (metrics->ascent < ascent)
	    metrics->ascent = ascent;
	  if (metrics->descent > descent)
	    metrics->descent = descent;
	  width += advance;
	}
      else
	width += font->space_width;
    }
  metrics->width = width;
}

int
ftfont_get_bitmap (struct font *font, unsigned int code, struct font_bitmap *bitmap, int bits_per_pixel)
{
  struct font_info *ftfont_info = (struct font_info *) font;
  FT_Face ft_face = ftfont_info->ft_size->face;
  FT_Int32 load_flags = FT_LOAD_RENDER;

  if (ftfont_info->ft_size != ft_face->size)
    FT_Activate_Size (ftfont_info->ft_size);
  if (bits_per_pixel == 1)
    {
#ifdef FT_LOAD_TARGET_MONO
      load_flags |= FT_LOAD_TARGET_MONO;
#else
      load_flags |= FT_LOAD_MONOCHROME;
#endif
    }
  else if (bits_per_pixel != 8)
    /* We don't support such a rendering.  */
    return -1;

  if (FT_Load_Glyph (ft_face, code, load_flags) != 0)
    return -1;
  bitmap->bits_per_pixel
    = (ft_face->glyph->bitmap.pixel_mode == FT_PIXEL_MODE_MONO ? 1
       : ft_face->glyph->bitmap.pixel_mode == FT_PIXEL_MODE_GRAY ? 8
       : ft_face->glyph->bitmap.pixel_mode == FT_PIXEL_MODE_LCD ? 8
       : ft_face->glyph->bitmap.pixel_mode == FT_PIXEL_MODE_LCD_V ? 8
       : -1);
  if (bitmap->bits_per_pixel < 0)
    /* We don't support that kind of pixel mode.  */
    return -1;
  bitmap->rows = ft_face->glyph->bitmap.rows;
  bitmap->width = ft_face->glyph->bitmap.width;
  bitmap->pitch = ft_face->glyph->bitmap.pitch;
  bitmap->buffer = ft_face->glyph->bitmap.buffer;
  bitmap->left = ft_face->glyph->bitmap_left;
  bitmap->top = ft_face->glyph->bitmap_top;
  bitmap->advance = ft_face->glyph->metrics.horiAdvance >> 6;

  return 0;
}

int
ftfont_anchor_point (struct font *font, unsigned int code, int idx,
		     int *x, int *y)
{
  struct font_info *ftfont_info = (struct font_info *) font;
  FT_Face ft_face = ftfont_info->ft_size->face;

  if (ftfont_info->ft_size != ft_face->size)
    FT_Activate_Size (ftfont_info->ft_size);
  if (FT_Load_Glyph (ft_face, code, FT_LOAD_DEFAULT) != 0)
    return -1;
  if (ft_face->glyph->format != FT_GLYPH_FORMAT_OUTLINE)
    return -1;
  if (idx >= ft_face->glyph->outline.n_points)
    return -1;
  *x = ft_face->glyph->outline.points[idx].x;
  *y = ft_face->glyph->outline.points[idx].y;
  return 0;
}

#ifdef HAVE_LIBOTF

static Lisp_Object
ftfont_otf_features (OTF_GSUB_GPOS *gsub_gpos)
{
  Lisp_Object scripts, langsyses, features, sym;
  int i, j, k, l;

  for (scripts = Qnil, i = gsub_gpos->ScriptList.ScriptCount - 1; i >= 0; i--)
    {
      OTF_Script *otf_script = gsub_gpos->ScriptList.Script + i;

      for (langsyses = Qnil, j = otf_script->LangSysCount - 1; j >= -1; j--)
	{
	  OTF_LangSys *otf_langsys;

	  if (j >= 0)
	    otf_langsys = otf_script->LangSys + j;
	  else if (otf_script->DefaultLangSysOffset)
	    otf_langsys = &otf_script->DefaultLangSys;
	  else
	    break;

	  for (features = Qnil, k = otf_langsys->FeatureCount - 1; k >= 0; k--)
	    {
	      l = otf_langsys->FeatureIndex[k];
	      if (l >= gsub_gpos->FeatureList.FeatureCount)
		continue;
	      OTF_TAG_SYM (sym, gsub_gpos->FeatureList.Feature[l].FeatureTag);
	      features = Fcons (sym, features);
	    }
	  if (j >= 0)
	    OTF_TAG_SYM (sym, otf_script->LangSysRecord[j].LangSysTag);
	  else
	    sym = Qnil;
	  langsyses = Fcons (Fcons (sym, features), langsyses);
	}

      OTF_TAG_SYM (sym, gsub_gpos->ScriptList.Script[i].ScriptTag);
      scripts = Fcons (Fcons (sym, langsyses), scripts);
    }
  return scripts;

}


Lisp_Object
ftfont_otf_capability (struct font *font)
{
  struct font_info *ftfont_info = (struct font_info *) font;
  OTF *otf = ftfont_get_otf (ftfont_info);
  Lisp_Object gsub_gpos;

  if (! otf)
    return Qnil;
  gsub_gpos = Fcons (Qnil, Qnil);
  if (OTF_get_table (otf, "GSUB") == 0
      && otf->gsub->FeatureList.FeatureCount > 0)
    XSETCAR (gsub_gpos, ftfont_otf_features (otf->gsub));
  if (OTF_get_table (otf, "GPOS") == 0
      && otf->gpos->FeatureList.FeatureCount > 0)
    XSETCDR (gsub_gpos, ftfont_otf_features (otf->gpos));
  return gsub_gpos;
}

#ifdef HAVE_M17N_FLT

#if (((LIBOTF_MAJOR_VERSION > 1) || (LIBOTF_RELEASE_NUMBER >= 10))	\
     && ((M17NLIB_MAJOR_VERSION > 1) || (M17NLIB_MINOR_VERSION >= 6)))
/* We can use the new feature of libotf and m17n-flt to handle the
   character encoding scheme introduced in Unicode 5.1 and 5.2 for
   some Agian scripts.  */
#define M17N_FLT_USE_NEW_FEATURE
#endif

struct MFLTFontFT
{
  MFLTFont flt_font;
  struct font *font;
  FT_Face ft_face;
  OTF *otf;
  FT_Matrix *matrix;
};

/* The actual type of elements in the array MFLTGlyphString.glyphs.
   We use this structure instead of MFLTGlyph to utilize the new
   feature of libotf ver.0.9.15 which requires saving and restoring
   the value of OTF_GlyphString.positioning_type in the succeeding
   calls of the callback function MFLTFont.drive_otf (which is set to
   ftfont_drive_otf).  */

typedef struct {
  MFLTGlyph g;
  unsigned int libotf_positioning_type;
} MFLTGlyphFT;

static int
ftfont_get_glyph_id (MFLTFont *font, MFLTGlyphString *gstring,
		     int from, int to)
{
  struct MFLTFontFT *flt_font_ft = (struct MFLTFontFT *) font;
  FT_Face ft_face = flt_font_ft->ft_face;
  MFLTGlyphFT *g;

  for (g = (MFLTGlyphFT *) (gstring->glyphs) + from; from < to; g++, from++)
    if (! g->g.encoded)
      {
	FT_UInt code = FT_Get_Char_Index (ft_face, g->g.code);

	g->g.code = code > 0 ? code : FONT_INVALID_CODE;
	g->g.encoded = 1;
      }
  return 0;
}

/* Operators for 26.6 fixed fractional pixel format */

#define FLOOR(x)    ((x) & -64)
#define CEIL(x)	    (((x)+63) & -64)
#define ROUND(x)    (((x)+32) & -64)

static int
ftfont_get_metrics (MFLTFont *font, MFLTGlyphString *gstring,
		    int from, int to)
{
  struct MFLTFontFT *flt_font_ft = (struct MFLTFontFT *) font;
  FT_Face ft_face = flt_font_ft->ft_face;
  MFLTGlyphFT *g;

  for (g = (MFLTGlyphFT *) (gstring->glyphs) + from; from < to; g++, from++)
    if (! g->g.measured)
      {
	if (g->g.code != FONT_INVALID_CODE)
	  {
	    FT_Glyph_Metrics *m;

	    if (FT_Load_Glyph (ft_face, g->g.code, FT_LOAD_DEFAULT) != 0
		&& FT_Load_Glyph (ft_face, g->g.code, FT_LOAD_NO_HINTING) != 0)
	      emacs_abort ();
	    m = &ft_face->glyph->metrics;
	    if (flt_font_ft->matrix)
	      {
		FT_Vector v[4];
		int i;

		v[0].x = v[1].x = m->horiBearingX;
		v[2].x = v[3].x = m->horiBearingX + m->width;
		v[0].y = v[2].y = m->horiBearingY;
		v[1].y = v[3].y = m->horiBearingY - m->height;
		for (i = 0; i < 4; i++)
		  FT_Vector_Transform (v + i, flt_font_ft->matrix);
		g->g.lbearing = v[0].x < v[1].x ? FLOOR (v[0].x) : FLOOR (v[1].x);
		g->g.rbearing = v[2].x > v[3].x ? CEIL (v[2].x) : CEIL (v[3].x);
		g->g.ascent = v[0].y > v[2].y ? CEIL (v[0].y) : CEIL (v[2].y);
		g->g.descent = v[1].y < v[3].y ? - FLOOR (v[1].y) : - FLOOR (v[3].y);
	      }
	    else
	      {
		g->g.lbearing = FLOOR (m->horiBearingX);
		g->g.rbearing = CEIL (m->horiBearingX + m->width);
		g->g.ascent = CEIL (m->horiBearingY);
		g->g.descent = - FLOOR (m->horiBearingY - m->height);
	      }
	    g->g.xadv = ROUND (ft_face->glyph->advance.x);
	  }
	else
	  {
	    g->g.lbearing = 0;
	    g->g.rbearing = g->g.xadv = flt_font_ft->font->space_width << 6;
	    g->g.ascent = flt_font_ft->font->ascent << 6;
	    g->g.descent = flt_font_ft->font->descent << 6;
	  }
	g->g.yadv = 0;
	g->g.measured = 1;
      }
  return 0;
}

static int
ftfont_check_otf (MFLTFont *font, MFLTOtfSpec *spec)
{
#define FEATURE_NONE(IDX) (! spec->features[IDX])

#define FEATURE_ANY(IDX)	\
  (spec->features[IDX]		\
   && spec->features[IDX][0] == 0xFFFFFFFF && spec->features[IDX][1] == 0)

  struct MFLTFontFT *flt_font_ft = (struct MFLTFontFT *) font;
  OTF *otf = flt_font_ft->otf;
  OTF_Tag *tags;
  int i, n;
  bool negative;

  if (FEATURE_ANY (0) && FEATURE_ANY (1))
    /* Return true iff any of GSUB or GPOS support the script (and
       language).  */
    return (otf
	    && (OTF_check_features (otf, 0, spec->script, spec->langsys,
				    NULL, 0) > 0
		|| OTF_check_features (otf, 1, spec->script, spec->langsys,
				       NULL, 0) > 0));

  for (i = 0; i < 2; i++)
    if (! FEATURE_ANY (i))
      {
	if (FEATURE_NONE (i))
	  {
	    if (otf
		&& OTF_check_features (otf, i == 0, spec->script, spec->langsys,
				       NULL, 0) > 0)
	      return 0;
	    continue;
	  }
	if (spec->features[i][0] == 0xFFFFFFFF)
	  {
	    if (! otf
		|| OTF_check_features (otf, i == 0, spec->script, spec->langsys,
				       NULL, 0) <= 0)
	      continue;
	  }
	else if (! otf)
	  return 0;
	for (n = 1; spec->features[i][n]; n++);
	USE_SAFE_ALLOCA;
	SAFE_NALLOCA (tags, 1, n);
	for (n = 0, negative = 0; spec->features[i][n]; n++)
	  {
	    if (spec->features[i][n] == 0xFFFFFFFF)
	      negative = 1;
	    else if (negative)
	      tags[n - 1] = spec->features[i][n] | 0x80000000;
	    else
	      tags[n] = spec->features[i][n];
	  }
	bool passed = true;
#ifndef M17N_FLT_USE_NEW_FEATURE
	passed = n - negative > 0;
#endif
	if (passed)
	  passed = (OTF_check_features (otf, i == 0, spec->script,
					spec->langsys, tags, n - negative)
		    != 1);
	SAFE_FREE ();
	if (passed)
	  return 0;
      }
  return 1;
#undef FEATURE_NONE
#undef FEATURE_ANY
}

#define DEVICE_DELTA(table, size)				\
  (((size) >= (table).StartSize && (size) <= (table).EndSize)	\
   ? (table).DeltaValue[(size) - (table).StartSize] << 6	\
   : 0)

static void
adjust_anchor (FT_Face ft_face, OTF_Anchor *anchor,
	       unsigned code, int x_ppem, int y_ppem, int *x, int *y)
{
  if (anchor->AnchorFormat == 2)
    {
      FT_Outline *outline;
      int ap = anchor->f.f1.AnchorPoint;

      FT_Load_Glyph (ft_face, (FT_UInt) code, FT_LOAD_MONOCHROME);
      outline = &ft_face->glyph->outline;
      if (ap < outline->n_points)
	{
	  *x = outline->points[ap].x << 6;
	  *y = outline->points[ap].y << 6;
	}
    }
  else if (anchor->AnchorFormat == 3)
    {
      if (anchor->f.f2.XDeviceTable.offset
	  && anchor->f.f2.XDeviceTable.DeltaValue)
	*x += DEVICE_DELTA (anchor->f.f2.XDeviceTable, x_ppem);
      if (anchor->f.f2.YDeviceTable.offset
	  && anchor->f.f2.YDeviceTable.DeltaValue)
	*y += DEVICE_DELTA (anchor->f.f2.YDeviceTable, y_ppem);
    }
}

static OTF_GlyphString otf_gstring;

static void
setup_otf_gstring (int size)
{
  if (otf_gstring.size < size)
    {
      ptrdiff_t new_size = otf_gstring.size;
      xfree (otf_gstring.glyphs);
      otf_gstring.glyphs = xpalloc (NULL, &new_size, size - otf_gstring.size,
				    INT_MAX, sizeof *otf_gstring.glyphs);
      otf_gstring.size = new_size;
    }
  otf_gstring.used = size;
  memset (otf_gstring.glyphs, 0, sizeof (OTF_Glyph) * size);
}

#ifdef M17N_FLT_USE_NEW_FEATURE

/* Pack 32-bit OTF tag (0x7F7F7F7F) into 28-bit (0x0FFFFFFF).  */
#define PACK_OTF_TAG(TAG)	\
  ((((TAG) & 0x7F000000) >> 3)	\
    | (((TAG) & 0x7F0000) >> 2)	\
    | (((TAG) & 0x7F00) >> 1)	\
    | ((TAG) & 0x7F))

/* Assuming that FONT is an OpenType font, apply OpenType features
   specified in SPEC on glyphs between FROM and TO of IN, and record
   the lastly applied feature in each glyph of IN.  If OUT is not
   NULL, append the resulting glyphs to OUT while storing glyph
   position adjustment information in ADJUSTMENT.  */

static int
ftfont_drive_otf (MFLTFont *font,
		  MFLTOtfSpec *spec,
		  MFLTGlyphString *in,
		  int from,
		  int to,
		  MFLTGlyphString *out,
		  MFLTGlyphAdjustment *adjustment)
{
  struct MFLTFontFT *flt_font_ft = (struct MFLTFontFT *) font;
  MFLTGlyphFT *in_glyphs = (MFLTGlyphFT *) (in->glyphs) + from;
  MFLTGlyphFT *out_glyphs = out ? (MFLTGlyphFT *) (out->glyphs) : NULL;
  FT_Face ft_face = flt_font_ft->ft_face;
  OTF *otf = flt_font_ft->otf;
  int len = to - from;
  int i, j, gidx;
  OTF_Glyph *otfg;
  char script[5], *langsys = NULL;
  char *gsub_features = NULL, *gpos_features = NULL;
  OTF_Feature *features;

  if (len == 0)
    return from;
  OTF_tag_name (spec->script, script);

  char langsysbuf[5];
  if (spec->langsys)
    {
      langsys = langsysbuf;
      OTF_tag_name (spec->langsys, langsys);
    }

  USE_SAFE_ALLOCA;
  for (i = 0; i < 2; i++)
    {
      char *p;

      if (spec->features[i] && spec->features[i][1] != 0xFFFFFFFF)
	{
	  for (j = 0; spec->features[i][j]; j++);
	  SAFE_NALLOCA (p, 6, j);
	  if (i == 0)
	    gsub_features = p;
	  else
	    gpos_features = p;
	  for (j = 0; spec->features[i][j]; j++)
	    {
	      if (spec->features[i][j] == 0xFFFFFFFF)
		*p++ = '*', *p++ = ',';
	      else
		{
		  OTF_tag_name (spec->features[i][j], p);
		  p[4] = ',';
		  p += 5;
		}
	    }
	  *--p = '\0';
	}
    }

  setup_otf_gstring (len);
  for (i = 0; i < len; i++)
    {
      otf_gstring.glyphs[i].c = in_glyphs[i].g.c & 0x11FFFF;
      otf_gstring.glyphs[i].glyph_id = in_glyphs[i].g.code;
#ifdef OTF_POSITIONING_TYPE_GET_FORMAT
      otf_gstring.glyphs[i].positioning_type = in_glyphs[i].libotf_positioning_type;
#endif
    }

  OTF_drive_gdef (otf, &otf_gstring);
  gidx = out ? out->used : from;

  if (gsub_features && out)
    {
#ifdef OTF_POSITIONING_TYPE_GET_FORMAT
      if (OTF_drive_gsub_features (otf, &otf_gstring, script, langsys,
				   gsub_features) < 0)
	goto simple_copy;
#else
      if (OTF_drive_gsub_with_log (otf, &otf_gstring, script, langsys,
				   gsub_features) < 0)
	goto simple_copy;
#endif
      if (out->allocated < out->used + otf_gstring.used)
	{
	  SAFE_FREE ();
	  return -2;
	}
      features = otf->gsub->FeatureList.Feature;
      for (i = 0, otfg = otf_gstring.glyphs; i < otf_gstring.used; )
	{
	  MFLTGlyphFT *g;
	  int min_from, max_to;
	  int feature_idx;

#ifdef OTF_POSITIONING_TYPE_GET_FORMAT
	  feature_idx = OTF_POSITIONING_TYPE_GET_FEATURE (otfg);
#else
	  feature_idx = otfg->positioning_type >> 4;
#endif
	  g = out_glyphs + out->used;
	  *g = in_glyphs[otfg->f.index.from];
	  if (g->g.code != otfg->glyph_id)
	    {
	      g->g.c = 0;
	      g->g.code = otfg->glyph_id;
	      g->g.measured = 0;
	    }
	  out->used++;
	  min_from = g->g.from;
	  max_to = g->g.to;
	  if (otfg->f.index.from < otfg->f.index.to)
	    {
	      /* OTFG substitutes multiple glyphs in IN.  */
	      for (j = otfg->f.index.from + 1; j <= otfg->f.index.to; j++)
		{
		  if (min_from > in_glyphs[j].g.from)
		    min_from = in_glyphs[j].g.from;
		  if (max_to < in_glyphs[j].g.to)
		    max_to = in_glyphs[j].g.to;
		}
	      g->g.from = min_from;
	      g->g.to = max_to;
	    }
	  if (feature_idx)
	    {
	      unsigned int tag = features[feature_idx - 1].FeatureTag;
	      tag = PACK_OTF_TAG (tag);
	      g->g.internal = (g->g.internal & ~0x1FFFFFFF) | tag;
	    }
#ifdef OTF_POSITIONING_TYPE_GET_FORMAT
	  g->libotf_positioning_type
	    = otfg->positioning_type & OTF_positioning_type_components_mask;
#endif
	  for (i++, otfg++; (i < otf_gstring.used
			     && otfg->f.index.from == otfg[-1].f.index.from);
	       i++, otfg++)
	    {
	      g = out_glyphs + out->used;
	      *g = in_glyphs[otfg->f.index.to];
	      if (g->g.code != otfg->glyph_id)
		{
		  g->g.c = 0;
		  g->g.code = otfg->glyph_id;
		  g->g.measured = 0;
		}
#ifdef OTF_POSITIONING_TYPE_GET_FORMAT
	      feature_idx = OTF_POSITIONING_TYPE_GET_FEATURE (otfg);
#else
	      feature_idx = otfg->positioning_type >> 4;
#endif
	      if (feature_idx)
		{
		  unsigned int tag = features[feature_idx - 1].FeatureTag;
		  tag = PACK_OTF_TAG (tag);
		  g->g.internal = (g->g.internal & ~0x1FFFFFFF) | tag;
		}
#ifdef OTF_POSITIONING_TYPE_GET_FORMAT
	      g->libotf_positioning_type
		= otfg->positioning_type & OTF_positioning_type_components_mask;
#endif
	      out->used++;
	    }
	}
    }
  else if (gsub_features)
    {
      /* Just for checking which features will be applied.  */
#ifdef OTF_POSITIONING_TYPE_GET_FORMAT
      if (OTF_drive_gsub_features (otf, &otf_gstring, script, langsys,
				   gsub_features) < 0)
	goto simple_copy;
#else
      if (OTF_drive_gsub_with_log (otf, &otf_gstring, script, langsys,
				   gsub_features) < 0)
	goto simple_copy;
#endif
      features = otf->gsub->FeatureList.Feature;
      for (i = 0, otfg = otf_gstring.glyphs; i < otf_gstring.used; i++,
	     otfg++)
	{
	  int feature_idx;
#ifdef OTF_POSITIONING_TYPE_GET_FORMAT
	  feature_idx = OTF_POSITIONING_TYPE_GET_FEATURE (otfg);
#else
	  feature_idx = otfg->positioning_type >> 4;
#endif
	  if (feature_idx)
	    {
	      unsigned int tag = features[feature_idx - 1].FeatureTag;
	      tag = PACK_OTF_TAG (tag);
	      for (j = otfg->f.index.from; j <= otfg->f.index.to; j++)
		{
		  MFLTGlyphFT *g = in_glyphs + j;
		  g->g.internal = (g->g.internal & ~0x1FFFFFFF) | tag;
		}
	    }
	}
    }
  else if (out)
    {
      if (out->allocated < out->used + len)
	{
	  SAFE_FREE ();
	  return -2;
	}
      for (i = 0; i < len; i++)
	out_glyphs[out->used++] = in_glyphs[i];
    }

  if (gpos_features && out)
    {
      MFLTGlyphFT *base = NULL, *mark = NULL, *g;
      int x_ppem, y_ppem, x_scale, y_scale;

#ifdef OTF_POSITIONING_TYPE_GET_FORMAT
      if (OTF_drive_gpos_features (otf, &otf_gstring, script, langsys,
				   gpos_features) < 0)
	{
	  SAFE_FREE ();
	  return to;
	}
#else
      if (OTF_drive_gpos_with_log (otf, &otf_gstring, script, langsys,
				   gpos_features) < 0)
	{
	  SAFE_FREE ();
	  return to;
	}
#endif
      features = otf->gpos->FeatureList.Feature;
      x_ppem = ft_face->size->metrics.x_ppem;
      y_ppem = ft_face->size->metrics.y_ppem;
      x_scale = ft_face->size->metrics.x_scale;
      y_scale = ft_face->size->metrics.y_scale;

      for (i = 0, otfg = otf_gstring.glyphs, g = out_glyphs + gidx;
	   i < otf_gstring.used; i++, otfg++)
	{
	  MFLTGlyphAdjustment *adjust = adjustment;
	  MFLTGlyphFT *prev;
	  int positioning_type, feature_idx;

#ifdef OTF_POSITIONING_TYPE_GET_FORMAT
	  positioning_type = OTF_POSITIONING_TYPE_GET_FORMAT (otfg);
	  feature_idx = OTF_POSITIONING_TYPE_GET_FEATURE (otfg);
#else
	  positioning_type = otfg->positioning_type & 0xF;
	  feature_idx = otfg->positioning_type >> 4;
#endif
	  if (feature_idx)
	    {
	      unsigned int tag = features[feature_idx - 1].FeatureTag;
	      tag = PACK_OTF_TAG (tag);
	      g->g.internal = (g->g.internal & ~0x1FFFFFFF) | tag;
	    }

	  if (! otfg->glyph_id)
	    /* This is a pseudo glyph that contains positioning
	       information to be accumulated to a real glyph.  */
	    adjust--;
	  switch (positioning_type)
	    {
	    case 0:
	      break;
	    case 1: 		/* Single */
	    case 2: 		/* Pair */
	      {
		int format = otfg->f.f1.format;

		if (format & OTF_XPlacement)
		  adjust->xoff
		    = otfg->f.f1.value->XPlacement * x_scale / 0x10000;
		if (format & OTF_XPlaDevice)
		  adjust->xoff
		    += DEVICE_DELTA (otfg->f.f1.value->XPlaDevice, x_ppem);
		if (format & OTF_YPlacement)
		  adjust->yoff
		    = - (otfg->f.f1.value->YPlacement * y_scale / 0x10000);
		if (format & OTF_YPlaDevice)
		  adjust->yoff
		    -= DEVICE_DELTA (otfg->f.f1.value->YPlaDevice, y_ppem);
		if (format & OTF_XAdvance)
		  adjust->xadv
		    += otfg->f.f1.value->XAdvance * x_scale / 0x10000;
		if (format & OTF_XAdvDevice)
		  adjust->xadv
		    += DEVICE_DELTA (otfg->f.f1.value->XAdvDevice, x_ppem);
		if (format & OTF_YAdvance)
		  adjust->yadv
		    += otfg->f.f1.value->YAdvance * y_scale / 0x10000;
		if (format & OTF_YAdvDevice)
		  adjust->yadv
		    += DEVICE_DELTA (otfg->f.f1.value->YAdvDevice, y_ppem);
		adjust->set = 1;
	      }
	      break;
	    case 3:		/* Cursive */
	      /* Not yet supported.  */
	      break;
	    case 4:		/* Mark-to-Base */
	    case 5:		/* Mark-to-Ligature */
	      if (! base)
		break;
	      prev = base;
	      goto label_adjust_anchor;
	    default:		/* i.e. case 6 Mark-to-Mark */
	      if (! mark)
		break;
	      prev = mark;
#ifdef OTF_POSITIONING_TYPE_GET_FORMAT
		  {
		    int distance = OTF_POSITIONING_TYPE_GET_MARKDISTANCE (otfg);

		    if (distance > 0)
		      {
			prev = g - distance;
			if (prev < out_glyphs)
			  prev = mark;
		      }
		  }
#endif

	    label_adjust_anchor:
	      {
		int base_x, base_y, mark_x, mark_y;
		int this_from, this_to;

		base_x = otfg->f.f4.base_anchor->XCoordinate * x_scale / 0x10000;
		base_y = otfg->f.f4.base_anchor->YCoordinate * y_scale / 0x10000;
		mark_x = otfg->f.f4.mark_anchor->XCoordinate * x_scale / 0x10000;
		mark_y = otfg->f.f4.mark_anchor->YCoordinate * y_scale / 0x10000;

		if (otfg->f.f4.base_anchor->AnchorFormat != 1)
		  adjust_anchor (ft_face, otfg->f.f4.base_anchor, prev->g.code,
				 x_ppem, y_ppem, &base_x, &base_y);
		if (otfg->f.f4.mark_anchor->AnchorFormat != 1)
		  adjust_anchor (ft_face, otfg->f.f4.mark_anchor, g->g.code,
				 x_ppem, y_ppem, &mark_x, &mark_y);
		adjust->xoff = (base_x - mark_x);
		adjust->yoff = - (base_y - mark_y);
		adjust->back = (g - prev);
		adjust->xadv = 0;
		adjust->advance_is_absolute = 1;
		adjust->set = 1;
		this_from = g->g.from;
		this_to = g->g.to;
		for (j = 0; prev + j < g; j++)
		  {
		    if (this_from > prev[j].g.from)
		      this_from = prev[j].g.from;
		    if (this_to < prev[j].g.to)
		      this_to = prev[j].g.to;
		  }
		for (; prev <= g; prev++)
		  {
		    prev->g.from = this_from;
		    prev->g.to = this_to;
		  }
	      }
	    }
	  if (otfg->glyph_id)
	    {
	      if (otfg->GlyphClass == OTF_GlyphClass0)
		base = mark = g;
	      else if (otfg->GlyphClass == OTF_GlyphClassMark)
		mark = g;
	      else
		base = g;
	      g++, adjustment++;
	    }
	}
    }
  else if (gpos_features)
    {
      if (OTF_drive_gpos_with_log (otf, &otf_gstring, script, langsys,
				   gpos_features) < 0)
	{
	  SAFE_FREE ();
	  return to;
	}
      features = otf->gpos->FeatureList.Feature;
      for (i = 0, otfg = otf_gstring.glyphs; i < otf_gstring.used;
	   i++, otfg++)
	if (otfg->positioning_type & 0xF)
	  {
	    int feature_idx = otfg->positioning_type >> 4;

	    if (feature_idx)
	      {
		unsigned int tag = features[feature_idx - 1].FeatureTag;
		tag = PACK_OTF_TAG (tag);
		for (j = otfg->f.index.from; j <= otfg->f.index.to; j++)
		  {
		    MFLTGlyphFT *g = in_glyphs + j;
		    g->g.internal = (g->g.internal & ~0x1FFFFFFF) | tag;
		  }
	      }
	  }
    }
  SAFE_FREE ();
  return to;

 simple_copy:
  SAFE_FREE ();
  if (! out)
    return to;
  if (out->allocated < out->used + len)
    return -2;
  font->get_metrics (font, in, from, to);
  memcpy (out->glyphs + out->used, in_glyphs, sizeof (MFLTGlyphFT) * len);
  out->used += len;
  return to;
}

static int
ftfont_try_otf (MFLTFont *font, MFLTOtfSpec *spec,
		MFLTGlyphString *in, int from, int to)
{
  return ftfont_drive_otf (font, spec, in, from, to, NULL, NULL);
}

#else  /* not M17N_FLT_USE_NEW_FEATURE */

static int
ftfont_drive_otf (MFLTFont *font, MFLTOtfSpec *spec, MFLTGlyphString *in,
		  int from, int to,
		  MFLTGlyphString *out, MFLTGlyphAdjustment *adjustment)
{
  struct MFLTFontFT *flt_font_ft = (struct MFLTFontFT *) font;
  MFLTGlyphFT *in_glyphs = (MFLTGlyphFT *) (in->glyphs) + from;
  MFLTGlyphFT *out_glyphs = out ? (MFLTGlyphFT *) (out->glyphs) : NULL;
  FT_Face ft_face = flt_font_ft->ft_face;
  OTF *otf = flt_font_ft->otf;
  int len = to - from;
  int i, j, gidx;
  OTF_Glyph *otfg;
  char script[5], *langsys = NULL;
  char *gsub_features = NULL, *gpos_features = NULL;

  if (len == 0)
    return from;
  OTF_tag_name (spec->script, script);

  char langsysbuf[5];
  if (spec->langsys)
    {
      langsys = langsysbuf;
      OTF_tag_name (spec->langsys, langsys);
    }

  USE_SAFE_ALLOCA;
  for (i = 0; i < 2; i++)
    {
      char *p;

      if (spec->features[i] && spec->features[i][1] != 0xFFFFFFFF)
	{
	  for (j = 0; spec->features[i][j]; j++);
	  SAFE_NALLOCA (p, 6, j);
	  if (i == 0)
	    gsub_features = p;
	  else
	    gpos_features = p;
	  for (j = 0; spec->features[i][j]; j++)
	    {
	      if (spec->features[i][j] == 0xFFFFFFFF)
		*p++ = '*', *p++ = ',';
	      else
		{
		  OTF_tag_name (spec->features[i][j], p);
		  p[4] = ',';
		  p += 5;
		}
	    }
	  *--p = '\0';
	}
    }

  setup_otf_gstring (len);
  for (i = 0; i < len; i++)
    {
      otf_gstring.glyphs[i].c = in_glyphs[i].g.c;
      otf_gstring.glyphs[i].glyph_id = in_glyphs[i].g.code;
    }

  OTF_drive_gdef (otf, &otf_gstring);
  gidx = out->used;

  if (gsub_features)
    {
      if (OTF_drive_gsub (otf, &otf_gstring, script, langsys, gsub_features)
	  < 0)
	goto simple_copy;
      if (out->allocated < out->used + otf_gstring.used)
	{
	  SAFE_FREE ();
	  return -2;
	}
      for (i = 0, otfg = otf_gstring.glyphs; i < otf_gstring.used; )
	{
	  MFLTGlyphFT *g;
	  int min_from, max_to;
	  int j;

	  g = out_glyphs + out->used;
	  *g = in_glyphs[otfg->f.index.from];
	  if (g->g.code != otfg->glyph_id)
	    {
	      g->g.c = 0;
	      g->g.code = otfg->glyph_id;
	      g->g.measured = 0;
	    }
	  out->used++;
	  min_from = g->g.from;
	  max_to = g->g.to;
	  if (otfg->f.index.from < otfg->f.index.to)
	    {
	      /* OTFG substitutes multiple glyphs in IN.  */
	      for (j = from + otfg->f.index.from + 1;
		   j <= from + otfg->f.index.to; j++)
		{
		  if (min_from > in->glyphs[j].from)
		    min_from = in->glyphs[j].from;
		  if (max_to < in->glyphs[j].to)
		    max_to = in->glyphs[j].to;
		}
	      g->g.from = min_from;
	      g->g.to = max_to;
	    }
	  for (i++, otfg++; (i < otf_gstring.used
			     && otfg->f.index.from == otfg[-1].f.index.from);
	       i++, otfg++)
	    {
	      g = out_glyphs + out->used;
	      *g = in_glyphs[otfg->f.index.to];
	      if (g->g.code != otfg->glyph_id)
		{
		  g->g.c = 0;
		  g->g.code = otfg->glyph_id;
		  g->g.measured = 0;
		}
	      out->used++;
	    }
	}
    }
  else
    {
      if (out->allocated < out->used + len)
	{
	  SAFE_FREE ();
	  return -2;
	}
      for (i = 0; i < len; i++)
	out_glyphs[out->used++] = in_glyphs[i];
    }

  if (gpos_features)
    {
      MFLTGlyphFT *base = NULL, *mark = NULL, *g;
      int x_ppem, y_ppem, x_scale, y_scale;

      if (OTF_drive_gpos (otf, &otf_gstring, script, langsys, gpos_features)
	  < 0)
	{
	  SAFE_FREE ();
	  return to;
	}

      x_ppem = ft_face->size->metrics.x_ppem;
      y_ppem = ft_face->size->metrics.y_ppem;
      x_scale = ft_face->size->metrics.x_scale;
      y_scale = ft_face->size->metrics.y_scale;

      for (i = 0, otfg = otf_gstring.glyphs, g = out_glyphs + gidx;
	   i < otf_gstring.used; i++, otfg++, g++)
	{
	  MFLTGlyphFT *prev;

	  if (! otfg->glyph_id)
	    continue;
	  switch (otfg->positioning_type)
	    {
	    case 0:
	      break;
	    case 1: 		/* Single */
	    case 2: 		/* Pair */
	      {
		int format = otfg->f.f1.format;

		if (format & OTF_XPlacement)
		  adjustment[i].xoff
		    = otfg->f.f1.value->XPlacement * x_scale / 0x10000;
		if (format & OTF_XPlaDevice)
		  adjustment[i].xoff
		    += DEVICE_DELTA (otfg->f.f1.value->XPlaDevice, x_ppem);
		if (format & OTF_YPlacement)
		  adjustment[i].yoff
		    = - (otfg->f.f1.value->YPlacement * y_scale / 0x10000);
		if (format & OTF_YPlaDevice)
		  adjustment[i].yoff
		    -= DEVICE_DELTA (otfg->f.f1.value->YPlaDevice, y_ppem);
		if (format & OTF_XAdvance)
		  adjustment[i].xadv
		    += otfg->f.f1.value->XAdvance * x_scale / 0x10000;
		if (format & OTF_XAdvDevice)
		  adjustment[i].xadv
		    += DEVICE_DELTA (otfg->f.f1.value->XAdvDevice, x_ppem);
		if (format & OTF_YAdvance)
		  adjustment[i].yadv
		    += otfg->f.f1.value->YAdvance * y_scale / 0x10000;
		if (format & OTF_YAdvDevice)
		  adjustment[i].yadv
		    += DEVICE_DELTA (otfg->f.f1.value->YAdvDevice, y_ppem);
		adjustment[i].set = 1;
	      }
	      break;
	    case 3:		/* Cursive */
	      /* Not yet supported.  */
	      break;
	    case 4:		/* Mark-to-Base */
	    case 5:		/* Mark-to-Ligature */
	      if (! base)
		break;
	      prev = base;
	      goto label_adjust_anchor;
	    default:		/* i.e. case 6 Mark-to-Mark */
	      if (! mark)
		break;
	      prev = mark;

	    label_adjust_anchor:
	      {
		int base_x, base_y, mark_x, mark_y;
		int this_from, this_to;

		base_x = otfg->f.f4.base_anchor->XCoordinate * x_scale / 0x10000;
		base_y = otfg->f.f4.base_anchor->YCoordinate * y_scale / 0x10000;
		mark_x = otfg->f.f4.mark_anchor->XCoordinate * x_scale / 0x10000;
		mark_y = otfg->f.f4.mark_anchor->YCoordinate * y_scale / 0x10000;

		if (otfg->f.f4.base_anchor->AnchorFormat != 1)
		  adjust_anchor (ft_face, otfg->f.f4.base_anchor, prev->g.code,
				 x_ppem, y_ppem, &base_x, &base_y);
		if (otfg->f.f4.mark_anchor->AnchorFormat != 1)
		  adjust_anchor (ft_face, otfg->f.f4.mark_anchor, g->g.code,
				 x_ppem, y_ppem, &mark_x, &mark_y);
		adjustment[i].xoff = (base_x - mark_x);
		adjustment[i].yoff = - (base_y - mark_y);
		adjustment[i].back = (g - prev);
		adjustment[i].xadv = 0;
		adjustment[i].advance_is_absolute = 1;
		adjustment[i].set = 1;
		this_from = g->g.from;
		this_to = g->g.to;
		for (j = 0; prev + j < g; j++)
		  {
		    if (this_from > prev[j].g.from)
		      this_from = prev[j].g.from;
		    if (this_to < prev[j].g.to)
		      this_to = prev[j].g.to;
		  }
		for (; prev <= g; prev++)
		  {
		    prev->g.from = this_from;
		    prev->g.to = this_to;
		  }
	      }
	    }
	  if (otfg->GlyphClass == OTF_GlyphClass0)
	    base = mark = g;
	  else if (otfg->GlyphClass == OTF_GlyphClassMark)
	    mark = g;
	  else
	    base = g;
	}
    }
  SAFE_FREE ();
  return to;

 simple_copy:
  SAFE_FREE ();
  if (out->allocated < out->used + len)
    return -2;
  font->get_metrics (font, in, from, to);
  memcpy (out_glyphs + out->used, in_glyphs,
	  sizeof (MFLTGlyphFT) * len);
  out->used += len;
  return to;
}

#endif	/* not M17N_FLT_USE_NEW_FEATURE */

static MFLTGlyphString gstring;

static bool m17n_flt_initialized;

static Lisp_Object
ftfont_shape_by_flt (Lisp_Object lgstring, struct font *font,
		     FT_Face ft_face, OTF *otf, FT_Matrix *matrix)
{
  ptrdiff_t len = LGSTRING_GLYPH_LEN (lgstring);
  ptrdiff_t i;
  struct MFLTFontFT flt_font_ft;
  MFLT *flt = NULL;
  bool with_variation_selector = false;

  if (! m17n_flt_initialized)
    {
      M17N_INIT ();
#ifdef M17N_FLT_USE_NEW_FEATURE
      mflt_enable_new_feature = 1;
      mflt_try_otf = ftfont_try_otf;
#endif	/* M17N_FLT_USE_NEW_FEATURE */
      m17n_flt_initialized = 1;
    }

  for (i = 0; i < len; i++)
    {
      Lisp_Object g = LGSTRING_GLYPH (lgstring, i);
      int c;

      if (NILP (g))
	break;
      c = LGLYPH_CHAR (g);
      if (CHAR_VARIATION_SELECTOR_P (c))
	with_variation_selector = true;
    }

  len = i;

  if (otf && with_variation_selector)
    {
      setup_otf_gstring (len);
      for (i = 0; i < len; i++)
	{
	  Lisp_Object g = LGSTRING_GLYPH (lgstring, i);

	  otf_gstring.glyphs[i].c = LGLYPH_CHAR (g);
	  otf_gstring.glyphs[i].f.index.from = LGLYPH_FROM (g);
	  otf_gstring.glyphs[i].f.index.to = LGLYPH_TO (g);
	}
      OTF_drive_cmap (otf, &otf_gstring);
      for (i = 0; i < otf_gstring.used; i++)
	{
	  OTF_Glyph *otfg = otf_gstring.glyphs + i;
	  Lisp_Object g0 = LGSTRING_GLYPH (lgstring, otfg->f.index.from);
	  Lisp_Object g1 = LGSTRING_GLYPH (lgstring, otfg->f.index.to);

	  LGLYPH_SET_CODE (g0, otfg->glyph_id);
	  LGLYPH_SET_TO (g0, LGLYPH_TO (g1));
	  LGSTRING_SET_GLYPH (lgstring, i, g0);
	}
      if (len > otf_gstring.used)
	{
	  len = otf_gstring.used;
	  LGSTRING_SET_GLYPH (lgstring, len, Qnil);
	}
    }

  {
    Lisp_Object family = Ffont_get (LGSTRING_FONT (lgstring), QCfamily);

    if (NILP (family))
      flt_font_ft.flt_font.family = Mnil;
    else
      flt_font_ft.flt_font.family
	= msymbol (SSDATA (Fdowncase (SYMBOL_NAME (family))));
  }
  flt_font_ft.flt_font.x_ppem = ft_face->size->metrics.x_ppem;
  flt_font_ft.flt_font.y_ppem = ft_face->size->metrics.y_ppem;
  flt_font_ft.flt_font.get_glyph_id = ftfont_get_glyph_id;
  flt_font_ft.flt_font.get_metrics = ftfont_get_metrics;
  flt_font_ft.flt_font.check_otf = ftfont_check_otf;
  flt_font_ft.flt_font.drive_otf = ftfont_drive_otf;
  flt_font_ft.flt_font.internal = NULL;
  flt_font_ft.font = font;
  flt_font_ft.ft_face = ft_face;
  flt_font_ft.otf = otf;
  flt_font_ft.matrix = matrix->xx != 0 ? matrix : 0;

  if (1 < len)
    {
      /* A little bit ad hoc.  Perhaps, shaper must get script and
	 language information, and select a proper flt for them
	 here.  */
      int c1 = LGLYPH_CHAR (LGSTRING_GLYPH (lgstring, 1));
      /* For the combining characters in the range U+300..U+36F,
	 "combining" is the sole FLT provided by the m17n-lib.  In
	 addition, it is the sole FLT that can handle the other
	 combining characters with non-OTF fonts.  */
      if ((0x300 <= c1 && c1 <= 0x36F)
	  || (! otf && CHAR_HAS_CATEGORY (c1, '^')))
	flt = mflt_get (msymbol ("combining"));
    }
  if (! flt && ! otf)
    {
      flt = mflt_find (LGLYPH_CHAR (LGSTRING_GLYPH (lgstring, 0)),
		       &flt_font_ft.flt_font);
      if (! flt)
	return make_fixnum (0);
    }

  MFLTGlyphFT *glyphs = (MFLTGlyphFT *) gstring.glyphs;
  ptrdiff_t allocated = gstring.allocated;
  ptrdiff_t incr_min = len - allocated;

  do
    {
      if (0 < incr_min)
	{
	  xfree (glyphs);
	  glyphs = xpalloc (NULL, &allocated, incr_min, INT_MAX, sizeof *glyphs);
	}
      incr_min = 1;

      for (i = 0; i < len; i++)
	{
	  Lisp_Object g = LGSTRING_GLYPH (lgstring, i);
	  memset (&glyphs[i], 0, sizeof glyphs[i]);
	  glyphs[i].g.c = LGLYPH_CHAR (g);
	  if (with_variation_selector)
	    {
	      glyphs[i].g.code = LGLYPH_CODE (g);
	      glyphs[i].g.encoded = 1;
	    }
	}

      gstring.glyph_size = sizeof *glyphs;
      gstring.glyphs = (MFLTGlyph *) glyphs;
      gstring.allocated = allocated;
      gstring.used = len;
      gstring.r2l = 0;
    }
  while (mflt_run (&gstring, 0, len, &flt_font_ft.flt_font, flt) == -2);

  if (gstring.used > LGSTRING_GLYPH_LEN (lgstring))
    return Qnil;
  for (i = 0; i < gstring.used; i++)
    {
      MFLTGlyphFT *g = (MFLTGlyphFT *) (gstring.glyphs) + i;

      g->g.from = LGLYPH_FROM (LGSTRING_GLYPH (lgstring, g->g.from));
      g->g.to = LGLYPH_TO (LGSTRING_GLYPH (lgstring, g->g.to));
    }

  for (i = 0; i < gstring.used; i++)
    {
      Lisp_Object lglyph = LGSTRING_GLYPH (lgstring, i);
      MFLTGlyphFT *g = (MFLTGlyphFT *) (gstring.glyphs) + i;

      if (NILP (lglyph))
	{
	  lglyph = LGLYPH_NEW ();
	  LGSTRING_SET_GLYPH (lgstring, i, lglyph);
	}
      LGLYPH_SET_FROM (lglyph, g->g.from);
      LGLYPH_SET_TO (lglyph, g->g.to);
      LGLYPH_SET_CHAR (lglyph, g->g.c);
      LGLYPH_SET_CODE (lglyph, g->g.code);
      LGLYPH_SET_WIDTH (lglyph, g->g.xadv >> 6);
      LGLYPH_SET_LBEARING (lglyph, g->g.lbearing >> 6);
      LGLYPH_SET_RBEARING (lglyph, g->g.rbearing >> 6);
      LGLYPH_SET_ASCENT (lglyph, g->g.ascent >> 6);
      LGLYPH_SET_DESCENT (lglyph, g->g.descent >> 6);
      if (g->g.adjusted)
	{
	  Lisp_Object vec = make_uninit_vector (3);

	  ASET (vec, 0, make_fixnum (g->g.xoff >> 6));
	  ASET (vec, 1, make_fixnum (g->g.yoff >> 6));
	  ASET (vec, 2, make_fixnum (g->g.xadv >> 6));
	  LGLYPH_SET_ADJUSTMENT (lglyph, vec);
	}
    }
  return make_fixnum (i);
}

<<<<<<< HEAD
=======
Lisp_Object
ftfont_shape (Lisp_Object lgstring)
{
  struct font *font = CHECK_FONT_GET_OBJECT (LGSTRING_FONT (lgstring));
  struct font_info *ftfont_info = (struct font_info *) font;
  OTF *otf = ftfont_get_otf (ftfont_info);

  return ftfont_shape_by_flt (lgstring, font, ftfont_info->ft_size->face, otf,
			      &ftfont_info->matrix);
}

>>>>>>> 8dc00b2f
#endif	/* HAVE_M17N_FLT */

#ifdef HAVE_OTF_GET_VARIATION_GLYPHS

int
ftfont_variation_glyphs (struct font *font, int c, unsigned variations[256])
{
  struct font_info *ftfont_info = (struct font_info *) font;
  OTF *otf = ftfont_get_otf (ftfont_info);

  if (! otf)
    return 0;
  return OTF_get_variation_glyphs (otf, c, variations);
}

#endif	/* HAVE_OTF_GET_VARIATION_GLYPHS */
#endif	/* HAVE_LIBOTF */

#ifdef HAVE_HARFBUZZ

static hb_unicode_combining_class_t
uni_combining (hb_unicode_funcs_t *funcs, hb_codepoint_t ch, void *user_data)
{
  Lisp_Object table, combining;

  /* FIXME: Is it efficient to load the table each time? */
  table = Funicode_property_table_internal (intern ("canonical-combining-class"));
  combining = Fget_unicode_property_internal (table, make_fixnum (ch));

  if (INTEGERP (combining))
    return (hb_unicode_combining_class_t) XFIXNUM (combining);

  return HB_UNICODE_COMBINING_CLASS_NOT_REORDERED;
}

static hb_unicode_general_category_t
uni_general (hb_unicode_funcs_t *funcs, hb_codepoint_t ch, void *user_data)
{
  Lisp_Object category = CHAR_TABLE_REF (Vunicode_category_table, ch);

  if (INTEGERP (category))
    {
    switch (XFIXNUM (category))
      {
      case UNICODE_CATEGORY_Cc:
        return HB_UNICODE_GENERAL_CATEGORY_CONTROL;
      case UNICODE_CATEGORY_Cf:
        return HB_UNICODE_GENERAL_CATEGORY_FORMAT;
      case UNICODE_CATEGORY_Cn:
        return HB_UNICODE_GENERAL_CATEGORY_UNASSIGNED;
      case UNICODE_CATEGORY_Co:
        return HB_UNICODE_GENERAL_CATEGORY_PRIVATE_USE;
      case UNICODE_CATEGORY_Cs:
        return HB_UNICODE_GENERAL_CATEGORY_SURROGATE;
      case UNICODE_CATEGORY_Ll:
        return HB_UNICODE_GENERAL_CATEGORY_LOWERCASE_LETTER;
      case UNICODE_CATEGORY_Lm:
        return HB_UNICODE_GENERAL_CATEGORY_MODIFIER_LETTER;
      case UNICODE_CATEGORY_Lo:
        return HB_UNICODE_GENERAL_CATEGORY_OTHER_LETTER;
      case UNICODE_CATEGORY_Lt:
        return HB_UNICODE_GENERAL_CATEGORY_TITLECASE_LETTER;
      case UNICODE_CATEGORY_Lu:
        return HB_UNICODE_GENERAL_CATEGORY_UPPERCASE_LETTER;
      case UNICODE_CATEGORY_Mc:
        return HB_UNICODE_GENERAL_CATEGORY_SPACING_MARK;
      case UNICODE_CATEGORY_Me:
        return HB_UNICODE_GENERAL_CATEGORY_ENCLOSING_MARK;
      case UNICODE_CATEGORY_Mn:
        return HB_UNICODE_GENERAL_CATEGORY_NON_SPACING_MARK;
      case UNICODE_CATEGORY_Nd:
        return HB_UNICODE_GENERAL_CATEGORY_DECIMAL_NUMBER;
      case UNICODE_CATEGORY_Nl:
        return HB_UNICODE_GENERAL_CATEGORY_LETTER_NUMBER;
      case UNICODE_CATEGORY_No:
        return HB_UNICODE_GENERAL_CATEGORY_OTHER_NUMBER;
      case UNICODE_CATEGORY_Pc:
        return HB_UNICODE_GENERAL_CATEGORY_CONNECT_PUNCTUATION;
      case UNICODE_CATEGORY_Pd:
        return HB_UNICODE_GENERAL_CATEGORY_DASH_PUNCTUATION;
      case UNICODE_CATEGORY_Pe:
        return HB_UNICODE_GENERAL_CATEGORY_CLOSE_PUNCTUATION;
      case UNICODE_CATEGORY_Pf:
        return HB_UNICODE_GENERAL_CATEGORY_FINAL_PUNCTUATION;
      case UNICODE_CATEGORY_Pi:
        return HB_UNICODE_GENERAL_CATEGORY_INITIAL_PUNCTUATION;
      case UNICODE_CATEGORY_Po:
        return HB_UNICODE_GENERAL_CATEGORY_OTHER_PUNCTUATION;
      case UNICODE_CATEGORY_Ps:
        return HB_UNICODE_GENERAL_CATEGORY_OPEN_PUNCTUATION;
      case UNICODE_CATEGORY_Sc:
        return HB_UNICODE_GENERAL_CATEGORY_CURRENCY_SYMBOL;
      case UNICODE_CATEGORY_Sk:
        return HB_UNICODE_GENERAL_CATEGORY_MODIFIER_SYMBOL;
      case UNICODE_CATEGORY_Sm:
        return HB_UNICODE_GENERAL_CATEGORY_MATH_SYMBOL;
      case UNICODE_CATEGORY_So:
        return HB_UNICODE_GENERAL_CATEGORY_OTHER_SYMBOL;
      case UNICODE_CATEGORY_Zl:
        return HB_UNICODE_GENERAL_CATEGORY_LINE_SEPARATOR;
      case UNICODE_CATEGORY_Zp:
        return HB_UNICODE_GENERAL_CATEGORY_PARAGRAPH_SEPARATOR;
      case UNICODE_CATEGORY_Zs:
        return HB_UNICODE_GENERAL_CATEGORY_SPACE_SEPARATOR;
      case UNICODE_CATEGORY_UNKNOWN:
        return HB_UNICODE_GENERAL_CATEGORY_UNASSIGNED;
      }
    }

  return HB_UNICODE_GENERAL_CATEGORY_UNASSIGNED;
}

static hb_codepoint_t
uni_mirroring (hb_unicode_funcs_t *funcs, hb_codepoint_t ch, void *user_data)
{
  return bidi_mirror_char (ch);
}

static hb_unicode_funcs_t *
get_hb_unicode_funcs (void)
{
  /* Subclass HarfBuzz's default Unicode functions and override functions that
   * use data Emacs can provide. This way changing Emacs data is reflected in
   * the shaped output. */
  hb_unicode_funcs_t *funcs = hb_unicode_funcs_create (hb_unicode_funcs_get_default ());

  hb_unicode_funcs_set_combining_class_func (funcs, uni_combining, NULL, NULL);
  hb_unicode_funcs_set_general_category_func (funcs, uni_general, NULL, NULL);
  hb_unicode_funcs_set_mirroring_func (funcs, uni_mirroring, NULL, NULL);

  /* Use default implmentation for Unicode composition/decomposition, we might
   * want to revisit this later.
  hb_unicode_funcs_set_compose_func (funcs, uni_compose, NULL, NULL);
  hb_unicode_funcs_set_decompose_func (funcs, uni_decompose, NULL, NULL);
  */

  /* Emacs own script mapping for characters differs from Unicode, so we want
   * to keep the default HarfBuzz's implementation here.
  hb_unicode_funcs_set_script_func (funcs, uni_script, NULL, NULL);
  */

  return funcs;
}

static Lisp_Object
ftfont_shape_by_hb (Lisp_Object lgstring, FT_Face ft_face, hb_font_t *hb_font,
                    FT_Matrix *matrix, Lisp_Object direction)
{
  ptrdiff_t glyph_len = 0, text_len = LGSTRING_GLYPH_LEN (lgstring);
  ptrdiff_t i;

  hb_glyph_info_t *info;
  hb_glyph_position_t *pos;

  /* Cache the HarfBuzz buffer for better performance and less allocations.
   * We intentionally never destroy the buffer. */
  static hb_buffer_t *hb_buffer = NULL;
  if (! hb_buffer)
    {
      hb_buffer = hb_buffer_create ();
      hb_unicode_funcs_t* ufuncs = get_hb_unicode_funcs();
      hb_buffer_set_unicode_funcs(hb_buffer, ufuncs);
    }

  hb_buffer_clear_contents (hb_buffer);
  hb_buffer_pre_allocate (hb_buffer, text_len);

  for (i = 0; i < text_len; i++)
    {
      Lisp_Object g = LGSTRING_GLYPH (lgstring, i);
      int c;

      if (NILP (g))
	break;
      c = LGLYPH_CHAR (g);
      hb_buffer_add (hb_buffer, c, i);
    }

  text_len = i;
  if (!text_len)
    return Qnil;

  hb_buffer_set_content_type (hb_buffer, HB_BUFFER_CONTENT_TYPE_UNICODE);
  hb_buffer_set_cluster_level (hb_buffer, HB_BUFFER_CLUSTER_LEVEL_MONOTONE_CHARACTERS);

  /* If the caller didn't provide a meaningful DIRECTION, default to L2R. */
  hb_direction_t dir = HB_DIRECTION_LTR;
  if (EQ (direction, QL2R))
    dir = HB_DIRECTION_LTR;
  else if (EQ (direction, QR2L))
    dir = HB_DIRECTION_RTL;
  hb_buffer_set_direction (hb_buffer, dir);

  /* Leave the script determination to HarfBuzz, until Emacs has a
     better idea of the script of LGSTRING.  FIXME. */
#if 0
  hb_buffer_set_script (hb_buffer, XXX);
#endif

  /* FIXME: This can only handle the single global language, which
     normally comes from the locale.  In addition, if
     current-iso639-language is a list, we arbitrarily use the first
     one.  We should instead have a notion of the language of the text
     being shaped.  */
  Lisp_Object lang = Vcurrent_iso639_language;
  if (CONSP (Vcurrent_iso639_language))
    lang = XCAR (Vcurrent_iso639_language);
  if (SYMBOLP (lang))
    {
      Lisp_Object lang_str = SYMBOL_NAME (lang);
      hb_buffer_set_language (hb_buffer,
			      hb_language_from_string (SSDATA (lang_str),
						       SBYTES (lang_str)));
    }

  /* Guess the default properties for when they cannot be determined
     above. FIXME: drop once script handling is fixed above. */
  hb_buffer_guess_segment_properties (hb_buffer);

  if (!hb_shape_full (hb_font, hb_buffer, NULL, 0, NULL))
    return Qnil;

  glyph_len = hb_buffer_get_length (hb_buffer);
  /* FIXME: can't we just grew the lgstring in this case? Givving up is an
   * overly heavy handed solution. */
  if (glyph_len > LGSTRING_GLYPH_LEN (lgstring))
    return Qnil;

  /* Somewhere up the pipeline wants the glyphs in logical order, while keeping
   * clusters in visual order. I don't know where exactly, but lets satisfy
   * that. */
  if (HB_DIRECTION_IS_BACKWARD (hb_buffer_get_direction (hb_buffer)))
    hb_buffer_reverse_clusters (hb_buffer);

  info = hb_buffer_get_glyph_infos (hb_buffer, NULL);
  pos = hb_buffer_get_glyph_positions (hb_buffer, NULL);
  for (i = 0; i < glyph_len; i++)
    {
      Lisp_Object lglyph = LGSTRING_GLYPH (lgstring, i);
      EMACS_INT from, to;
      int advance = 0, lbearing, rbearing, ascent, descent;
      ptrdiff_t j = i;

      if (NILP (lglyph))
	{
	  lglyph = LGLYPH_NEW ();
	  LGSTRING_SET_GLYPH (lgstring, i, lglyph);
	}

      from = to = info[i].cluster;
      /* FIXME: what does “from” mean here? */
      LGLYPH_SET_FROM (lglyph, from);

      /* FIXME: what does “to” mean here? */
      for (j = i; j < glyph_len && info[j].cluster == info[i].cluster; j++)
        ;
      to = (j == glyph_len) ? text_len - 1 : info[j].cluster - 1;
      LGLYPH_SET_TO (lglyph, to);

      /* FIXME: is this really needed? Not all glyphs map directly to a single character */
      LGLYPH_SET_CHAR (lglyph, LGLYPH_CHAR (LGSTRING_GLYPH (lgstring, from)));
      LGLYPH_SET_CODE (lglyph, info[i].codepoint);

      if (ftfont_glyph_metrics (ft_face, info[i].codepoint, &advance, &lbearing,
                                &rbearing, &ascent, &descent))
        {
          LGLYPH_SET_WIDTH (lglyph, advance);
          LGLYPH_SET_LBEARING (lglyph, lbearing);
          LGLYPH_SET_RBEARING (lglyph, rbearing);
          LGLYPH_SET_ASCENT (lglyph, ascent);
          LGLYPH_SET_DESCENT (lglyph, descent);
        }

      if (pos[i].x_offset || pos[i].y_offset ||
          (pos[i].x_advance >> 6) != advance)
      {
        Lisp_Object vec = make_uninit_vector (3);
        ASET (vec, 0, make_fixnum (pos[i].x_offset >> 6));
        ASET (vec, 1, make_fixnum (-(pos[i].y_offset >> 6)));
        ASET (vec, 2, make_fixnum (pos[i].x_advance >> 6));
        LGLYPH_SET_ADJUSTMENT (lglyph, vec);
      }
    }

  return make_fixnum (glyph_len);
}

#endif /* HAVE_HARFBUZZ */

#if (defined HAVE_M17N_FLT && defined HAVE_LIBOTF) || defined HAVE_HARFBUZZ

Lisp_Object
ftfont_shape (Lisp_Object lgstring, Lisp_Object direction)
{
  struct font *font = CHECK_FONT_GET_OBJECT (LGSTRING_FONT (lgstring));
  struct font_info *ftfont_info = (struct font_info *) font;
#ifdef HAVE_HARFBUZZ
  if (getenv ("EMACS_NO_HARFBUZZ") == NULL)
    {
      hb_font_t *hb_font = ftfont_get_hb_font (ftfont_info);

      return ftfont_shape_by_hb (lgstring, ftfont_info->ft_size->face,
				 hb_font, &ftfont_info->matrix, direction);
    }
  else
#endif  /* HAVE_HARFBUZZ */
    {
#if defined HAVE_M17N_FLT && defined HAVE_LIBOTF
      OTF *otf = ftfont_get_otf (ftfont_info);

      return ftfont_shape_by_flt (lgstring, font, ftfont_info->ft_size->face,
				  otf, &ftfont_info->matrix);
#endif  /* defined HAVE_M17N_FLT && defined HAVE_LIBOTF */
    }
  return make_fixnum (0);
}

#endif /* (defined HAVE_M17N_FLT && defined HAVE_LIBOTF) || defined HAVE_HARFBUZZ */

static const char *const ftfont_booleans [] = {
  ":antialias",
  ":hinting",
  ":verticallayout",
  ":autohint",
  ":globaladvance",
  ":outline",
  ":scalable",
  ":minspace",
  ":embolden",
  NULL,
};

static const char *const ftfont_non_booleans [] = {
  ":family",
  ":familylang",
  ":style",
  ":stylelang",
  ":fullname",
  ":fullnamelang",
  ":slant",
  ":weight",
  ":size",
  ":width",
  ":aspect",
  ":pixelsize",
  ":spacing",
  ":foundry",
  ":hintstyle",
  ":file",
  ":index",
  ":ftface",
  ":rasterizer",
  ":scale",
  ":dpi",
  ":rgba",
  ":lcdfilter",
  ":charset",
  ":lang",
  ":fontversion",
  ":capability",
  NULL,
};

void
ftfont_filter_properties (Lisp_Object font, Lisp_Object alist)
{
  font_filter_properties (font, alist, ftfont_booleans, ftfont_non_booleans);
}


Lisp_Object
ftfont_combining_capability (struct font *font)
{
#if defined HAVE_M17N_FLT || defined HAVE_HARFBUZZ
  return Qt;
#else
  return Qnil;
#endif
}

static void syms_of_ftfont_for_pdumper (void);

static struct font_driver const ftfont_driver =
  {
  /* We can't draw a text without device dependent functions.  */
  .type = LISPSYM_INITIALLY (Qfreetype),
  .get_cache = ftfont_get_cache,
  .list = ftfont_list,
  .match = ftfont_match,
  .list_family = ftfont_list_family,
  .open = ftfont_open,
  .close = ftfont_close,
  .has_char = ftfont_has_char,
  .encode_char = ftfont_encode_char,
  .text_extents = ftfont_text_extents,
  .get_bitmap = ftfont_get_bitmap,
  .anchor_point = ftfont_anchor_point,
#ifdef HAVE_LIBOTF
  .otf_capability = ftfont_otf_capability,
#endif
#if (defined HAVE_M17N_FLT && defined HAVE_LIBOTF) || defined HAVE_HARFBUZZ
  .shape = ftfont_shape,
#endif
#ifdef HAVE_OTF_GET_VARIATION_GLYPHS
  .get_variation_glyphs = ftfont_variation_glyphs,
#endif
  .filter_properties = ftfont_filter_properties,
  .combining_capability = ftfont_combining_capability,
  };

void
syms_of_ftfont (void)
{
  /* Symbolic type of this font-driver.  */
  DEFSYM (Qfreetype, "freetype");

  /* Fontconfig's generic families and their aliases.  */
  DEFSYM (Qmonospace, "monospace");
  DEFSYM (Qsans_serif, "sans-serif");
  DEFSYM (Qsans, "sans");
  DEFSYM (Qsans__serif, "sans serif");

  staticpro (&freetype_font_cache);
  freetype_font_cache = list1 (Qt);

  staticpro (&ftfont_generic_family_list);
  ftfont_generic_family_list = list3 (Fcons (Qmonospace, Qt),
				      Fcons (Qsans_serif, Qt),
				      Fcons (Qsans, Qt));

  staticpro (&ft_face_cache);
  ft_face_cache = Qnil;

  pdumper_do_now_and_after_load (syms_of_ftfont_for_pdumper);
}

static void
syms_of_ftfont_for_pdumper (void)
{
  PDUMPER_RESET_LV (ft_face_cache, Qnil);
  register_font_driver (&ftfont_driver, NULL);
}<|MERGE_RESOLUTION|>--- conflicted
+++ resolved
@@ -1178,13 +1178,10 @@
   ftfont_info->maybe_otf = (ft_face->face_flags & FT_FACE_FLAG_SFNT) != 0;
   ftfont_info->otf = NULL;
 #endif	/* HAVE_LIBOTF */
-<<<<<<< HEAD
 #ifdef HAVE_HARFBUZZ
   ftfont_info->hb_font = NULL;
 #endif	/* HAVE_HARFBUZZ */
-=======
   ftfont_info->bitmap_strike_index = strike_index;
->>>>>>> 8dc00b2f
   /* This means that there's no need of transformation.  */
   ftfont_info->matrix.xx = 0;
   font->pixel_size = size;
@@ -2676,20 +2673,6 @@
   return make_fixnum (i);
 }
 
-<<<<<<< HEAD
-=======
-Lisp_Object
-ftfont_shape (Lisp_Object lgstring)
-{
-  struct font *font = CHECK_FONT_GET_OBJECT (LGSTRING_FONT (lgstring));
-  struct font_info *ftfont_info = (struct font_info *) font;
-  OTF *otf = ftfont_get_otf (ftfont_info);
-
-  return ftfont_shape_by_flt (lgstring, font, ftfont_info->ft_size->face, otf,
-			      &ftfont_info->matrix);
-}
-
->>>>>>> 8dc00b2f
 #endif	/* HAVE_M17N_FLT */
 
 #ifdef HAVE_OTF_GET_VARIATION_GLYPHS
