/* Evaluator for GNU Emacs Lisp interpreter.
   Copyright (C) 1985, 1986, 1987, 1993, 1994, 1995, 1999, 2000, 2001,
                 2002, 2003, 2004, 2005, 2006, 2007, 2008, 2009
                 Free Software Foundation, Inc.

This file is part of GNU Emacs.

GNU Emacs is free software: you can redistribute it and/or modify
it under the terms of the GNU General Public License as published by
the Free Software Foundation, either version 3 of the License, or
(at your option) any later version.

GNU Emacs is distributed in the hope that it will be useful,
but WITHOUT ANY WARRANTY; without even the implied warranty of
MERCHANTABILITY or FITNESS FOR A PARTICULAR PURPOSE.  See the
GNU General Public License for more details.

You should have received a copy of the GNU General Public License
along with GNU Emacs.  If not, see <http://www.gnu.org/licenses/>.  */


#include <config.h>
#include <setjmp.h>
#include "lisp.h"
#include "blockinput.h"
#include "commands.h"
#include "keyboard.h"
#include "dispextern.h"

#if HAVE_X_WINDOWS
#include "xterm.h"
#endif

/* This definition is duplicated in alloc.c and keyboard.c */
/* Putting it in lisp.h makes cc bomb out! */

struct backtrace
{
  struct backtrace *next;
  Lisp_Object *function;
  Lisp_Object *args;	/* Points to vector of args. */
  int nargs;		/* Length of vector.
			   If nargs is UNEVALLED, args points to slot holding
			   list of unevalled args */
  char evalargs;
  /* Nonzero means call value of debugger when done with this operation. */
  char debug_on_exit;
};

struct backtrace *backtrace_list;

struct catchtag *catchlist;

#ifdef DEBUG_GCPRO
/* Count levels of GCPRO to detect failure to UNGCPRO.  */
int gcpro_level;
#endif

Lisp_Object Qautoload, Qmacro, Qexit, Qinteractive, Qcommandp, Qdefun;
Lisp_Object Qinhibit_quit, Vinhibit_quit, Vquit_flag;
Lisp_Object Qand_rest, Qand_optional;
Lisp_Object Qdebug_on_error;
Lisp_Object Qdeclare;
Lisp_Object Qcurry, Qunevalled;
Lisp_Object Qinternal_interpreter_environment, Qclosure;

Lisp_Object Qdebug;
extern Lisp_Object Qinteractive_form;

/* This holds either the symbol `run-hooks' or nil.
   It is nil at an early stage of startup, and when Emacs
   is shutting down.  */

Lisp_Object Vrun_hooks;

/* Non-nil means record all fset's and provide's, to be undone
   if the file being autoloaded is not fully loaded.
   They are recorded by being consed onto the front of Vautoload_queue:
   (FUN . ODEF) for a defun, (0 . OFEATURES) for a provide.  */

Lisp_Object Vautoload_queue;

/* When lexical binding is being used, this is non-nil, and contains an
   alist of lexically-bound variable, or t, indicating an empty
   environment.  The lisp name of this variable is
   `internal-interpreter-lexical-environment'.  */

Lisp_Object Vinternal_interpreter_environment;

/* Current number of specbindings allocated in specpdl.  */

int specpdl_size;

/* Pointer to beginning of specpdl.  */

struct specbinding *specpdl;

/* Pointer to first unused element in specpdl.  */

struct specbinding *specpdl_ptr;

/* Maximum size allowed for specpdl allocation */

EMACS_INT max_specpdl_size;

/* Depth in Lisp evaluations and function calls.  */

int lisp_eval_depth;

/* Maximum allowed depth in Lisp evaluations and function calls.  */

EMACS_INT max_lisp_eval_depth;

/* Nonzero means enter debugger before next function call */

int debug_on_next_call;

/* Non-zero means debugger may continue.  This is zero when the
   debugger is called during redisplay, where it might not be safe to
   continue the interrupted redisplay. */

int debugger_may_continue;

/* List of conditions (non-nil atom means all) which cause a backtrace
   if an error is handled by the command loop's error handler.  */

Lisp_Object Vstack_trace_on_error;

/* List of conditions (non-nil atom means all) which enter the debugger
   if an error is handled by the command loop's error handler.  */

Lisp_Object Vdebug_on_error;

/* List of conditions and regexps specifying error messages which
   do not enter the debugger even if Vdebug_on_error says they should.  */

Lisp_Object Vdebug_ignored_errors;

/* Non-nil means call the debugger even if the error will be handled.  */

Lisp_Object Vdebug_on_signal;

/* Hook for edebug to use.  */

Lisp_Object Vsignal_hook_function;

/* Nonzero means enter debugger if a quit signal
   is handled by the command loop's error handler. */

int debug_on_quit;

/* The value of num_nonmacro_input_events as of the last time we
   started to enter the debugger.  If we decide to enter the debugger
   again when this is still equal to num_nonmacro_input_events, then we
   know that the debugger itself has an error, and we should just
   signal the error instead of entering an infinite loop of debugger
   invocations.  */

int when_entered_debugger;

Lisp_Object Vdebugger;

/* The function from which the last `signal' was called.  Set in
   Fsignal.  */

Lisp_Object Vsignaling_function;

/* Set to non-zero while processing X events.  Checked in Feval to
   make sure the Lisp interpreter isn't called from a signal handler,
   which is unsafe because the interpreter isn't reentrant.  */

int handling_signal;

/* Function to process declarations in defmacro forms.  */

Lisp_Object Vmacro_declaration_function;

extern Lisp_Object Qrisky_local_variable;
extern Lisp_Object Qfunction;

static Lisp_Object funcall_lambda P_ ((Lisp_Object, int, Lisp_Object *,
				       Lisp_Object));

static void unwind_to_catch P_ ((struct catchtag *, Lisp_Object)) NO_RETURN;

#if __GNUC__
/* "gcc -O3" enables automatic function inlining, which optimizes out
   the arguments for the invocations of these functions, whereas they
   expect these values on the stack.  */
Lisp_Object apply1 () __attribute__((noinline));
Lisp_Object call2 () __attribute__((noinline));
#endif

void
init_eval_once ()
{
  specpdl_size = 50;
  specpdl = (struct specbinding *) xmalloc (specpdl_size * sizeof (struct specbinding));
  specpdl_ptr = specpdl;
  /* Don't forget to update docs (lispref node "Local Variables").  */
  max_specpdl_size = 1000;
  max_lisp_eval_depth = 500;

  Vrun_hooks = Qnil;
}

void
init_eval ()
{
  specpdl_ptr = specpdl;
  catchlist = 0;
  handlerlist = 0;
  backtrace_list = 0;
  Vquit_flag = Qnil;
  debug_on_next_call = 0;
  lisp_eval_depth = 0;
#ifdef DEBUG_GCPRO
  gcpro_level = 0;
#endif
  /* This is less than the initial value of num_nonmacro_input_events.  */
  when_entered_debugger = -1;
}

/* unwind-protect function used by call_debugger.  */

static Lisp_Object
restore_stack_limits (data)
     Lisp_Object data;
{
  max_specpdl_size = XINT (XCAR (data));
  max_lisp_eval_depth = XINT (XCDR (data));
  return Qnil;
}

/* Call the Lisp debugger, giving it argument ARG.  */

Lisp_Object
call_debugger (arg)
     Lisp_Object arg;
{
  int debug_while_redisplaying;
  int count = SPECPDL_INDEX ();
  Lisp_Object val;
  int old_max = max_specpdl_size;

  /* Temporarily bump up the stack limits,
     so the debugger won't run out of stack.  */

  max_specpdl_size += 1;
  record_unwind_protect (restore_stack_limits,
			 Fcons (make_number (old_max),
				make_number (max_lisp_eval_depth)));
  max_specpdl_size = old_max;

  if (lisp_eval_depth + 40 > max_lisp_eval_depth)
    max_lisp_eval_depth = lisp_eval_depth + 40;

  if (SPECPDL_INDEX () + 100 > max_specpdl_size)
    max_specpdl_size = SPECPDL_INDEX () + 100;

#ifdef HAVE_WINDOW_SYSTEM
  if (display_hourglass_p)
    cancel_hourglass ();
#endif

  debug_on_next_call = 0;
  when_entered_debugger = num_nonmacro_input_events;

  /* Resetting redisplaying_p to 0 makes sure that debug output is
     displayed if the debugger is invoked during redisplay.  */
  debug_while_redisplaying = redisplaying_p;
  redisplaying_p = 0;
  specbind (intern ("debugger-may-continue"),
	    debug_while_redisplaying ? Qnil : Qt);
  specbind (Qinhibit_redisplay, Qnil);
  specbind (Qdebug_on_error, Qnil);

#if 0 /* Binding this prevents execution of Lisp code during
	 redisplay, which necessarily leads to display problems.  */
  specbind (Qinhibit_eval_during_redisplay, Qt);
#endif

  val = apply1 (Vdebugger, arg);

  /* Interrupting redisplay and resuming it later is not safe under
     all circumstances.  So, when the debugger returns, abort the
     interrupted redisplay by going back to the top-level.  */
  if (debug_while_redisplaying)
    Ftop_level ();

  return unbind_to (count, val);
}

void
do_debug_on_call (code)
     Lisp_Object code;
{
  debug_on_next_call = 0;
  backtrace_list->debug_on_exit = 1;
  call_debugger (Fcons (code, Qnil));
}

/* NOTE!!! Every function that can call EVAL must protect its args
   and temporaries from garbage collection while it needs them.
   The definition of `For' shows what you have to do.  */

DEFUN ("or", For, Sor, 0, UNEVALLED, 0,
       doc: /* Eval args until one of them yields non-nil, then return that value.
The remaining args are not evalled at all.
If all args return nil, return nil.
usage: (or CONDITIONS...)  */)
     (args)
     Lisp_Object args;
{
  register Lisp_Object val = Qnil;
  struct gcpro gcpro1;

  GCPRO1 (args);

  while (CONSP (args))
    {
      val = Feval (XCAR (args));
      if (!NILP (val))
	break;
      args = XCDR (args);
    }

  UNGCPRO;
  return val;
}

DEFUN ("and", Fand, Sand, 0, UNEVALLED, 0,
       doc: /* Eval args until one of them yields nil, then return nil.
The remaining args are not evalled at all.
If no arg yields nil, return the last arg's value.
usage: (and CONDITIONS...)  */)
     (args)
     Lisp_Object args;
{
  register Lisp_Object val = Qt;
  struct gcpro gcpro1;

  GCPRO1 (args);

  while (CONSP (args))
    {
      val = Feval (XCAR (args));
      if (NILP (val))
	break;
      args = XCDR (args);
    }

  UNGCPRO;
  return val;
}

DEFUN ("if", Fif, Sif, 2, UNEVALLED, 0,
       doc: /* If COND yields non-nil, do THEN, else do ELSE...
Returns the value of THEN or the value of the last of the ELSE's.
THEN must be one expression, but ELSE... can be zero or more expressions.
If COND yields nil, and there are no ELSE's, the value is nil.
usage: (if COND THEN ELSE...)  */)
     (args)
     Lisp_Object args;
{
  register Lisp_Object cond;
  struct gcpro gcpro1;

  GCPRO1 (args);
  cond = Feval (Fcar (args));
  UNGCPRO;

  if (!NILP (cond))
    return Feval (Fcar (Fcdr (args)));
  return Fprogn (Fcdr (Fcdr (args)));
}

DEFUN ("cond", Fcond, Scond, 0, UNEVALLED, 0,
       doc: /* Try each clause until one succeeds.
Each clause looks like (CONDITION BODY...).  CONDITION is evaluated
and, if the value is non-nil, this clause succeeds:
then the expressions in BODY are evaluated and the last one's
value is the value of the cond-form.
If no clause succeeds, cond returns nil.
If a clause has one element, as in (CONDITION),
CONDITION's value if non-nil is returned from the cond-form.
usage: (cond CLAUSES...)  */)
     (args)
     Lisp_Object args;
{
  register Lisp_Object clause, val;
  struct gcpro gcpro1;

  val = Qnil;
  GCPRO1 (args);
  while (!NILP (args))
    {
      clause = Fcar (args);
      val = Feval (Fcar (clause));
      if (!NILP (val))
	{
	  if (!EQ (XCDR (clause), Qnil))
	    val = Fprogn (XCDR (clause));
	  break;
	}
      args = XCDR (args);
    }
  UNGCPRO;

  return val;
}

DEFUN ("progn", Fprogn, Sprogn, 0, UNEVALLED, 0,
       doc: /* Eval BODY forms sequentially and return value of last one.
usage: (progn BODY...)  */)
     (args)
     Lisp_Object args;
{
  register Lisp_Object val = Qnil;
  struct gcpro gcpro1;

  GCPRO1 (args);

  while (CONSP (args))
    {
      val = Feval (XCAR (args));
      args = XCDR (args);
    }

  UNGCPRO;
  return val;
}

DEFUN ("prog1", Fprog1, Sprog1, 1, UNEVALLED, 0,
       doc: /* Eval FIRST and BODY sequentially; return value from FIRST.
The value of FIRST is saved during the evaluation of the remaining args,
whose values are discarded.
usage: (prog1 FIRST BODY...)  */)
     (args)
     Lisp_Object args;
{
  Lisp_Object val;
  register Lisp_Object args_left;
  struct gcpro gcpro1, gcpro2;
  register int argnum = 0;

  if (NILP (args))
    return Qnil;

  args_left = args;
  val = Qnil;
  GCPRO2 (args, val);

  do
    {
      if (!(argnum++))
        val = Feval (Fcar (args_left));
      else
	Feval (Fcar (args_left));
      args_left = Fcdr (args_left);
    }
  while (!NILP(args_left));

  UNGCPRO;
  return val;
}

DEFUN ("prog2", Fprog2, Sprog2, 2, UNEVALLED, 0,
       doc: /* Eval FORM1, FORM2 and BODY sequentially; return value from FORM2.
The value of FORM2 is saved during the evaluation of the
remaining args, whose values are discarded.
usage: (prog2 FORM1 FORM2 BODY...)  */)
     (args)
     Lisp_Object args;
{
  Lisp_Object val;
  register Lisp_Object args_left;
  struct gcpro gcpro1, gcpro2;
  register int argnum = -1;

  val = Qnil;

  if (NILP (args))
    return Qnil;

  args_left = args;
  val = Qnil;
  GCPRO2 (args, val);

  do
    {
      if (!(argnum++))
        val = Feval (Fcar (args_left));
      else
	Feval (Fcar (args_left));
      args_left = Fcdr (args_left);
    }
  while (!NILP (args_left));

  UNGCPRO;
  return val;
}

DEFUN ("setq", Fsetq, Ssetq, 0, UNEVALLED, 0,
       doc: /* Set each SYM to the value of its VAL.
The symbols SYM are variables; they are literal (not evaluated).
The values VAL are expressions; they are evaluated.
Thus, (setq x (1+ y)) sets `x' to the value of `(1+ y)'.
The second VAL is not computed until after the first SYM is set, and so on;
each VAL can use the new value of variables set earlier in the `setq'.
The return value of the `setq' form is the value of the last VAL.
usage: (setq [SYM VAL]...)  */)
     (args)
     Lisp_Object args;
{
  register Lisp_Object args_left;
  register Lisp_Object val, sym, lex_binding;
  struct gcpro gcpro1;

  if (NILP (args))
    return Qnil;

  args_left = args;
  GCPRO1 (args);

  do
    {
      val = Feval (Fcar (Fcdr (args_left)));
      sym = Fcar (args_left);

      if (!NILP (Vinternal_interpreter_environment)
	  && SYMBOLP (sym)
	  && !XSYMBOL (sym)->declared_special
	  && !NILP (lex_binding = Fassq (sym, Vinternal_interpreter_environment)))
	XSETCDR (lex_binding, val); /* SYM is lexically bound.  */
      else
	Fset (sym, val);	/* SYM is dynamically bound.  */

      args_left = Fcdr (Fcdr (args_left));
    }
  while (!NILP(args_left));

  UNGCPRO;
  return val;
}

DEFUN ("quote", Fquote, Squote, 1, UNEVALLED, 0,
       doc: /* Return the argument, without evaluating it.  `(quote x)' yields `x'.
usage: (quote ARG)  */)
     (args)
     Lisp_Object args;
{
  if (!NILP (Fcdr (args)))
    xsignal2 (Qwrong_number_of_arguments, Qquote, Flength (args));
  return Fcar (args);
}

DEFUN ("function", Ffunction, Sfunction, 1, UNEVALLED, 0,
       doc: /* Like `quote', but preferred for objects which are functions.
In byte compilation, `function' causes its argument to be compiled.
`quote' cannot do that.
usage: (function ARG)  */)
     (args)
     Lisp_Object args;
{
  Lisp_Object quoted = XCAR (args);

  if (!NILP (Fcdr (args)))
    xsignal2 (Qwrong_number_of_arguments, Qfunction, Flength (args));

  if (!NILP (Vinternal_interpreter_environment)
      && CONSP (quoted)
      && EQ (XCAR (quoted), Qlambda))
    /* This is a lambda expression within a lexical environment;
       return an interpreted closure instead of a simple lambda.  */
    return Fcons (Qclosure, Fcons (Vinternal_interpreter_environment, quoted));
  else
    /* Simply quote the argument.  */
    return quoted;
}


DEFUN ("interactive-p", Finteractive_p, Sinteractive_p, 0, 0, 0,
       doc: /* Return t if the containing function was run directly by user input.
This means that the function was called with `call-interactively'
\(which includes being called as the binding of a key)
and input is currently coming from the keyboard (not a keyboard macro),
and Emacs is not running in batch mode (`noninteractive' is nil).

The only known proper use of `interactive-p' is in deciding whether to
display a helpful message, or how to display it.  If you're thinking
of using it for any other purpose, it is quite likely that you're
making a mistake.  Think: what do you want to do when the command is
called from a keyboard macro?

To test whether your function was called with `call-interactively',
either (i) add an extra optional argument and give it an `interactive'
spec that specifies non-nil unconditionally (such as \"p\"); or (ii)
use `called-interactively-p'.  */)
     ()
{
  return interactive_p (1) ? Qt : Qnil;
}


DEFUN ("called-interactively-p", Fcalled_interactively_p, Scalled_interactively_p, 0, 1, 0,
       doc: /* Return t if the containing function was called by `call-interactively'.
If KIND is `interactive', then only return t if the call was made
interactively by the user, i.e. not in `noninteractive' mode nor
when `executing-kbd-macro'.
If KIND is `any', on the other hand, it will return t for any kind of
interactive call, including being called as the binding of a key, or
from a keyboard macro, or in `noninteractive' mode.

The only known proper use of `interactive' for KIND is in deciding
whether to display a helpful message, or how to display it.  If you're
thinking of using it for any other purpose, it is quite likely that
you're making a mistake.  Think: what do you want to do when the
command is called from a keyboard macro?

This function is meant for implementing advice and other
function-modifying features.  Instead of using this, it is sometimes
cleaner to give your function an extra optional argument whose
`interactive' spec specifies non-nil unconditionally (\"p\" is a good
way to do this), or via (not (or executing-kbd-macro noninteractive)).  */)
     (kind)
     Lisp_Object kind;
{
<<<<<<< HEAD
  return (INTERACTIVE && interactive_p (1)) ? Qt : Qnil;
=======
  return ((INTERACTIVE || !EQ (kind, intern ("interactive")))
	  && interactive_p (1)) ? Qt : Qnil;
>>>>>>> 86a4c7ac
}


/*  Return 1 if function in which this appears was called using
    call-interactively.

    EXCLUDE_SUBRS_P non-zero means always return 0 if the function
    called is a built-in.  */

int
interactive_p (exclude_subrs_p)
     int exclude_subrs_p;
{
  struct backtrace *btp;
  Lisp_Object fun;

  btp = backtrace_list;

  /* If this isn't a byte-compiled function, there may be a frame at
     the top for Finteractive_p.  If so, skip it.  */
  fun = Findirect_function (*btp->function, Qnil);
  if (SUBRP (fun) && (XSUBR (fun) == &Sinteractive_p
		      || XSUBR (fun) == &Scalled_interactively_p))
    btp = btp->next;

  /* If we're running an Emacs 18-style byte-compiled function, there
     may be a frame for Fbytecode at the top level.  In any version of
     Emacs there can be Fbytecode frames for subexpressions evaluated
     inside catch and condition-case.  Skip past them.

     If this isn't a byte-compiled function, then we may now be
     looking at several frames for special forms.  Skip past them.  */
  while (btp
	 && (EQ (*btp->function, Qbytecode)
	     || btp->nargs == UNEVALLED))
    btp = btp->next;

  /* btp now points at the frame of the innermost function that isn't
     a special form, ignoring frames for Finteractive_p and/or
     Fbytecode at the top.  If this frame is for a built-in function
     (such as load or eval-region) return nil.  */
  fun = Findirect_function (*btp->function, Qnil);
  if (exclude_subrs_p && SUBRP (fun))
    return 0;

  /* btp points to the frame of a Lisp function that called interactive-p.
     Return t if that function was called interactively.  */
  if (btp && btp->next && EQ (*btp->next->function, Qcall_interactively))
    return 1;
  return 0;
}


DEFUN ("defun", Fdefun, Sdefun, 2, UNEVALLED, 0,
       doc: /* Define NAME as a function.
The definition is (lambda ARGLIST [DOCSTRING] BODY...).
See also the function `interactive'.
usage: (defun NAME ARGLIST [DOCSTRING] BODY...)  */)
     (args)
     Lisp_Object args;
{
  register Lisp_Object fn_name;
  register Lisp_Object defn;

  fn_name = Fcar (args);
  CHECK_SYMBOL (fn_name);
  defn = Fcons (Qlambda, Fcdr (args));
  if (! NILP (Vinternal_interpreter_environment))
    defn = Fcons (Qclosure, Fcons (Vinternal_interpreter_environment, defn));
  if (!NILP (Vpurify_flag))
    defn = Fpurecopy (defn);
  if (CONSP (XSYMBOL (fn_name)->function)
      && EQ (XCAR (XSYMBOL (fn_name)->function), Qautoload))
    LOADHIST_ATTACH (Fcons (Qt, fn_name));
  Ffset (fn_name, defn);
  LOADHIST_ATTACH (Fcons (Qdefun, fn_name));
  return fn_name;
}

DEFUN ("defmacro", Fdefmacro, Sdefmacro, 2, UNEVALLED, 0,
       doc: /* Define NAME as a macro.
The actual definition looks like
 (macro lambda ARGLIST [DOCSTRING] [DECL] BODY...).
When the macro is called, as in (NAME ARGS...),
the function (lambda ARGLIST BODY...) is applied to
the list ARGS... as it appears in the expression,
and the result should be a form to be evaluated instead of the original.

DECL is a declaration, optional, which can specify how to indent
calls to this macro, how Edebug should handle it, and which argument
should be treated as documentation.  It looks like this:
  (declare SPECS...)
The elements can look like this:
  (indent INDENT)
	Set NAME's `lisp-indent-function' property to INDENT.

  (debug DEBUG)
	Set NAME's `edebug-form-spec' property to DEBUG.  (This is
	equivalent to writing a `def-edebug-spec' for the macro.)

  (doc-string ELT)
	Set NAME's `doc-string-elt' property to ELT.

usage: (defmacro NAME ARGLIST [DOCSTRING] [DECL] BODY...)  */)
     (args)
     Lisp_Object args;
{
  register Lisp_Object fn_name;
  register Lisp_Object defn;
  Lisp_Object lambda_list, doc, tail;

  fn_name = Fcar (args);
  CHECK_SYMBOL (fn_name);
  lambda_list = Fcar (Fcdr (args));
  tail = Fcdr (Fcdr (args));

  doc = Qnil;
  if (STRINGP (Fcar (tail)))
    {
      doc = XCAR (tail);
      tail = XCDR (tail);
    }

  while (CONSP (Fcar (tail))
	 && EQ (Fcar (Fcar (tail)), Qdeclare))
    {
      if (!NILP (Vmacro_declaration_function))
	{
	  struct gcpro gcpro1;
	  GCPRO1 (args);
	  call2 (Vmacro_declaration_function, fn_name, Fcar (tail));
	  UNGCPRO;
	}

      tail = Fcdr (tail);
    }

  if (NILP (doc))
    tail = Fcons (lambda_list, tail);
  else
    tail = Fcons (lambda_list, Fcons (doc, tail));
  
  defn = Fcons (Qlambda, tail);
  if (! NILP (Vinternal_interpreter_environment))
    defn = Fcons (Qclosure, Fcons (Vinternal_interpreter_environment, defn));
  defn = Fcons (Qmacro, defn);

  if (!NILP (Vpurify_flag))
    defn = Fpurecopy (defn);
  if (CONSP (XSYMBOL (fn_name)->function)
      && EQ (XCAR (XSYMBOL (fn_name)->function), Qautoload))
    LOADHIST_ATTACH (Fcons (Qt, fn_name));
  Ffset (fn_name, defn);
  LOADHIST_ATTACH (Fcons (Qdefun, fn_name));
  return fn_name;
}


DEFUN ("defvaralias", Fdefvaralias, Sdefvaralias, 2, 3, 0,
       doc: /* Make NEW-ALIAS a variable alias for symbol BASE-VARIABLE.
Aliased variables always have the same value; setting one sets the other.
Third arg DOCSTRING, if non-nil, is documentation for NEW-ALIAS.  If it is
omitted or nil, NEW-ALIAS gets the documentation string of BASE-VARIABLE,
or of the variable at the end of the chain of aliases, if BASE-VARIABLE is
itself an alias.  If NEW-ALIAS is bound, and BASE-VARIABLE is not,
then the value of BASE-VARIABLE is set to that of NEW-ALIAS.
The return value is BASE-VARIABLE.  */)
     (new_alias, base_variable, docstring)
     Lisp_Object new_alias, base_variable, docstring;
{
  struct Lisp_Symbol *sym;

  CHECK_SYMBOL (new_alias);
  CHECK_SYMBOL (base_variable);

  if (SYMBOL_CONSTANT_P (new_alias))
    error ("Cannot make a constant an alias");

  sym = XSYMBOL (new_alias);
  /* http://lists.gnu.org/archive/html/emacs-devel/2008-04/msg00834.html
     If n_a is bound, but b_v is not, set the value of b_v to n_a.
     This is for the sake of define-obsolete-variable-alias and user
     customizations.  */
  if (NILP (Fboundp (base_variable)) && !NILP (Fboundp (new_alias)))
    XSYMBOL(base_variable)->value = sym->value;
  sym->indirect_variable = 1;
  sym->declared_special = 1;
  sym->value = base_variable;
  sym->constant = SYMBOL_CONSTANT_P (base_variable);
  LOADHIST_ATTACH (new_alias);
  if (!NILP (docstring))
    Fput (new_alias, Qvariable_documentation, docstring);
  else
    Fput (new_alias, Qvariable_documentation, Qnil);

  return base_variable;
}


DEFUN ("defvar", Fdefvar, Sdefvar, 1, UNEVALLED, 0,
       doc: /* Define SYMBOL as a variable, and return SYMBOL.
You are not required to define a variable in order to use it,
but the definition can supply documentation and an initial value
in a way that tags can recognize.

INITVALUE is evaluated, and used to set SYMBOL, only if SYMBOL's value is void.
If SYMBOL is buffer-local, its default value is what is set;
 buffer-local values are not affected.
INITVALUE and DOCSTRING are optional.
If DOCSTRING starts with *, this variable is identified as a user option.
 This means that M-x set-variable recognizes it.
 See also `user-variable-p'.
If INITVALUE is missing, SYMBOL's value is not set.

If SYMBOL has a local binding, then this form affects the local
binding.  This is usually not what you want.  Thus, if you need to
load a file defining variables, with this form or with `defconst' or
`defcustom', you should always load that file _outside_ any bindings
for these variables.  \(`defconst' and `defcustom' behave similarly in
this respect.)
usage: (defvar SYMBOL &optional INITVALUE DOCSTRING)  */)
     (args)
     Lisp_Object args;
{
  register Lisp_Object sym, tem, tail;

  sym = Fcar (args);
  tail = Fcdr (args);
  if (!NILP (Fcdr (Fcdr (tail))))
    error ("Too many arguments");

  tem = Fdefault_boundp (sym);
  if (!NILP (tail))
    {
      if (SYMBOL_CONSTANT_P (sym))
	{
	  /* For upward compatibility, allow (defvar :foo (quote :foo)).  */
	  Lisp_Object tem = Fcar (tail);
	  if (! (CONSP (tem)
		 && EQ (XCAR (tem), Qquote)
		 && CONSP (XCDR (tem))
		 && EQ (XCAR (XCDR (tem)), sym)))
	    error ("Constant symbol `%s' specified in defvar",
		   SDATA (SYMBOL_NAME (sym)));
	}

      if (NILP (tem))
	Fset_default (sym, Feval (Fcar (tail)));
      else
	{ /* Check if there is really a global binding rather than just a let
	     binding that shadows the global unboundness of the var.  */
	  volatile struct specbinding *pdl = specpdl_ptr;
	  while (--pdl >= specpdl)
	    {
	      if (EQ (pdl->symbol, sym) && !pdl->func
		  && EQ (pdl->old_value, Qunbound))
		{
		  message_with_string ("Warning: defvar ignored because %s is let-bound",
				       SYMBOL_NAME (sym), 1);
		  break;
		}
	    }
	}
      tail = Fcdr (tail);
      tem = Fcar (tail);
      if (!NILP (tem))
	{
	  if (!NILP (Vpurify_flag))
	    tem = Fpurecopy (tem);
	  Fput (sym, Qvariable_documentation, tem);
	}
      LOADHIST_ATTACH (sym);
    }
  else
    /* Simple (defvar <var>) should not count as a definition at all.
       It could get in the way of other definitions, and unloading this
       package could try to make the variable unbound.  */
    ;
    
  if (SYMBOLP (sym))
    XSYMBOL (sym)->declared_special = 1;

  return sym;
}

DEFUN ("defconst", Fdefconst, Sdefconst, 2, UNEVALLED, 0,
       doc: /* Define SYMBOL as a constant variable.
The intent is that neither programs nor users should ever change this value.
Always sets the value of SYMBOL to the result of evalling INITVALUE.
If SYMBOL is buffer-local, its default value is what is set;
 buffer-local values are not affected.
DOCSTRING is optional.

If SYMBOL has a local binding, then this form sets the local binding's
value.  However, you should normally not make local bindings for
variables defined with this form.
usage: (defconst SYMBOL INITVALUE [DOCSTRING])  */)
     (args)
     Lisp_Object args;
{
  register Lisp_Object sym, tem;

  sym = Fcar (args);
  if (!NILP (Fcdr (Fcdr (Fcdr (args)))))
    error ("Too many arguments");

  tem = Feval (Fcar (Fcdr (args)));
  if (!NILP (Vpurify_flag))
    tem = Fpurecopy (tem);
  Fset_default (sym, tem);
  XSYMBOL (sym)->declared_special = 1;
  tem = Fcar (Fcdr (Fcdr (args)));
  if (!NILP (tem))
    {
      if (!NILP (Vpurify_flag))
	tem = Fpurecopy (tem);
      Fput (sym, Qvariable_documentation, tem);
    }
  Fput (sym, Qrisky_local_variable, Qt);
  LOADHIST_ATTACH (sym);
  return sym;
}

/* Error handler used in Fuser_variable_p.  */
static Lisp_Object
user_variable_p_eh (ignore)
     Lisp_Object ignore;
{
  return Qnil;
}

static Lisp_Object
lisp_indirect_variable (Lisp_Object sym)
{
  XSETSYMBOL (sym, indirect_variable (XSYMBOL (sym)));
  return sym;
}

DEFUN ("user-variable-p", Fuser_variable_p, Suser_variable_p, 1, 1, 0,
       doc: /* Return t if VARIABLE is intended to be set and modified by users.
\(The alternative is a variable used internally in a Lisp program.)
A variable is a user variable if
\(1) the first character of its documentation is `*', or
\(2) it is customizable (its property list contains a non-nil value
    of `standard-value' or `custom-autoload'), or
\(3) it is an alias for another user variable.
Return nil if VARIABLE is an alias and there is a loop in the
chain of symbols.  */)
     (variable)
     Lisp_Object variable;
{
  Lisp_Object documentation;

  if (!SYMBOLP (variable))
      return Qnil;

  /* If indirect and there's an alias loop, don't check anything else.  */
  if (XSYMBOL (variable)->indirect_variable
      && NILP (internal_condition_case_1 (lisp_indirect_variable, variable,
                                          Qt, user_variable_p_eh)))
    return Qnil;

  while (1)
    {
      documentation = Fget (variable, Qvariable_documentation);
      if (INTEGERP (documentation) && XINT (documentation) < 0)
        return Qt;
      if (STRINGP (documentation)
          && ((unsigned char) SREF (documentation, 0) == '*'))
        return Qt;
      /* If it is (STRING . INTEGER), a negative integer means a user variable.  */
      if (CONSP (documentation)
          && STRINGP (XCAR (documentation))
          && INTEGERP (XCDR (documentation))
          && XINT (XCDR (documentation)) < 0)
        return Qt;
      /* Customizable?  See `custom-variable-p'.  */
      if ((!NILP (Fget (variable, intern ("standard-value"))))
          || (!NILP (Fget (variable, intern ("custom-autoload")))))
        return Qt;

      if (!XSYMBOL (variable)->indirect_variable)
        return Qnil;

      /* An indirect variable?  Let's follow the chain.  */
      variable = XSYMBOL (variable)->value;
    }
}

DEFUN ("let*", FletX, SletX, 1, UNEVALLED, 0,
       doc: /* Bind variables according to VARLIST then eval BODY.
The value of the last form in BODY is returned.
Each element of VARLIST is a symbol (which is bound to nil)
or a list (SYMBOL VALUEFORM) (which binds SYMBOL to the value of VALUEFORM).
Each VALUEFORM can refer to the symbols already bound by this VARLIST.
usage: (let* VARLIST BODY...)  */)
     (args)
     Lisp_Object args;
{
  Lisp_Object varlist, var, val, elt, lexenv;
  int count = SPECPDL_INDEX ();
  struct gcpro gcpro1, gcpro2, gcpro3;

  GCPRO3 (args, elt, varlist);

  lexenv = Vinternal_interpreter_environment;

  varlist = Fcar (args);
  while (CONSP (varlist))
    {
      QUIT;

      elt = XCAR (varlist);
      if (SYMBOLP (elt))
	{
	  var = elt;
	  val = Qnil;
	}
      else if (! NILP (Fcdr (Fcdr (elt))))
	signal_error ("`let' bindings can have only one value-form", elt);
      else
	{
	  var = Fcar (elt);
	  val = Feval (Fcar (Fcdr (elt)));
	}

      if (!NILP (lexenv) && SYMBOLP (var) && !XSYMBOL (var)->declared_special)
	/* Lexically bind VAR by adding it to the interpreter's binding
	   alist.  */
	{
	  lexenv = Fcons (Fcons (var, val), lexenv);
	  specbind (Qinternal_interpreter_environment, lexenv);
	}
      else
	specbind (var, val);

      varlist = XCDR (varlist);
    }

  UNGCPRO;

  val = Fprogn (Fcdr (args));

  return unbind_to (count, val);
}

DEFUN ("let", Flet, Slet, 1, UNEVALLED, 0,
       doc: /* Bind variables according to VARLIST then eval BODY.
The value of the last form in BODY is returned.
Each element of VARLIST is a symbol (which is bound to nil)
or a list (SYMBOL VALUEFORM) (which binds SYMBOL to the value of VALUEFORM).
All the VALUEFORMs are evalled before any symbols are bound.
usage: (let VARLIST BODY...)  */)
     (args)
     Lisp_Object args;
{
  Lisp_Object *temps, tem, lexenv;
  register Lisp_Object elt, varlist;
  int count = SPECPDL_INDEX ();
  register int argnum;
  struct gcpro gcpro1, gcpro2;

  varlist = Fcar (args);

  /* Make space to hold the values to give the bound variables */
  elt = Flength (varlist);
  temps = (Lisp_Object *) alloca (XFASTINT (elt) * sizeof (Lisp_Object));

  /* Compute the values and store them in `temps' */

  GCPRO2 (args, *temps);
  gcpro2.nvars = 0;

  for (argnum = 0; CONSP (varlist); varlist = XCDR (varlist))
    {
      QUIT;
      elt = XCAR (varlist);
      if (SYMBOLP (elt))
	temps [argnum++] = Qnil;
      else if (! NILP (Fcdr (Fcdr (elt))))
	signal_error ("`let' bindings can have only one value-form", elt);
      else
	temps [argnum++] = Feval (Fcar (Fcdr (elt)));
      gcpro2.nvars = argnum;
    }
  UNGCPRO;

  lexenv = Vinternal_interpreter_environment;

  varlist = Fcar (args);
  for (argnum = 0; CONSP (varlist); varlist = XCDR (varlist))
    {
      Lisp_Object var;

      elt = XCAR (varlist);
      var = SYMBOLP (elt) ? elt : Fcar (elt);
      tem = temps[argnum++];

      if (!NILP (lexenv) && SYMBOLP (var) && !XSYMBOL (var)->declared_special)
	/* Lexically bind VAR by adding it to the lexenv alist.  */
	lexenv = Fcons (Fcons (var, tem), lexenv);
      else
	/* Dynamically bind VAR.  */
	specbind (var, tem);
    }

  if (!EQ (lexenv, Vinternal_interpreter_environment))
    /* Instantiate a new lexical environment.  */
    specbind (Qinternal_interpreter_environment, lexenv);

  elt = Fprogn (Fcdr (args));

  return unbind_to (count, elt);
}

DEFUN ("while", Fwhile, Swhile, 1, UNEVALLED, 0,
       doc: /* If TEST yields non-nil, eval BODY... and repeat.
The order of execution is thus TEST, BODY, TEST, BODY and so on
until TEST returns nil.
usage: (while TEST BODY...)  */)
     (args)
     Lisp_Object args;
{
  Lisp_Object test, body;
  struct gcpro gcpro1, gcpro2;

  GCPRO2 (test, body);

  test = Fcar (args);
  body = Fcdr (args);
  while (!NILP (Feval (test)))
    {
      QUIT;
      Fprogn (body);
    }

  UNGCPRO;
  return Qnil;
}

DEFUN ("macroexpand", Fmacroexpand, Smacroexpand, 1, 2, 0,
       doc: /* Return result of expanding macros at top level of FORM.
If FORM is not a macro call, it is returned unchanged.
Otherwise, the macro is expanded and the expansion is considered
in place of FORM.  When a non-macro-call results, it is returned.

The second optional arg ENVIRONMENT specifies an environment of macro
definitions to shadow the loaded ones for use in file byte-compilation.  */)
     (form, environment)
     Lisp_Object form;
     Lisp_Object environment;
{
  /* With cleanups from Hallvard Furuseth.  */
  register Lisp_Object expander, sym, def, tem;

  while (1)
    {
      /* Come back here each time we expand a macro call,
	 in case it expands into another macro call.  */
      if (!CONSP (form))
	break;
      /* Set SYM, give DEF and TEM right values in case SYM is not a symbol. */
      def = sym = XCAR (form);
      tem = Qnil;
      /* Trace symbols aliases to other symbols
	 until we get a symbol that is not an alias.  */
      while (SYMBOLP (def))
	{
	  QUIT;
	  sym = def;
	  tem = Fassq (sym, environment);
	  if (NILP (tem))
	    {
	      def = XSYMBOL (sym)->function;
	      if (!EQ (def, Qunbound))
		continue;
	    }
	  break;
	}
      /* Right now TEM is the result from SYM in ENVIRONMENT,
	 and if TEM is nil then DEF is SYM's function definition.  */
      if (NILP (tem))
	{
	  /* SYM is not mentioned in ENVIRONMENT.
	     Look at its function definition.  */
	  if (EQ (def, Qunbound) || !CONSP (def))
	    /* Not defined or definition not suitable */
	    break;
	  if (EQ (XCAR (def), Qautoload))
	    {
	      /* Autoloading function: will it be a macro when loaded?  */
	      tem = Fnth (make_number (4), def);
	      if (EQ (tem, Qt) || EQ (tem, Qmacro))
		/* Yes, load it and try again.  */
		{
		  struct gcpro gcpro1;
		  GCPRO1 (form);
		  do_autoload (def, sym);
		  UNGCPRO;
		  continue;
		}
	      else
		break;
	    }
	  else if (!EQ (XCAR (def), Qmacro))
	    break;
	  else expander = XCDR (def);
	}
      else
	{
	  expander = XCDR (tem);
	  if (NILP (expander))
	    break;
	}
      form = apply1 (expander, XCDR (form));
    }
  return form;
}

DEFUN ("catch", Fcatch, Scatch, 1, UNEVALLED, 0,
       doc: /* Eval BODY allowing nonlocal exits using `throw'.
TAG is evalled to get the tag to use; it must not be nil.

Then the BODY is executed.
Within BODY, a call to `throw' with the same TAG exits BODY and this `catch'.
If no throw happens, `catch' returns the value of the last BODY form.
If a throw happens, it specifies the value to return from `catch'.
usage: (catch TAG BODY...)  */)
     (args)
     Lisp_Object args;
{
  register Lisp_Object tag;
  struct gcpro gcpro1;

  GCPRO1 (args);
  tag = Feval (Fcar (args));
  UNGCPRO;
  return internal_catch (tag, Fprogn, Fcdr (args));
}

/* Set up a catch, then call C function FUNC on argument ARG.
   FUNC should return a Lisp_Object.
   This is how catches are done from within C code. */

Lisp_Object
internal_catch (tag, func, arg)
     Lisp_Object tag;
     Lisp_Object (*func) ();
     Lisp_Object arg;
{
  /* This structure is made part of the chain `catchlist'.  */
  struct catchtag c;

  /* Fill in the components of c, and put it on the list.  */
  c.next = catchlist;
  c.tag = tag;
  c.val = Qnil;
  c.backlist = backtrace_list;
  c.handlerlist = handlerlist;
  c.lisp_eval_depth = lisp_eval_depth;
  c.pdlcount = SPECPDL_INDEX ();
  c.poll_suppress_count = poll_suppress_count;
  c.interrupt_input_blocked = interrupt_input_blocked;
  c.gcpro = gcprolist;
  c.byte_stack = byte_stack_list;
  catchlist = &c;

  /* Call FUNC.  */
  if (! _setjmp (c.jmp))
    c.val = (*func) (arg);

  /* Throw works by a longjmp that comes right here.  */
  catchlist = c.next;
  return c.val;
}

/* Unwind the specbind, catch, and handler stacks back to CATCH, and
   jump to that CATCH, returning VALUE as the value of that catch.

   This is the guts Fthrow and Fsignal; they differ only in the way
   they choose the catch tag to throw to.  A catch tag for a
   condition-case form has a TAG of Qnil.

   Before each catch is discarded, unbind all special bindings and
   execute all unwind-protect clauses made above that catch.  Unwind
   the handler stack as we go, so that the proper handlers are in
   effect for each unwind-protect clause we run.  At the end, restore
   some static info saved in CATCH, and longjmp to the location
   specified in the

   This is used for correct unwinding in Fthrow and Fsignal.  */

static void
unwind_to_catch (catch, value)
     struct catchtag *catch;
     Lisp_Object value;
{
  register int last_time;

  /* Save the value in the tag.  */
  catch->val = value;

  /* Restore certain special C variables.  */
  set_poll_suppress_count (catch->poll_suppress_count);
  UNBLOCK_INPUT_TO (catch->interrupt_input_blocked);
  handling_signal = 0;
  immediate_quit = 0;

  do
    {
      last_time = catchlist == catch;

      /* Unwind the specpdl stack, and then restore the proper set of
         handlers.  */
      unbind_to (catchlist->pdlcount, Qnil);
      handlerlist = catchlist->handlerlist;
      catchlist = catchlist->next;
    }
  while (! last_time);

#if HAVE_X_WINDOWS
  /* If x_catch_errors was done, turn it off now.
     (First we give unbind_to a chance to do that.)  */
#if 0 /* This would disable x_catch_errors after x_connection_closed.
       * The catch must remain in effect during that delicate
       * state. --lorentey  */
  x_fully_uncatch_errors ();
#endif
#endif

  byte_stack_list = catch->byte_stack;
  gcprolist = catch->gcpro;
#ifdef DEBUG_GCPRO
  if (gcprolist != 0)
    gcpro_level = gcprolist->level + 1;
  else
    gcpro_level = 0;
#endif
  backtrace_list = catch->backlist;
  lisp_eval_depth = catch->lisp_eval_depth;

  _longjmp (catch->jmp, 1);
}

DEFUN ("throw", Fthrow, Sthrow, 2, 2, 0,
       doc: /* Throw to the catch for TAG and return VALUE from it.
Both TAG and VALUE are evalled.  */)
     (tag, value)
     register Lisp_Object tag, value;
{
  register struct catchtag *c;

  if (!NILP (tag))
    for (c = catchlist; c; c = c->next)
      {
	if (EQ (c->tag, tag))
	  unwind_to_catch (c, value);
      }
  xsignal2 (Qno_catch, tag, value);
}


DEFUN ("unwind-protect", Funwind_protect, Sunwind_protect, 1, UNEVALLED, 0,
       doc: /* Do BODYFORM, protecting with UNWINDFORMS.
If BODYFORM completes normally, its value is returned
after executing the UNWINDFORMS.
If BODYFORM exits nonlocally, the UNWINDFORMS are executed anyway.
usage: (unwind-protect BODYFORM UNWINDFORMS...)  */)
     (args)
     Lisp_Object args;
{
  Lisp_Object val;
  int count = SPECPDL_INDEX ();

  record_unwind_protect (Fprogn, Fcdr (args));
  val = Feval (Fcar (args));
  return unbind_to (count, val);
}

/* Chain of condition handlers currently in effect.
   The elements of this chain are contained in the stack frames
   of Fcondition_case and internal_condition_case.
   When an error is signaled (by calling Fsignal, below),
   this chain is searched for an element that applies.  */

struct handler *handlerlist;

DEFUN ("condition-case", Fcondition_case, Scondition_case, 2, UNEVALLED, 0,
       doc: /* Regain control when an error is signaled.
Executes BODYFORM and returns its value if no error happens.
Each element of HANDLERS looks like (CONDITION-NAME BODY...)
where the BODY is made of Lisp expressions.

A handler is applicable to an error
if CONDITION-NAME is one of the error's condition names.
If an error happens, the first applicable handler is run.

The car of a handler may be a list of condition names
instead of a single condition name.  Then it handles all of them.

When a handler handles an error, control returns to the `condition-case'
and it executes the handler's BODY...
with VAR bound to (ERROR-SYMBOL . SIGNAL-DATA) from the error.
(If VAR is nil, the handler can't access that information.)
Then the value of the last BODY form is returned from the `condition-case'
expression.

See also the function `signal' for more info.
usage: (condition-case VAR BODYFORM &rest HANDLERS)  */)
     (args)
     Lisp_Object args;
{
  register Lisp_Object bodyform, handlers;
  volatile Lisp_Object var;

  var      = Fcar (args);
  bodyform = Fcar (Fcdr (args));
  handlers = Fcdr (Fcdr (args));

  return internal_lisp_condition_case (var, bodyform, handlers);
}

/* Like Fcondition_case, but the args are separate
   rather than passed in a list.  Used by Fbyte_code.  */

Lisp_Object
internal_lisp_condition_case (var, bodyform, handlers)
     volatile Lisp_Object var;
     Lisp_Object bodyform, handlers;
{
  Lisp_Object val;
  struct catchtag c;
  struct handler h;

  CHECK_SYMBOL (var);

  for (val = handlers; CONSP (val); val = XCDR (val))
    {
      Lisp_Object tem;
      tem = XCAR (val);
      if (! (NILP (tem)
	     || (CONSP (tem)
		 && (SYMBOLP (XCAR (tem))
		     || CONSP (XCAR (tem))))))
	error ("Invalid condition handler", tem);
    }

  c.tag = Qnil;
  c.val = Qnil;
  c.backlist = backtrace_list;
  c.handlerlist = handlerlist;
  c.lisp_eval_depth = lisp_eval_depth;
  c.pdlcount = SPECPDL_INDEX ();
  c.poll_suppress_count = poll_suppress_count;
  c.interrupt_input_blocked = interrupt_input_blocked;
  c.gcpro = gcprolist;
  c.byte_stack = byte_stack_list;
  if (_setjmp (c.jmp))
    {
      if (!NILP (h.var))
        specbind (h.var, c.val);
      val = Fprogn (Fcdr (h.chosen_clause));

      /* Note that this just undoes the binding of h.var; whoever
	 longjumped to us unwound the stack to c.pdlcount before
	 throwing. */
      unbind_to (c.pdlcount, Qnil);
      return val;
    }
  c.next = catchlist;
  catchlist = &c;

  h.var = var;
  h.handler = handlers;
  h.next = handlerlist;
  h.tag = &c;
  handlerlist = &h;

  val = Feval (bodyform);
  catchlist = c.next;
  handlerlist = h.next;
  return val;
}

/* Call the function BFUN with no arguments, catching errors within it
   according to HANDLERS.  If there is an error, call HFUN with
   one argument which is the data that describes the error:
   (SIGNALNAME . DATA)

   HANDLERS can be a list of conditions to catch.
   If HANDLERS is Qt, catch all errors.
   If HANDLERS is Qerror, catch all errors
   but allow the debugger to run if that is enabled.  */

Lisp_Object
internal_condition_case (bfun, handlers, hfun)
     Lisp_Object (*bfun) ();
     Lisp_Object handlers;
     Lisp_Object (*hfun) ();
{
  Lisp_Object val;
  struct catchtag c;
  struct handler h;

  /* Since Fsignal will close off all calls to x_catch_errors,
     we will get the wrong results if some are not closed now.  */
#if HAVE_X_WINDOWS
  if (x_catching_errors ())
    abort ();
#endif

  c.tag = Qnil;
  c.val = Qnil;
  c.backlist = backtrace_list;
  c.handlerlist = handlerlist;
  c.lisp_eval_depth = lisp_eval_depth;
  c.pdlcount = SPECPDL_INDEX ();
  c.poll_suppress_count = poll_suppress_count;
  c.interrupt_input_blocked = interrupt_input_blocked;
  c.gcpro = gcprolist;
  c.byte_stack = byte_stack_list;
  if (_setjmp (c.jmp))
    {
      return (*hfun) (c.val);
    }
  c.next = catchlist;
  catchlist = &c;
  h.handler = handlers;
  h.var = Qnil;
  h.next = handlerlist;
  h.tag = &c;
  handlerlist = &h;

  val = (*bfun) ();
  catchlist = c.next;
  handlerlist = h.next;
  return val;
}

/* Like internal_condition_case but call BFUN with ARG as its argument.  */

Lisp_Object
internal_condition_case_1 (bfun, arg, handlers, hfun)
     Lisp_Object (*bfun) ();
     Lisp_Object arg;
     Lisp_Object handlers;
     Lisp_Object (*hfun) ();
{
  Lisp_Object val;
  struct catchtag c;
  struct handler h;

  /* Since Fsignal will close off all calls to x_catch_errors,
     we will get the wrong results if some are not closed now.  */
#if HAVE_X_WINDOWS
  if (x_catching_errors ())
    abort ();
#endif

  c.tag = Qnil;
  c.val = Qnil;
  c.backlist = backtrace_list;
  c.handlerlist = handlerlist;
  c.lisp_eval_depth = lisp_eval_depth;
  c.pdlcount = SPECPDL_INDEX ();
  c.poll_suppress_count = poll_suppress_count;
  c.interrupt_input_blocked = interrupt_input_blocked;
  c.gcpro = gcprolist;
  c.byte_stack = byte_stack_list;
  if (_setjmp (c.jmp))
    {
      return (*hfun) (c.val);
    }
  c.next = catchlist;
  catchlist = &c;
  h.handler = handlers;
  h.var = Qnil;
  h.next = handlerlist;
  h.tag = &c;
  handlerlist = &h;

  val = (*bfun) (arg);
  catchlist = c.next;
  handlerlist = h.next;
  return val;
}


/* Like internal_condition_case but call BFUN with NARGS as first,
   and ARGS as second argument.  */

Lisp_Object
internal_condition_case_2 (bfun, nargs, args, handlers, hfun)
     Lisp_Object (*bfun) ();
     int nargs;
     Lisp_Object *args;
     Lisp_Object handlers;
     Lisp_Object (*hfun) ();
{
  Lisp_Object val;
  struct catchtag c;
  struct handler h;

  /* Since Fsignal will close off all calls to x_catch_errors,
     we will get the wrong results if some are not closed now.  */
#if HAVE_X_WINDOWS
  if (x_catching_errors ())
    abort ();
#endif

  c.tag = Qnil;
  c.val = Qnil;
  c.backlist = backtrace_list;
  c.handlerlist = handlerlist;
  c.lisp_eval_depth = lisp_eval_depth;
  c.pdlcount = SPECPDL_INDEX ();
  c.poll_suppress_count = poll_suppress_count;
  c.interrupt_input_blocked = interrupt_input_blocked;
  c.gcpro = gcprolist;
  c.byte_stack = byte_stack_list;
  if (_setjmp (c.jmp))
    {
      return (*hfun) (c.val);
    }
  c.next = catchlist;
  catchlist = &c;
  h.handler = handlers;
  h.var = Qnil;
  h.next = handlerlist;
  h.tag = &c;
  handlerlist = &h;

  val = (*bfun) (nargs, args);
  catchlist = c.next;
  handlerlist = h.next;
  return val;
}


static Lisp_Object find_handler_clause P_ ((Lisp_Object, Lisp_Object,
					    Lisp_Object, Lisp_Object));

DEFUN ("signal", Fsignal, Ssignal, 2, 2, 0,
       doc: /* Signal an error.  Args are ERROR-SYMBOL and associated DATA.
This function does not return.

An error symbol is a symbol with an `error-conditions' property
that is a list of condition names.
A handler for any of those names will get to handle this signal.
The symbol `error' should normally be one of them.

DATA should be a list.  Its elements are printed as part of the error message.
See Info anchor `(elisp)Definition of signal' for some details on how this
error message is constructed.
If the signal is handled, DATA is made available to the handler.
See also the function `condition-case'.  */)
     (error_symbol, data)
     Lisp_Object error_symbol, data;
{
  /* When memory is full, ERROR-SYMBOL is nil,
     and DATA is (REAL-ERROR-SYMBOL . REAL-DATA).
     That is a special case--don't do this in other situations.  */
  register struct handler *allhandlers = handlerlist;
  Lisp_Object conditions;
  extern int gc_in_progress;
  extern int waiting_for_input;
  Lisp_Object string;
  Lisp_Object real_error_symbol;
  struct backtrace *bp;

  immediate_quit = handling_signal = 0;
  abort_on_gc = 0;
  if (gc_in_progress || waiting_for_input)
    abort ();

  if (NILP (error_symbol))
    real_error_symbol = Fcar (data);
  else
    real_error_symbol = error_symbol;

#if 0 /* rms: I don't know why this was here,
	 but it is surely wrong for an error that is handled.  */
#ifdef HAVE_WINDOW_SYSTEM
  if (display_hourglass_p)
    cancel_hourglass ();
#endif
#endif

  /* This hook is used by edebug.  */
  if (! NILP (Vsignal_hook_function)
      && ! NILP (error_symbol))
    {
      /* Edebug takes care of restoring these variables when it exits.  */
      if (lisp_eval_depth + 20 > max_lisp_eval_depth)
	max_lisp_eval_depth = lisp_eval_depth + 20;

      if (SPECPDL_INDEX () + 40 > max_specpdl_size)
	max_specpdl_size = SPECPDL_INDEX () + 40;

      call2 (Vsignal_hook_function, error_symbol, data);
    }

  conditions = Fget (real_error_symbol, Qerror_conditions);

  /* Remember from where signal was called.  Skip over the frame for
     `signal' itself.  If a frame for `error' follows, skip that,
     too.  Don't do this when ERROR_SYMBOL is nil, because that
     is a memory-full error.  */
  Vsignaling_function = Qnil;
  if (backtrace_list && !NILP (error_symbol))
    {
      bp = backtrace_list->next;
      if (bp && bp->function && EQ (*bp->function, Qerror))
	bp = bp->next;
      if (bp && bp->function)
	Vsignaling_function = *bp->function;
    }

  for (; handlerlist; handlerlist = handlerlist->next)
    {
      register Lisp_Object clause;

      clause = find_handler_clause (handlerlist->handler, conditions,
				    error_symbol, data);

      if (EQ (clause, Qlambda))
	{
	  /* We can't return values to code which signaled an error, but we
	     can continue code which has signaled a quit.  */
	  if (EQ (real_error_symbol, Qquit))
	    return Qnil;
	  else
	    error ("Cannot return from the debugger in an error");
	}

      if (!NILP (clause))
	{
	  Lisp_Object unwind_data;
	  struct handler *h = handlerlist;

	  handlerlist = allhandlers;

	  if (NILP (error_symbol))
	    unwind_data = data;
	  else
	    unwind_data = Fcons (error_symbol, data);
	  h->chosen_clause = clause;
	  unwind_to_catch (h->tag, unwind_data);
	}
    }

  handlerlist = allhandlers;
  /* If no handler is present now, try to run the debugger,
     and if that fails, throw to top level.  */
  find_handler_clause (Qerror, conditions, error_symbol, data);
  if (catchlist != 0)
    Fthrow (Qtop_level, Qt);

  if (! NILP (error_symbol))
    data = Fcons (error_symbol, data);

  string = Ferror_message_string (data);
  fatal ("%s", SDATA (string), 0);
}

/* Internal version of Fsignal that never returns.
   Used for anything but Qquit (which can return from Fsignal).  */

void
xsignal (error_symbol, data)
     Lisp_Object error_symbol, data;
{
  Fsignal (error_symbol, data);
  abort ();
}

/* Like xsignal, but takes 0, 1, 2, or 3 args instead of a list.  */

void
xsignal0 (error_symbol)
     Lisp_Object error_symbol;
{
  xsignal (error_symbol, Qnil);
}

void
xsignal1 (error_symbol, arg)
     Lisp_Object error_symbol, arg;
{
  xsignal (error_symbol, list1 (arg));
}

void
xsignal2 (error_symbol, arg1, arg2)
     Lisp_Object error_symbol, arg1, arg2;
{
  xsignal (error_symbol, list2 (arg1, arg2));
}

void
xsignal3 (error_symbol, arg1, arg2, arg3)
     Lisp_Object error_symbol, arg1, arg2, arg3;
{
  xsignal (error_symbol, list3 (arg1, arg2, arg3));
}

/* Signal `error' with message S, and additional arg ARG.
   If ARG is not a genuine list, make it a one-element list.  */

void
signal_error (s, arg)
     char *s;
     Lisp_Object arg;
{
  Lisp_Object tortoise, hare;

  hare = tortoise = arg;
  while (CONSP (hare))
    {
      hare = XCDR (hare);
      if (!CONSP (hare))
	break;

      hare = XCDR (hare);
      tortoise = XCDR (tortoise);

      if (EQ (hare, tortoise))
	break;
    }

  if (!NILP (hare))
    arg = Fcons (arg, Qnil);	/* Make it a list.  */

  xsignal (Qerror, Fcons (build_string (s), arg));
}


/* Return nonzero if LIST is a non-nil atom or
   a list containing one of CONDITIONS.  */

static int
wants_debugger (list, conditions)
     Lisp_Object list, conditions;
{
  if (NILP (list))
    return 0;
  if (! CONSP (list))
    return 1;

  while (CONSP (conditions))
    {
      Lisp_Object this, tail;
      this = XCAR (conditions);
      for (tail = list; CONSP (tail); tail = XCDR (tail))
	if (EQ (XCAR (tail), this))
	  return 1;
      conditions = XCDR (conditions);
    }
  return 0;
}

/* Return 1 if an error with condition-symbols CONDITIONS,
   and described by SIGNAL-DATA, should skip the debugger
   according to debugger-ignored-errors.  */

static int
skip_debugger (conditions, data)
     Lisp_Object conditions, data;
{
  Lisp_Object tail;
  int first_string = 1;
  Lisp_Object error_message;

  error_message = Qnil;
  for (tail = Vdebug_ignored_errors; CONSP (tail); tail = XCDR (tail))
    {
      if (STRINGP (XCAR (tail)))
	{
	  if (first_string)
	    {
	      error_message = Ferror_message_string (data);
	      first_string = 0;
	    }

	  if (fast_string_match (XCAR (tail), error_message) >= 0)
	    return 1;
	}
      else
	{
	  Lisp_Object contail;

	  for (contail = conditions; CONSP (contail); contail = XCDR (contail))
	    if (EQ (XCAR (tail), XCAR (contail)))
	      return 1;
	}
    }

  return 0;
}

/* Call the debugger if calling it is currently enabled for CONDITIONS.
   SIG and DATA describe the signal, as in find_handler_clause.  */

static int
maybe_call_debugger (conditions, sig, data)
     Lisp_Object conditions, sig, data;
{
  Lisp_Object combined_data;

  combined_data = Fcons (sig, data);

  if (
      /* Don't try to run the debugger with interrupts blocked.
	 The editing loop would return anyway.  */
      ! INPUT_BLOCKED_P
      /* Does user want to enter debugger for this kind of error?  */
      && (EQ (sig, Qquit)
	  ? debug_on_quit
	  : wants_debugger (Vdebug_on_error, conditions))
      && ! skip_debugger (conditions, combined_data)
      /* rms: what's this for? */
      && when_entered_debugger < num_nonmacro_input_events)
    {
      call_debugger (Fcons (Qerror, Fcons (combined_data, Qnil)));
      return 1;
    }

  return 0;
}

/* Value of Qlambda means we have called debugger and user has continued.
   There are two ways to pass SIG and DATA:
    = SIG is the error symbol, and DATA is the rest of the data.
    = SIG is nil, and DATA is (SYMBOL . REST-OF-DATA).
       This is for memory-full errors only.

   We need to increase max_specpdl_size temporarily around
   anything we do that can push on the specpdl, so as not to get
   a second error here in case we're handling specpdl overflow.  */

static Lisp_Object
find_handler_clause (handlers, conditions, sig, data)
     Lisp_Object handlers, conditions, sig, data;
{
  register Lisp_Object h;
  register Lisp_Object tem;
  int debugger_called = 0;
  int debugger_considered = 0;

  /* t is used by handlers for all conditions, set up by C code.  */
  if (EQ (handlers, Qt))
    return Qt;

  /* Don't run the debugger for a memory-full error.
     (There is no room in memory to do that!)  */
  if (NILP (sig))
    debugger_considered = 1;

  /* error is used similarly, but means print an error message
     and run the debugger if that is enabled.  */
  if (EQ (handlers, Qerror)
      || !NILP (Vdebug_on_signal)) /* This says call debugger even if
				      there is a handler.  */
    {
      if (!NILP (sig) && wants_debugger (Vstack_trace_on_error, conditions))
	{
	  max_lisp_eval_depth += 15;
	  max_specpdl_size++;
	  if (noninteractive)
	    Fbacktrace ();
	  else
	    internal_with_output_to_temp_buffer
	      ("*Backtrace*",
	       (Lisp_Object (*) (Lisp_Object)) Fbacktrace,
	       Qnil);
	  max_specpdl_size--;
	  max_lisp_eval_depth -= 15;
	}

      if (!debugger_considered)
	{
	  debugger_considered = 1;
	  debugger_called = maybe_call_debugger (conditions, sig, data);
	}

      /* If there is no handler, return saying whether we ran the debugger.  */
      if (EQ (handlers, Qerror))
	{
	  if (debugger_called)
	    return Qlambda;
	  return Qt;
	}
    }

  for (h = handlers; CONSP (h); h = Fcdr (h))
    {
      Lisp_Object handler, condit;

      handler = Fcar (h);
      if (!CONSP (handler))
	continue;
      condit = Fcar (handler);
      /* Handle a single condition name in handler HANDLER.  */
      if (SYMBOLP (condit))
	{
	  tem = Fmemq (Fcar (handler), conditions);
	  if (!NILP (tem))
	    return handler;
	}
      /* Handle a list of condition names in handler HANDLER.  */
      else if (CONSP (condit))
	{
	  Lisp_Object tail;
	  for (tail = condit; CONSP (tail); tail = XCDR (tail))
	    {
	      tem = Fmemq (Fcar (tail), conditions);
	      if (!NILP (tem))
		{
		  /* This handler is going to apply.
		     Does it allow the debugger to run first?  */
		  if (! debugger_considered && !NILP (Fmemq (Qdebug, condit)))
		    maybe_call_debugger (conditions, sig, data);
		  return handler;
		}
	    }
	}
    }

  return Qnil;
}

/* dump an error message; called like printf */

/* VARARGS 1 */
void
error (m, a1, a2, a3)
     char *m;
     char *a1, *a2, *a3;
{
  char buf[200];
  int size = 200;
  int mlen;
  char *buffer = buf;
  char *args[3];
  int allocated = 0;
  Lisp_Object string;

  args[0] = a1;
  args[1] = a2;
  args[2] = a3;

  mlen = strlen (m);

  while (1)
    {
      int used = doprnt (buffer, size, m, m + mlen, 3, args);
      if (used < size)
	break;
      size *= 2;
      if (allocated)
	buffer = (char *) xrealloc (buffer, size);
      else
	{
	  buffer = (char *) xmalloc (size);
	  allocated = 1;
	}
    }

  string = build_string (buffer);
  if (allocated)
    xfree (buffer);

  xsignal1 (Qerror, string);
}

DEFUN ("commandp", Fcommandp, Scommandp, 1, 2, 0,
       doc: /* Non-nil if FUNCTION makes provisions for interactive calling.
This means it contains a description for how to read arguments to give it.
The value is nil for an invalid function or a symbol with no function
definition.

Interactively callable functions include strings and vectors (treated
as keyboard macros), lambda-expressions that contain a top-level call
to `interactive', autoload definitions made by `autoload' with non-nil
fourth argument, and some of the built-in functions of Lisp.

Also, a symbol satisfies `commandp' if its function definition does so.

If the optional argument FOR-CALL-INTERACTIVELY is non-nil,
then strings and vectors are not accepted.  */)
     (function, for_call_interactively)
     Lisp_Object function, for_call_interactively;
{
  register Lisp_Object fun;
  register Lisp_Object funcar;
  Lisp_Object if_prop = Qnil;

  fun = function;

  fun = indirect_function (fun); /* Check cycles. */
  if (NILP (fun) || EQ (fun, Qunbound))
    return Qnil;

  /* Check an `interactive-form' property if present, analogous to the
     function-documentation property. */
  fun = function;
  while (SYMBOLP (fun))
    {
      Lisp_Object tmp = Fget (fun, Qinteractive_form);
      if (!NILP (tmp))
	if_prop = Qt;
      fun = Fsymbol_function (fun);
    }

  /* Emacs primitives are interactive if their DEFUN specifies an
     interactive spec.  */
  if (SUBRP (fun))
    return XSUBR (fun)->intspec ? Qt : if_prop;

  /* Bytecode objects are interactive if they are long enough to
     have an element whose index is COMPILED_INTERACTIVE, which is
     where the interactive spec is stored.  */
  else if (COMPILEDP (fun))
    return ((ASIZE (fun) & PSEUDOVECTOR_SIZE_MASK) > COMPILED_INTERACTIVE
	    ? Qt : if_prop);

  /* Strings and vectors are keyboard macros.  */
  if (STRINGP (fun) || VECTORP (fun))
    return (NILP (for_call_interactively) ? Qt : Qnil);

  /* Lists may represent commands.  */
  if (!CONSP (fun))
    return Qnil;
  funcar = XCAR (fun);
  if (EQ (funcar, Qlambda))
    return !NILP (Fassq (Qinteractive, Fcdr (XCDR (fun)))) ? Qt : if_prop;
  if (EQ (funcar, Qautoload))
    return !NILP (Fcar (Fcdr (Fcdr (XCDR (fun))))) ? Qt : if_prop;
  else
    return Qnil;
}

DEFUN ("autoload", Fautoload, Sautoload, 2, 5, 0,
       doc: /* Define FUNCTION to autoload from FILE.
FUNCTION is a symbol; FILE is a file name string to pass to `load'.
Third arg DOCSTRING is documentation for the function.
Fourth arg INTERACTIVE if non-nil says function can be called interactively.
Fifth arg TYPE indicates the type of the object:
   nil or omitted says FUNCTION is a function,
   `keymap' says FUNCTION is really a keymap, and
   `macro' or t says FUNCTION is really a macro.
Third through fifth args give info about the real definition.
They default to nil.
If FUNCTION is already defined other than as an autoload,
this does nothing and returns nil.  */)
     (function, file, docstring, interactive, type)
     Lisp_Object function, file, docstring, interactive, type;
{
  Lisp_Object args[4];

  CHECK_SYMBOL (function);
  CHECK_STRING (file);

  /* If function is defined and not as an autoload, don't override */
  if (!EQ (XSYMBOL (function)->function, Qunbound)
      && !(CONSP (XSYMBOL (function)->function)
	   && EQ (XCAR (XSYMBOL (function)->function), Qautoload)))
    return Qnil;

  if (NILP (Vpurify_flag))
    /* Only add entries after dumping, because the ones before are
       not useful and else we get loads of them from the loaddefs.el.  */
    LOADHIST_ATTACH (Fcons (Qautoload, function));
  else
    /* We don't want the docstring in purespace (instead,
       Snarf-documentation should (hopefully) overwrite it).  */
    docstring = make_number (0);
  return Ffset (function,
		Fpurecopy (list5 (Qautoload, file, docstring,
				  interactive, type)));
}

Lisp_Object
un_autoload (oldqueue)
     Lisp_Object oldqueue;
{
  register Lisp_Object queue, first, second;

  /* Queue to unwind is current value of Vautoload_queue.
     oldqueue is the shadowed value to leave in Vautoload_queue.  */
  queue = Vautoload_queue;
  Vautoload_queue = oldqueue;
  while (CONSP (queue))
    {
      first = XCAR (queue);
      second = Fcdr (first);
      first = Fcar (first);
      if (EQ (first, make_number (0)))
	Vfeatures = second;
      else
	Ffset (first, second);
      queue = XCDR (queue);
    }
  return Qnil;
}

/* Load an autoloaded function.
   FUNNAME is the symbol which is the function's name.
   FUNDEF is the autoload definition (a list).  */

void
do_autoload (fundef, funname)
     Lisp_Object fundef, funname;
{
  int count = SPECPDL_INDEX ();
  Lisp_Object fun;
  struct gcpro gcpro1, gcpro2, gcpro3;

  /* This is to make sure that loadup.el gives a clear picture
     of what files are preloaded and when.  */
  if (! NILP (Vpurify_flag))
    error ("Attempt to autoload %s while preparing to dump",
	   SDATA (SYMBOL_NAME (funname)));

  fun = funname;
  CHECK_SYMBOL (funname);
  GCPRO3 (fun, funname, fundef);

  /* Preserve the match data.  */
  record_unwind_save_match_data ();

  /* If autoloading gets an error (which includes the error of failing
     to define the function being called), we use Vautoload_queue
     to undo function definitions and `provide' calls made by
     the function.  We do this in the specific case of autoloading
     because autoloading is not an explicit request "load this file",
     but rather a request to "call this function".
     
     The value saved here is to be restored into Vautoload_queue.  */
  record_unwind_protect (un_autoload, Vautoload_queue);
  Vautoload_queue = Qt;
  Fload (Fcar (Fcdr (fundef)), Qnil, Qt, Qnil, Qt);

  /* Once loading finishes, don't undo it.  */
  Vautoload_queue = Qt;
  unbind_to (count, Qnil);

  fun = Findirect_function (fun, Qnil);

  if (!NILP (Fequal (fun, fundef)))
    error ("Autoloading failed to define function %s",
	   SDATA (SYMBOL_NAME (funname)));
  UNGCPRO;
}


DEFUN ("eval", Feval, Seval, 1, 1, 0,
       doc: /* Evaluate FORM and return its value.  */)
     (form)
     Lisp_Object form;
{
  Lisp_Object fun, val, original_fun, original_args;
  Lisp_Object funcar;
  struct backtrace backtrace;
  struct gcpro gcpro1, gcpro2, gcpro3;

  if (handling_signal)
    abort ();

  if (SYMBOLP (form))
    {
      /* If there's an active lexical environment, and the variable
	 isn't declared special, look up its binding in the lexical
	 environment.  */
      if (!NILP (Vinternal_interpreter_environment)
	  && !XSYMBOL (form)->declared_special)
	{
	  Lisp_Object lex_binding
	    = Fassq (form, Vinternal_interpreter_environment);

	  /* If we found a lexical binding for FORM, return the value.
	     Otherwise, we just drop through and look for a dynamic
	     binding -- the variable isn't declared special, but there's
	     not much else we can do, and Fsymbol_value will take care
	     of signaling an error if there is no binding at all.  */
	  if (CONSP (lex_binding))
	    return XCDR (lex_binding);
	}
      
      return Fsymbol_value (form);
    }

  if (!CONSP (form))
    return form;

  QUIT;
  if ((consing_since_gc > gc_cons_threshold
       && consing_since_gc > gc_relative_threshold)
      ||
      (!NILP (Vmemory_full) && consing_since_gc > memory_full_cons_threshold))
    {
      GCPRO1 (form);
      Fgarbage_collect ();
      UNGCPRO;
    }

  if (++lisp_eval_depth > max_lisp_eval_depth)
    {
      if (max_lisp_eval_depth < 100)
	max_lisp_eval_depth = 100;
      if (lisp_eval_depth > max_lisp_eval_depth)
	error ("Lisp nesting exceeds `max-lisp-eval-depth'");
    }

  original_fun = Fcar (form);
  original_args = Fcdr (form);

  backtrace.next = backtrace_list;
  backtrace_list = &backtrace;
  backtrace.function = &original_fun; /* This also protects them from gc */
  backtrace.args = &original_args;
  backtrace.nargs = UNEVALLED;
  backtrace.evalargs = 1;
  backtrace.debug_on_exit = 0;

  if (debug_on_next_call)
    do_debug_on_call (Qt);

  /* At this point, only original_fun and original_args
     have values that will be used below */
 retry:

  /* Optimize for no indirection.  */
  fun = original_fun;
  if (SYMBOLP (fun) && !EQ (fun, Qunbound)
      && (fun = XSYMBOL (fun)->function, SYMBOLP (fun)))
    fun = indirect_function (fun);

  if (SUBRP (fun))
    {
      Lisp_Object numargs;
      Lisp_Object argvals[8];
      Lisp_Object args_left;
      register int i, maxargs;

      args_left = original_args;
      numargs = Flength (args_left);

      CHECK_CONS_LIST ();

      if (XINT (numargs) < XSUBR (fun)->min_args ||
	  (XSUBR (fun)->max_args >= 0 && XSUBR (fun)->max_args < XINT (numargs)))
	xsignal2 (Qwrong_number_of_arguments, original_fun, numargs);

      if (XSUBR (fun)->max_args == UNEVALLED)
	{
	  backtrace.evalargs = 0;
	  val = (*XSUBR (fun)->function) (args_left);
	  goto done;
	}

      if (XSUBR (fun)->max_args == MANY)
	{
	  /* Pass a vector of evaluated arguments */
	  Lisp_Object *vals;
	  register int argnum = 0;

	  vals = (Lisp_Object *) alloca (XINT (numargs) * sizeof (Lisp_Object));

	  GCPRO3 (args_left, fun, fun);
	  gcpro3.var = vals;
	  gcpro3.nvars = 0;

	  while (!NILP (args_left))
	    {
	      vals[argnum++] = Feval (Fcar (args_left));
	      args_left = Fcdr (args_left);
	      gcpro3.nvars = argnum;
	    }

	  backtrace.args = vals;
	  backtrace.nargs = XINT (numargs);

	  val = (*XSUBR (fun)->function) (XINT (numargs), vals);
	  UNGCPRO;
	  goto done;
	}

      GCPRO3 (args_left, fun, fun);
      gcpro3.var = argvals;
      gcpro3.nvars = 0;

      maxargs = XSUBR (fun)->max_args;
      for (i = 0; i < maxargs; args_left = Fcdr (args_left))
	{
	  argvals[i] = Feval (Fcar (args_left));
	  gcpro3.nvars = ++i;
	}

      UNGCPRO;

      backtrace.args = argvals;
      backtrace.nargs = XINT (numargs);

      switch (i)
	{
	case 0:
	  val = (*XSUBR (fun)->function) ();
	  goto done;
	case 1:
	  val = (*XSUBR (fun)->function) (argvals[0]);
	  goto done;
	case 2:
	  val = (*XSUBR (fun)->function) (argvals[0], argvals[1]);
	  goto done;
	case 3:
	  val = (*XSUBR (fun)->function) (argvals[0], argvals[1],
					  argvals[2]);
	  goto done;
	case 4:
	  val = (*XSUBR (fun)->function) (argvals[0], argvals[1],
					  argvals[2], argvals[3]);
	  goto done;
	case 5:
	  val = (*XSUBR (fun)->function) (argvals[0], argvals[1], argvals[2],
					  argvals[3], argvals[4]);
	  goto done;
	case 6:
	  val = (*XSUBR (fun)->function) (argvals[0], argvals[1], argvals[2],
					  argvals[3], argvals[4], argvals[5]);
	  goto done;
	case 7:
	  val = (*XSUBR (fun)->function) (argvals[0], argvals[1], argvals[2],
					  argvals[3], argvals[4], argvals[5],
					  argvals[6]);
	  goto done;

	case 8:
	  val = (*XSUBR (fun)->function) (argvals[0], argvals[1], argvals[2],
					  argvals[3], argvals[4], argvals[5],
					  argvals[6], argvals[7]);
	  goto done;

	default:
	  /* Someone has created a subr that takes more arguments than
	     is supported by this code.  We need to either rewrite the
	     subr to use a different argument protocol, or add more
	     cases to this switch.  */
	  abort ();
	}
    }
  if (FUNVECP (fun))
    val = apply_lambda (fun, original_args, 1, Qnil);
  else
    {
      if (EQ (fun, Qunbound))
	xsignal1 (Qvoid_function, original_fun);
      if (!CONSP (fun))
	xsignal1 (Qinvalid_function, original_fun);
      funcar = XCAR (fun);
      if (!SYMBOLP (funcar))
	xsignal1 (Qinvalid_function, original_fun);
      if (EQ (funcar, Qautoload))
	{
	  do_autoload (fun, original_fun);
	  goto retry;
	}
      if (EQ (funcar, Qmacro))
	val = Feval (apply1 (Fcdr (fun), original_args));
      else if (EQ (funcar, Qlambda))
	val = apply_lambda (fun, original_args, 1,
			    /* Only pass down the current lexical environment
			       if FUN is lexically embedded in FORM.  */
			    (CONSP (original_fun)
			     ? Vinternal_interpreter_environment
			     : Qnil));
      else if (EQ (funcar, Qclosure)
	       && CONSP (XCDR (fun))
	       && CONSP (XCDR (XCDR (fun)))
	       && EQ (XCAR (XCDR (XCDR (fun))), Qlambda))
	val = apply_lambda (XCDR (XCDR (fun)), original_args, 1,
			    XCAR (XCDR (fun)));
      else
	xsignal1 (Qinvalid_function, original_fun);
    }
 done:
  CHECK_CONS_LIST ();

  lisp_eval_depth--;
  if (backtrace.debug_on_exit)
    val = call_debugger (Fcons (Qexit, Fcons (val, Qnil)));
  backtrace_list = backtrace.next;

  return val;
}

DEFUN ("apply", Fapply, Sapply, 2, MANY, 0,
       doc: /* Call FUNCTION with our remaining args, using our last arg as list of args.
Then return the value FUNCTION returns.
Thus, (apply '+ 1 2 '(3 4)) returns 10.
usage: (apply FUNCTION &rest ARGUMENTS)  */)
     (nargs, args)
     int nargs;
     Lisp_Object *args;
{
  register int i, numargs;
  register Lisp_Object spread_arg;
  register Lisp_Object *funcall_args;
  Lisp_Object fun;
  struct gcpro gcpro1;

  fun = args [0];
  funcall_args = 0;
  spread_arg = args [nargs - 1];
  CHECK_LIST (spread_arg);

  numargs = XINT (Flength (spread_arg));

  if (numargs == 0)
    return Ffuncall (nargs - 1, args);
  else if (numargs == 1)
    {
      args [nargs - 1] = XCAR (spread_arg);
      return Ffuncall (nargs, args);
    }

  numargs += nargs - 2;

  /* Optimize for no indirection.  */
  if (SYMBOLP (fun) && !EQ (fun, Qunbound)
      && (fun = XSYMBOL (fun)->function, SYMBOLP (fun)))
    fun = indirect_function (fun);
  if (EQ (fun, Qunbound))
    {
      /* Let funcall get the error */
      fun = args[0];
      goto funcall;
    }

  if (SUBRP (fun))
    {
      if (numargs < XSUBR (fun)->min_args
	  || (XSUBR (fun)->max_args >= 0 && XSUBR (fun)->max_args < numargs))
	goto funcall;		/* Let funcall get the error */
      else if (XSUBR (fun)->max_args > numargs)
	{
	  /* Avoid making funcall cons up a yet another new vector of arguments
	     by explicitly supplying nil's for optional values */
	  funcall_args = (Lisp_Object *) alloca ((1 + XSUBR (fun)->max_args)
						 * sizeof (Lisp_Object));
	  for (i = numargs; i < XSUBR (fun)->max_args;)
	    funcall_args[++i] = Qnil;
	  GCPRO1 (*funcall_args);
	  gcpro1.nvars = 1 + XSUBR (fun)->max_args;
	}
    }
 funcall:
  /* We add 1 to numargs because funcall_args includes the
     function itself as well as its arguments.  */
  if (!funcall_args)
    {
      funcall_args = (Lisp_Object *) alloca ((1 + numargs)
					     * sizeof (Lisp_Object));
      GCPRO1 (*funcall_args);
      gcpro1.nvars = 1 + numargs;
    }

  bcopy (args, funcall_args, nargs * sizeof (Lisp_Object));
  /* Spread the last arg we got.  Its first element goes in
     the slot that it used to occupy, hence this value of I.  */
  i = nargs - 1;
  while (!NILP (spread_arg))
    {
      funcall_args [i++] = XCAR (spread_arg);
      spread_arg = XCDR (spread_arg);
    }

  /* By convention, the caller needs to gcpro Ffuncall's args.  */
  RETURN_UNGCPRO (Ffuncall (gcpro1.nvars, funcall_args));
}

/* Run hook variables in various ways.  */

enum run_hooks_condition {to_completion, until_success, until_failure};
static Lisp_Object run_hook_with_args P_ ((int, Lisp_Object *,
					   enum run_hooks_condition));

DEFUN ("run-hooks", Frun_hooks, Srun_hooks, 0, MANY, 0,
       doc: /* Run each hook in HOOKS.
Each argument should be a symbol, a hook variable.
These symbols are processed in the order specified.
If a hook symbol has a non-nil value, that value may be a function
or a list of functions to be called to run the hook.
If the value is a function, it is called with no arguments.
If it is a list, the elements are called, in order, with no arguments.

Major modes should not use this function directly to run their mode
hook; they should use `run-mode-hooks' instead.

Do not use `make-local-variable' to make a hook variable buffer-local.
Instead, use `add-hook' and specify t for the LOCAL argument.
usage: (run-hooks &rest HOOKS)  */)
     (nargs, args)
     int nargs;
     Lisp_Object *args;
{
  Lisp_Object hook[1];
  register int i;

  for (i = 0; i < nargs; i++)
    {
      hook[0] = args[i];
      run_hook_with_args (1, hook, to_completion);
    }

  return Qnil;
}

DEFUN ("run-hook-with-args", Frun_hook_with_args,
       Srun_hook_with_args, 1, MANY, 0,
       doc: /* Run HOOK with the specified arguments ARGS.
HOOK should be a symbol, a hook variable.  If HOOK has a non-nil
value, that value may be a function or a list of functions to be
called to run the hook.  If the value is a function, it is called with
the given arguments and its return value is returned.  If it is a list
of functions, those functions are called, in order,
with the given arguments ARGS.
It is best not to depend on the value returned by `run-hook-with-args',
as that may change.

Do not use `make-local-variable' to make a hook variable buffer-local.
Instead, use `add-hook' and specify t for the LOCAL argument.
usage: (run-hook-with-args HOOK &rest ARGS)  */)
     (nargs, args)
     int nargs;
     Lisp_Object *args;
{
  return run_hook_with_args (nargs, args, to_completion);
}

DEFUN ("run-hook-with-args-until-success", Frun_hook_with_args_until_success,
       Srun_hook_with_args_until_success, 1, MANY, 0,
       doc: /* Run HOOK with the specified arguments ARGS.
HOOK should be a symbol, a hook variable.  If HOOK has a non-nil
value, that value may be a function or a list of functions to be
called to run the hook.  If the value is a function, it is called with
the given arguments and its return value is returned.
If it is a list of functions, those functions are called, in order,
with the given arguments ARGS, until one of them
returns a non-nil value.  Then we return that value.
However, if they all return nil, we return nil.

Do not use `make-local-variable' to make a hook variable buffer-local.
Instead, use `add-hook' and specify t for the LOCAL argument.
usage: (run-hook-with-args-until-success HOOK &rest ARGS)  */)
     (nargs, args)
     int nargs;
     Lisp_Object *args;
{
  return run_hook_with_args (nargs, args, until_success);
}

DEFUN ("run-hook-with-args-until-failure", Frun_hook_with_args_until_failure,
       Srun_hook_with_args_until_failure, 1, MANY, 0,
       doc: /* Run HOOK with the specified arguments ARGS.
HOOK should be a symbol, a hook variable.  If HOOK has a non-nil
value, that value may be a function or a list of functions to be
called to run the hook.  If the value is a function, it is called with
the given arguments and its return value is returned.
If it is a list of functions, those functions are called, in order,
with the given arguments ARGS, until one of them returns nil.
Then we return nil.  However, if they all return non-nil, we return non-nil.

Do not use `make-local-variable' to make a hook variable buffer-local.
Instead, use `add-hook' and specify t for the LOCAL argument.
usage: (run-hook-with-args-until-failure HOOK &rest ARGS)  */)
     (nargs, args)
     int nargs;
     Lisp_Object *args;
{
  return run_hook_with_args (nargs, args, until_failure);
}

/* ARGS[0] should be a hook symbol.
   Call each of the functions in the hook value, passing each of them
   as arguments all the rest of ARGS (all NARGS - 1 elements).
   COND specifies a condition to test after each call
   to decide whether to stop.
   The caller (or its caller, etc) must gcpro all of ARGS,
   except that it isn't necessary to gcpro ARGS[0].  */

static Lisp_Object
run_hook_with_args (nargs, args, cond)
     int nargs;
     Lisp_Object *args;
     enum run_hooks_condition cond;
{
  Lisp_Object sym, val, ret;
  Lisp_Object globals;
  struct gcpro gcpro1, gcpro2, gcpro3;

  /* If we are dying or still initializing,
     don't do anything--it would probably crash if we tried.  */
  if (NILP (Vrun_hooks))
    return Qnil;

  sym = args[0];
  val = find_symbol_value (sym);
  ret = (cond == until_failure ? Qt : Qnil);

  if (EQ (val, Qunbound) || NILP (val))
    return ret;
  else if (!CONSP (val) || EQ (XCAR (val), Qlambda))
    {
      args[0] = val;
      return Ffuncall (nargs, args);
    }
  else
    {
      globals = Qnil;
      GCPRO3 (sym, val, globals);

      for (;
	   CONSP (val) && ((cond == to_completion)
			   || (cond == until_success ? NILP (ret)
			       : !NILP (ret)));
	   val = XCDR (val))
	{
	  if (EQ (XCAR (val), Qt))
	    {
	      /* t indicates this hook has a local binding;
		 it means to run the global binding too.  */

	      for (globals = Fdefault_value (sym);
		   CONSP (globals) && ((cond == to_completion)
				       || (cond == until_success ? NILP (ret)
					   : !NILP (ret)));
		   globals = XCDR (globals))
		{
		  args[0] = XCAR (globals);
		  /* In a global value, t should not occur.  If it does, we
		     must ignore it to avoid an endless loop.  */
		  if (!EQ (args[0], Qt))
		    ret = Ffuncall (nargs, args);
		}
	    }
	  else
	    {
	      args[0] = XCAR (val);
	      ret = Ffuncall (nargs, args);
	    }
	}

      UNGCPRO;
      return ret;
    }
}

/* Run a hook symbol ARGS[0], but use FUNLIST instead of the actual
   present value of that symbol.
   Call each element of FUNLIST,
   passing each of them the rest of ARGS.
   The caller (or its caller, etc) must gcpro all of ARGS,
   except that it isn't necessary to gcpro ARGS[0].  */

Lisp_Object
run_hook_list_with_args (funlist, nargs, args)
     Lisp_Object funlist;
     int nargs;
     Lisp_Object *args;
{
  Lisp_Object sym;
  Lisp_Object val;
  Lisp_Object globals;
  struct gcpro gcpro1, gcpro2, gcpro3;

  sym = args[0];
  globals = Qnil;
  GCPRO3 (sym, val, globals);

  for (val = funlist; CONSP (val); val = XCDR (val))
    {
      if (EQ (XCAR (val), Qt))
	{
	  /* t indicates this hook has a local binding;
	     it means to run the global binding too.  */

	  for (globals = Fdefault_value (sym);
	       CONSP (globals);
	       globals = XCDR (globals))
	    {
	      args[0] = XCAR (globals);
	      /* In a global value, t should not occur.  If it does, we
		 must ignore it to avoid an endless loop.  */
	      if (!EQ (args[0], Qt))
		Ffuncall (nargs, args);
	    }
	}
      else
	{
	  args[0] = XCAR (val);
	  Ffuncall (nargs, args);
	}
    }
  UNGCPRO;
  return Qnil;
}

/* Run the hook HOOK, giving each function the two args ARG1 and ARG2.  */

void
run_hook_with_args_2 (hook, arg1, arg2)
     Lisp_Object hook, arg1, arg2;
{
  Lisp_Object temp[3];
  temp[0] = hook;
  temp[1] = arg1;
  temp[2] = arg2;

  Frun_hook_with_args (3, temp);
}

/* Apply fn to arg */
Lisp_Object
apply1 (fn, arg)
     Lisp_Object fn, arg;
{
  struct gcpro gcpro1;

  GCPRO1 (fn);
  if (NILP (arg))
    RETURN_UNGCPRO (Ffuncall (1, &fn));
  gcpro1.nvars = 2;
#ifdef NO_ARG_ARRAY
  {
    Lisp_Object args[2];
    args[0] = fn;
    args[1] = arg;
    gcpro1.var = args;
    RETURN_UNGCPRO (Fapply (2, args));
  }
#else /* not NO_ARG_ARRAY */
  RETURN_UNGCPRO (Fapply (2, &fn));
#endif /* not NO_ARG_ARRAY */
}

/* Call function fn on no arguments */
Lisp_Object
call0 (fn)
     Lisp_Object fn;
{
  struct gcpro gcpro1;

  GCPRO1 (fn);
  RETURN_UNGCPRO (Ffuncall (1, &fn));
}

/* Call function fn with 1 argument arg1 */
/* ARGSUSED */
Lisp_Object
call1 (fn, arg1)
     Lisp_Object fn, arg1;
{
  struct gcpro gcpro1;
#ifdef NO_ARG_ARRAY
  Lisp_Object args[2];

  args[0] = fn;
  args[1] = arg1;
  GCPRO1 (args[0]);
  gcpro1.nvars = 2;
  RETURN_UNGCPRO (Ffuncall (2, args));
#else /* not NO_ARG_ARRAY */
  GCPRO1 (fn);
  gcpro1.nvars = 2;
  RETURN_UNGCPRO (Ffuncall (2, &fn));
#endif /* not NO_ARG_ARRAY */
}

/* Call function fn with 2 arguments arg1, arg2 */
/* ARGSUSED */
Lisp_Object
call2 (fn, arg1, arg2)
     Lisp_Object fn, arg1, arg2;
{
  struct gcpro gcpro1;
#ifdef NO_ARG_ARRAY
  Lisp_Object args[3];
  args[0] = fn;
  args[1] = arg1;
  args[2] = arg2;
  GCPRO1 (args[0]);
  gcpro1.nvars = 3;
  RETURN_UNGCPRO (Ffuncall (3, args));
#else /* not NO_ARG_ARRAY */
  GCPRO1 (fn);
  gcpro1.nvars = 3;
  RETURN_UNGCPRO (Ffuncall (3, &fn));
#endif /* not NO_ARG_ARRAY */
}

/* Call function fn with 3 arguments arg1, arg2, arg3 */
/* ARGSUSED */
Lisp_Object
call3 (fn, arg1, arg2, arg3)
     Lisp_Object fn, arg1, arg2, arg3;
{
  struct gcpro gcpro1;
#ifdef NO_ARG_ARRAY
  Lisp_Object args[4];
  args[0] = fn;
  args[1] = arg1;
  args[2] = arg2;
  args[3] = arg3;
  GCPRO1 (args[0]);
  gcpro1.nvars = 4;
  RETURN_UNGCPRO (Ffuncall (4, args));
#else /* not NO_ARG_ARRAY */
  GCPRO1 (fn);
  gcpro1.nvars = 4;
  RETURN_UNGCPRO (Ffuncall (4, &fn));
#endif /* not NO_ARG_ARRAY */
}

/* Call function fn with 4 arguments arg1, arg2, arg3, arg4 */
/* ARGSUSED */
Lisp_Object
call4 (fn, arg1, arg2, arg3, arg4)
     Lisp_Object fn, arg1, arg2, arg3, arg4;
{
  struct gcpro gcpro1;
#ifdef NO_ARG_ARRAY
  Lisp_Object args[5];
  args[0] = fn;
  args[1] = arg1;
  args[2] = arg2;
  args[3] = arg3;
  args[4] = arg4;
  GCPRO1 (args[0]);
  gcpro1.nvars = 5;
  RETURN_UNGCPRO (Ffuncall (5, args));
#else /* not NO_ARG_ARRAY */
  GCPRO1 (fn);
  gcpro1.nvars = 5;
  RETURN_UNGCPRO (Ffuncall (5, &fn));
#endif /* not NO_ARG_ARRAY */
}

/* Call function fn with 5 arguments arg1, arg2, arg3, arg4, arg5 */
/* ARGSUSED */
Lisp_Object
call5 (fn, arg1, arg2, arg3, arg4, arg5)
     Lisp_Object fn, arg1, arg2, arg3, arg4, arg5;
{
  struct gcpro gcpro1;
#ifdef NO_ARG_ARRAY
  Lisp_Object args[6];
  args[0] = fn;
  args[1] = arg1;
  args[2] = arg2;
  args[3] = arg3;
  args[4] = arg4;
  args[5] = arg5;
  GCPRO1 (args[0]);
  gcpro1.nvars = 6;
  RETURN_UNGCPRO (Ffuncall (6, args));
#else /* not NO_ARG_ARRAY */
  GCPRO1 (fn);
  gcpro1.nvars = 6;
  RETURN_UNGCPRO (Ffuncall (6, &fn));
#endif /* not NO_ARG_ARRAY */
}

/* Call function fn with 6 arguments arg1, arg2, arg3, arg4, arg5, arg6 */
/* ARGSUSED */
Lisp_Object
call6 (fn, arg1, arg2, arg3, arg4, arg5, arg6)
     Lisp_Object fn, arg1, arg2, arg3, arg4, arg5, arg6;
{
  struct gcpro gcpro1;
#ifdef NO_ARG_ARRAY
  Lisp_Object args[7];
  args[0] = fn;
  args[1] = arg1;
  args[2] = arg2;
  args[3] = arg3;
  args[4] = arg4;
  args[5] = arg5;
  args[6] = arg6;
  GCPRO1 (args[0]);
  gcpro1.nvars = 7;
  RETURN_UNGCPRO (Ffuncall (7, args));
#else /* not NO_ARG_ARRAY */
  GCPRO1 (fn);
  gcpro1.nvars = 7;
  RETURN_UNGCPRO (Ffuncall (7, &fn));
#endif /* not NO_ARG_ARRAY */
}

/* The caller should GCPRO all the elements of ARGS.  */

DEFUN ("functionp", Ffunctionp, Sfunctionp, 1, 1, 0,
       doc: /* Return non-nil if OBJECT is a type of object that can be called as a function.  */)
     (object)
     Lisp_Object object;
{
  if (SYMBOLP (object) && !NILP (Ffboundp (object)))
    {
      object = Findirect_function (object, Qnil);

      if (CONSP (object) && EQ (XCAR (object), Qautoload))
	{
	  /* Autoloaded symbols are functions, except if they load
	     macros or keymaps.  */
	  int i;
	  for (i = 0; i < 4 && CONSP (object); i++)
	    object = XCDR (object);

	  return (CONSP (object) && !NILP (XCAR (object))) ? Qnil : Qt;
	}
    }

  if (SUBRP (object))
    return (XSUBR (object)->max_args != Qunevalled) ? Qt : Qnil;
  else if (FUNVECP (object))
    return Qt;
  else if (CONSP (object))
    {
      Lisp_Object car = XCAR (object);
      return (EQ (car, Qlambda) || EQ (car, Qclosure)) ? Qt : Qnil;
    }
  else
    return Qnil;
}

DEFUN ("funcall", Ffuncall, Sfuncall, 1, MANY, 0,
       doc: /* Call first argument as a function, passing remaining arguments to it.
Return the value that function returns.
Thus, (funcall 'cons 'x 'y) returns (x . y).
usage: (funcall FUNCTION &rest ARGUMENTS)  */)
     (nargs, args)
     int nargs;
     Lisp_Object *args;
{
  Lisp_Object fun, original_fun;
  Lisp_Object funcar;
  int numargs = nargs - 1;
  Lisp_Object lisp_numargs;
  Lisp_Object val;
  struct backtrace backtrace;
  register Lisp_Object *internal_args;
  register int i;

  QUIT;
  if ((consing_since_gc > gc_cons_threshold
       && consing_since_gc > gc_relative_threshold)
      ||
      (!NILP (Vmemory_full) && consing_since_gc > memory_full_cons_threshold))
    Fgarbage_collect ();

  if (++lisp_eval_depth > max_lisp_eval_depth)
    {
      if (max_lisp_eval_depth < 100)
	max_lisp_eval_depth = 100;
      if (lisp_eval_depth > max_lisp_eval_depth)
	error ("Lisp nesting exceeds `max-lisp-eval-depth'");
    }

  backtrace.next = backtrace_list;
  backtrace_list = &backtrace;
  backtrace.function = &args[0];
  backtrace.args = &args[1];
  backtrace.nargs = nargs - 1;
  backtrace.evalargs = 0;
  backtrace.debug_on_exit = 0;

  if (debug_on_next_call)
    do_debug_on_call (Qlambda);

  CHECK_CONS_LIST ();

  original_fun = args[0];

 retry:

  /* Optimize for no indirection.  */
  fun = original_fun;
  if (SYMBOLP (fun) && !EQ (fun, Qunbound)
      && (fun = XSYMBOL (fun)->function, SYMBOLP (fun)))
    fun = indirect_function (fun);

  if (SUBRP (fun))
    {
       if (numargs < XSUBR (fun)->min_args
	  || (XSUBR (fun)->max_args >= 0 && XSUBR (fun)->max_args < numargs))
	{
	  XSETFASTINT (lisp_numargs, numargs);
	  xsignal2 (Qwrong_number_of_arguments, original_fun, lisp_numargs);
	}

      if (XSUBR (fun)->max_args == UNEVALLED)
	xsignal1 (Qinvalid_function, original_fun);

      if (XSUBR (fun)->max_args == MANY)
	{
	  val = (*XSUBR (fun)->function) (numargs, args + 1);
	  goto done;
	}

      if (XSUBR (fun)->max_args > numargs)
	{
	  internal_args = (Lisp_Object *) alloca (XSUBR (fun)->max_args * sizeof (Lisp_Object));
	  bcopy (args + 1, internal_args, numargs * sizeof (Lisp_Object));
	  for (i = numargs; i < XSUBR (fun)->max_args; i++)
	    internal_args[i] = Qnil;
	}
      else
	internal_args = args + 1;
      switch (XSUBR (fun)->max_args)
	{
	case 0:
	  val = (*XSUBR (fun)->function) ();
	  goto done;
	case 1:
	  val = (*XSUBR (fun)->function) (internal_args[0]);
	  goto done;
	case 2:
	  val = (*XSUBR (fun)->function) (internal_args[0], internal_args[1]);
	  goto done;
	case 3:
	  val = (*XSUBR (fun)->function) (internal_args[0], internal_args[1],
					  internal_args[2]);
	  goto done;
	case 4:
	  val = (*XSUBR (fun)->function) (internal_args[0], internal_args[1],
					  internal_args[2], internal_args[3]);
	  goto done;
	case 5:
	  val = (*XSUBR (fun)->function) (internal_args[0], internal_args[1],
					  internal_args[2], internal_args[3],
					  internal_args[4]);
	  goto done;
	case 6:
	  val = (*XSUBR (fun)->function) (internal_args[0], internal_args[1],
					  internal_args[2], internal_args[3],
					  internal_args[4], internal_args[5]);
	  goto done;
	case 7:
	  val = (*XSUBR (fun)->function) (internal_args[0], internal_args[1],
					  internal_args[2], internal_args[3],
					  internal_args[4], internal_args[5],
					  internal_args[6]);
	  goto done;

	case 8:
	  val = (*XSUBR (fun)->function) (internal_args[0], internal_args[1],
					  internal_args[2], internal_args[3],
					  internal_args[4], internal_args[5],
					  internal_args[6], internal_args[7]);
	  goto done;

	default:

	  /* If a subr takes more than 8 arguments without using MANY
	     or UNEVALLED, we need to extend this function to support it.
	     Until this is done, there is no way to call the function.  */
	  abort ();
	}
    }

  if (FUNVECP (fun))
    val = funcall_lambda (fun, numargs, args + 1, Qnil);
  else
    {
      if (EQ (fun, Qunbound))
	xsignal1 (Qvoid_function, original_fun);
      if (!CONSP (fun))
	xsignal1 (Qinvalid_function, original_fun);
      funcar = XCAR (fun);
      if (!SYMBOLP (funcar))
	xsignal1 (Qinvalid_function, original_fun);
      if (EQ (funcar, Qlambda))
	val = funcall_lambda (fun, numargs, args + 1, Qnil);
      else if (EQ (funcar, Qclosure)
	       && CONSP (XCDR (fun))
	       && CONSP (XCDR (XCDR (fun)))
	       && EQ (XCAR (XCDR (XCDR (fun))), Qlambda))
	val = funcall_lambda (XCDR (XCDR (fun)), numargs, args + 1,
			      XCAR (XCDR (fun)));
      else if (EQ (funcar, Qautoload))
	{
	  do_autoload (fun, original_fun);
	  CHECK_CONS_LIST ();
	  goto retry;
	}
      else
	xsignal1 (Qinvalid_function, original_fun);
    }
 done:
  CHECK_CONS_LIST ();
  lisp_eval_depth--;
  if (backtrace.debug_on_exit)
    val = call_debugger (Fcons (Qexit, Fcons (val, Qnil)));
  backtrace_list = backtrace.next;
  return val;
}

Lisp_Object
apply_lambda (fun, args, eval_flag, lexenv)
     Lisp_Object fun, args;
     int eval_flag;
     Lisp_Object lexenv;
{
  Lisp_Object args_left;
  Lisp_Object numargs;
  register Lisp_Object *arg_vector;
  struct gcpro gcpro1, gcpro2, gcpro3;
  register int i;
  register Lisp_Object tem;

  numargs = Flength (args);
  arg_vector = (Lisp_Object *) alloca (XINT (numargs) * sizeof (Lisp_Object));
  args_left = args;

  GCPRO3 (*arg_vector, args_left, fun);
  gcpro1.nvars = 0;

  for (i = 0; i < XINT (numargs);)
    {
      tem = Fcar (args_left), args_left = Fcdr (args_left);
      if (eval_flag) tem = Feval (tem);
      arg_vector[i++] = tem;
      gcpro1.nvars = i;
    }

  UNGCPRO;

  if (eval_flag)
    {
      backtrace_list->args = arg_vector;
      backtrace_list->nargs = i;
    }
  backtrace_list->evalargs = 0;
  tem = funcall_lambda (fun, XINT (numargs), arg_vector, lexenv);

  /* Do the debug-on-exit now, while arg_vector still exists.  */
  if (backtrace_list->debug_on_exit)
    tem = call_debugger (Fcons (Qexit, Fcons (tem, Qnil)));
  /* Don't do it again when we return to eval.  */
  backtrace_list->debug_on_exit = 0;
  return tem;
}


/* Call a non-bytecode funvec object FUN, on the argments in ARGS (of
   length NARGS).  */

static Lisp_Object
funcall_funvec (fun, nargs, args)
     Lisp_Object fun;
     int nargs;
     Lisp_Object *args;
{
  int size = FUNVEC_SIZE (fun);
  Lisp_Object tag = (size > 0 ? AREF (fun, 0) : Qnil);

  if (EQ (tag, Qcurry))
    {
      /* A curried function is a way to attach arguments to a another
	 function. The first element of the vector is the identifier
	 `curry', the second is the wrapped function, and remaining
	 elements are the attached arguments.  */
      int num_curried_args = size - 2;
      /* Offset of the curried and user args in the final arglist.  Curried
	 args are first in the new arg vector, after the function.  User
	 args follow.  */
      int curried_args_offs = 1;
      int user_args_offs = curried_args_offs + num_curried_args;
      /* The curried function and arguments.  */
      Lisp_Object *curry_params = XVECTOR (fun)->contents + 1;
      /* The arguments in the curry vector.  */
      Lisp_Object *curried_args = curry_params + 1;
      /* The number of arguments with which we'll call funcall, and the
	 arguments themselves.  */
      int num_funcall_args = 1 + num_curried_args + nargs;
      Lisp_Object *funcall_args
	= (Lisp_Object *) alloca (num_funcall_args * sizeof (Lisp_Object));

      /* First comes the real function.  */
      funcall_args[0] = curry_params[0];

      /* Then the arguments in the appropriate order.  */
      bcopy (curried_args, funcall_args + curried_args_offs,
	     num_curried_args * sizeof (Lisp_Object));
      bcopy (args, funcall_args + user_args_offs,
	     nargs * sizeof (Lisp_Object));

      return Ffuncall (num_funcall_args, funcall_args);
    }
  else
    xsignal1 (Qinvalid_function, fun);
}


/* Apply a Lisp function FUN to the NARGS evaluated arguments in ARG_VECTOR
   and return the result of evaluation.
   FUN must be either a lambda-expression or a compiled-code object.  */

static Lisp_Object
funcall_lambda (fun, nargs, arg_vector, lexenv)
     Lisp_Object fun;
     int nargs;
     register Lisp_Object *arg_vector;
     Lisp_Object lexenv;
{
  Lisp_Object val, syms_left, next;
  int count = SPECPDL_INDEX ();
  int i, optional, rest;

  if (COMPILEDP (fun)
      && FUNVEC_SIZE (fun) > COMPILED_PUSH_ARGS
      && ! NILP (XVECTOR (fun)->contents[COMPILED_PUSH_ARGS]))
    /* A byte-code object with a non-nil `push args' slot means we
       shouldn't bind any arguments, instead just call the byte-code
       interpreter directly; it will push arguments as necessary.

       Byte-code objects with either a non-existant, or a nil value for
       the `push args' slot (the default), have dynamically-bound
       arguments, and use the argument-binding code below instead (as do
       all interpreted functions, even lexically bound ones).  */
    {
      /* If we have not actually read the bytecode string
	 and constants vector yet, fetch them from the file.  */
      if (CONSP (AREF (fun, COMPILED_BYTECODE)))
	Ffetch_bytecode (fun);
      return exec_byte_code (AREF (fun, COMPILED_BYTECODE),
			     AREF (fun, COMPILED_CONSTANTS),
			     AREF (fun, COMPILED_STACK_DEPTH),
			     AREF (fun, COMPILED_ARGLIST),
			     nargs, arg_vector);
    }

  if (FUNVECP (fun) && !FUNVEC_COMPILED_P (fun))
    /* Byte-compiled functions are handled directly below, but we
       call other funvec types via funcall_funvec.  */
    return funcall_funvec (fun, nargs, arg_vector);

  if (CONSP (fun))
    {
      syms_left = XCDR (fun);
      if (CONSP (syms_left))
	syms_left = XCAR (syms_left);
      else
	xsignal1 (Qinvalid_function, fun);
    }
  else if (COMPILEDP (fun))
    syms_left = AREF (fun, COMPILED_ARGLIST);
  else
    abort ();

  i = optional = rest = 0;
  for (; CONSP (syms_left); syms_left = XCDR (syms_left))
    {
      QUIT;

      next = XCAR (syms_left);
      if (!SYMBOLP (next))
	xsignal1 (Qinvalid_function, fun);

      if (EQ (next, Qand_rest))
	rest = 1;
      else if (EQ (next, Qand_optional))
	optional = 1;
      else if (rest)
	{
	  specbind (next, Flist (nargs - i, &arg_vector[i]));
	  i = nargs;
	}
      else
	{
	  Lisp_Object val;

	  /* Get the argument's actual value.  */
	  if (i < nargs)
	    val = arg_vector[i++];
	  else if (!optional)
	    xsignal2 (Qwrong_number_of_arguments, fun, make_number (nargs));
	  else
	    val = Qnil;

	  /* Bind the argument.  */
	  if (!NILP (lexenv)
	      && SYMBOLP (next) && !XSYMBOL (next)->declared_special)
	    /* Lexically bind NEXT by adding it to the lexenv alist.  */
	    lexenv = Fcons (Fcons (next, val), lexenv);
	  else
	    /* Dynamically bind NEXT.  */
	    specbind (next, val);
	}
    }

  if (!NILP (syms_left))
    xsignal1 (Qinvalid_function, fun);
  else if (i < nargs)
    xsignal2 (Qwrong_number_of_arguments, fun, make_number (nargs));

  if (!EQ (lexenv, Vinternal_interpreter_environment))
    /* Instantiate a new lexical environment.  */
    specbind (Qinternal_interpreter_environment, lexenv);

  if (CONSP (fun))
    val = Fprogn (XCDR (XCDR (fun)));
  else
    {
      /* If we have not actually read the bytecode string
	 and constants vector yet, fetch them from the file.  */
      if (CONSP (AREF (fun, COMPILED_BYTECODE)))
	Ffetch_bytecode (fun);
      val = exec_byte_code (AREF (fun, COMPILED_BYTECODE),
			    AREF (fun, COMPILED_CONSTANTS),
			    AREF (fun, COMPILED_STACK_DEPTH),
			    Qnil, 0, 0);
    }

  return unbind_to (count, val);
}

DEFUN ("fetch-bytecode", Ffetch_bytecode, Sfetch_bytecode,
       1, 1, 0,
       doc: /* If byte-compiled OBJECT is lazy-loaded, fetch it now.  */)
     (object)
     Lisp_Object object;
{
  Lisp_Object tem;

  if (COMPILEDP (object) && CONSP (AREF (object, COMPILED_BYTECODE)))
    {
      tem = read_doc_string (AREF (object, COMPILED_BYTECODE));
      if (!CONSP (tem))
	{
	  tem = AREF (object, COMPILED_BYTECODE);
	  if (CONSP (tem) && STRINGP (XCAR (tem)))
	    error ("Invalid byte code in %s", SDATA (XCAR (tem)));
	  else
	    error ("Invalid byte code");
	}
      ASET (object, COMPILED_BYTECODE, XCAR (tem));
      ASET (object, COMPILED_CONSTANTS, XCDR (tem));
    }
  return object;
}

void
grow_specpdl ()
{
  register int count = SPECPDL_INDEX ();
  if (specpdl_size >= max_specpdl_size)
    {
      if (max_specpdl_size < 400)
	max_specpdl_size = 400;
      if (specpdl_size >= max_specpdl_size)
	signal_error ("Variable binding depth exceeds max-specpdl-size", Qnil);
    }
  specpdl_size *= 2;
  if (specpdl_size > max_specpdl_size)
    specpdl_size = max_specpdl_size;
  specpdl = (struct specbinding *) xrealloc (specpdl, specpdl_size * sizeof (struct specbinding));
  specpdl_ptr = specpdl + count;
}

void
specbind (symbol, value)
     Lisp_Object symbol, value;
{
  Lisp_Object valcontents;

  CHECK_SYMBOL (symbol);
  if (specpdl_ptr == specpdl + specpdl_size)
    grow_specpdl ();

  /* The most common case is that of a non-constant symbol with a
     trivial value.  Make that as fast as we can.  */
  valcontents = SYMBOL_VALUE (symbol);
  if (!MISCP (valcontents) && !SYMBOL_CONSTANT_P (symbol))
    {
      specpdl_ptr->symbol = symbol;
      specpdl_ptr->old_value = valcontents;
      specpdl_ptr->func = NULL;
      ++specpdl_ptr;
      SET_SYMBOL_VALUE (symbol, value);
    }
  else
    {
      Lisp_Object ovalue = find_symbol_value (symbol);
      specpdl_ptr->func = 0;
      specpdl_ptr->old_value = ovalue;

      valcontents = XSYMBOL (symbol)->value;

      if (BUFFER_LOCAL_VALUEP (valcontents)
	  || BUFFER_OBJFWDP (valcontents))
	{
	  Lisp_Object where, current_buffer;

	  current_buffer = Fcurrent_buffer ();

	  /* For a local variable, record both the symbol and which
	     buffer's or frame's value we are saving.  */
	  if (!NILP (Flocal_variable_p (symbol, Qnil)))
	    where = current_buffer;
	  else if (BUFFER_LOCAL_VALUEP (valcontents)
		   && XBUFFER_LOCAL_VALUE (valcontents)->found_for_frame)
	    where = XBUFFER_LOCAL_VALUE (valcontents)->frame;
	  else
	    where = Qnil;

	  /* We're not using the `unused' slot in the specbinding
	     structure because this would mean we have to do more
	     work for simple variables.  */
	  specpdl_ptr->symbol = Fcons (symbol, Fcons (where, current_buffer));

	  /* If SYMBOL is a per-buffer variable which doesn't have a
	     buffer-local value here, make the `let' change the global
	     value by changing the value of SYMBOL in all buffers not
	     having their own value.  This is consistent with what
	     happens with other buffer-local variables.  */
	  if (NILP (where)
	      && BUFFER_OBJFWDP (valcontents))
	    {
	      ++specpdl_ptr;
	      Fset_default (symbol, value);
	      return;
	    }
	}
      else
	specpdl_ptr->symbol = symbol;

      specpdl_ptr++;
      /* We used to do
            if (BUFFER_OBJFWDP (ovalue) || KBOARD_OBJFWDP (ovalue))
	      store_symval_forwarding (symbol, ovalue, value, NULL);
            else
         but ovalue comes from find_symbol_value which should never return
         such an internal value.  */
      eassert (!(BUFFER_OBJFWDP (ovalue) || KBOARD_OBJFWDP (ovalue)));
      set_internal (symbol, value, 0, 1);
    }
}

void
record_unwind_protect (function, arg)
     Lisp_Object (*function) P_ ((Lisp_Object));
     Lisp_Object arg;
{
  eassert (!handling_signal);

  if (specpdl_ptr == specpdl + specpdl_size)
    grow_specpdl ();
  specpdl_ptr->func = function;
  specpdl_ptr->symbol = Qnil;
  specpdl_ptr->old_value = arg;
  specpdl_ptr++;
}

Lisp_Object
unbind_to (count, value)
     int count;
     Lisp_Object value;
{
  Lisp_Object quitf = Vquit_flag;
  struct gcpro gcpro1, gcpro2;

  GCPRO2 (value, quitf);
  Vquit_flag = Qnil;

  while (specpdl_ptr != specpdl + count)
    {
      /* Copy the binding, and decrement specpdl_ptr, before we do
	 the work to unbind it.  We decrement first
	 so that an error in unbinding won't try to unbind
	 the same entry again, and we copy the binding first
	 in case more bindings are made during some of the code we run.  */

      struct specbinding this_binding;
      this_binding = *--specpdl_ptr;

      if (this_binding.func != 0)
	(*this_binding.func) (this_binding.old_value);
      /* If the symbol is a list, it is really (SYMBOL WHERE
	 . CURRENT-BUFFER) where WHERE is either nil, a buffer, or a
	 frame.  If WHERE is a buffer or frame, this indicates we
	 bound a variable that had a buffer-local or frame-local
	 binding.  WHERE nil means that the variable had the default
	 value when it was bound.  CURRENT-BUFFER is the buffer that
         was current when the variable was bound.  */
      else if (CONSP (this_binding.symbol))
	{
	  Lisp_Object symbol, where;

	  symbol = XCAR (this_binding.symbol);
	  where = XCAR (XCDR (this_binding.symbol));

	  if (NILP (where))
	    Fset_default (symbol, this_binding.old_value);
	  else if (BUFFERP (where))
	    set_internal (symbol, this_binding.old_value, XBUFFER (where), 1);
	  else
	    set_internal (symbol, this_binding.old_value, NULL, 1);
	}
      else
	{
	  /* If variable has a trivial value (no forwarding), we can
	     just set it.  No need to check for constant symbols here,
	     since that was already done by specbind.  */
	  if (!MISCP (SYMBOL_VALUE (this_binding.symbol)))
	    SET_SYMBOL_VALUE (this_binding.symbol, this_binding.old_value);
	  else
	    set_internal (this_binding.symbol, this_binding.old_value, 0, 1);
	}
    }

  if (NILP (Vquit_flag) && !NILP (quitf))
    Vquit_flag = quitf;

  UNGCPRO;
  return value;
}



DEFUN ("specialp", Fspecialp, Sspecialp, 1, 1, 0,
       doc: /* Return non-nil if SYMBOL's global binding has been declared special.
A special variable is one that will be bound dynamically, even in a
context where binding is lexical by default.  */)
  (symbol)
     Lisp_Object symbol;
{
   CHECK_SYMBOL (symbol);
   return XSYMBOL (symbol)->declared_special ? Qt : Qnil;
}



DEFUN ("curry", Fcurry, Scurry, 1, MANY, 0,
       doc: /* Return FUN curried with ARGS.
The result is a function-like object that will append any arguments it
is called with to ARGS, and call FUN with the resulting list of arguments.

For instance:
  (funcall (curry '+ 3 4 5) 2) is the same as (funcall '+ 3 4 5 2)
and:
  (mapcar (curry 'concat "The ") '("a" "b" "c"))
  => ("The a" "The b" "The c")

usage: (curry FUN &rest ARGS)  */)
     (nargs, args)
     register int nargs;
     Lisp_Object *args;
{
  return make_funvec (Qcurry, 0, nargs, args);
}


DEFUN ("backtrace-debug", Fbacktrace_debug, Sbacktrace_debug, 2, 2, 0,
       doc: /* Set the debug-on-exit flag of eval frame LEVEL levels down to FLAG.
The debugger is entered when that frame exits, if the flag is non-nil.  */)
     (level, flag)
     Lisp_Object level, flag;
{
  register struct backtrace *backlist = backtrace_list;
  register int i;

  CHECK_NUMBER (level);

  for (i = 0; backlist && i < XINT (level); i++)
    {
      backlist = backlist->next;
    }

  if (backlist)
    backlist->debug_on_exit = !NILP (flag);

  return flag;
}

DEFUN ("backtrace", Fbacktrace, Sbacktrace, 0, 0, "",
       doc: /* Print a trace of Lisp function calls currently active.
Output stream used is value of `standard-output'.  */)
     ()
{
  register struct backtrace *backlist = backtrace_list;
  register int i;
  Lisp_Object tail;
  Lisp_Object tem;
  extern Lisp_Object Vprint_level;
  struct gcpro gcpro1;

  XSETFASTINT (Vprint_level, 3);

  tail = Qnil;
  GCPRO1 (tail);

  while (backlist)
    {
      write_string (backlist->debug_on_exit ? "* " : "  ", 2);
      if (backlist->nargs == UNEVALLED)
	{
	  Fprin1 (Fcons (*backlist->function, *backlist->args), Qnil);
	  write_string ("\n", -1);
	}
      else
	{
	  tem = *backlist->function;
	  Fprin1 (tem, Qnil);	/* This can QUIT */
	  write_string ("(", -1);
	  if (backlist->nargs == MANY)
	    {
	      for (tail = *backlist->args, i = 0;
		   !NILP (tail);
		   tail = Fcdr (tail), i++)
		{
		  if (i) write_string (" ", -1);
		  Fprin1 (Fcar (tail), Qnil);
		}
	    }
	  else
	    {
	      for (i = 0; i < backlist->nargs; i++)
		{
		  if (i) write_string (" ", -1);
		  Fprin1 (backlist->args[i], Qnil);
		}
	    }
	  write_string (")\n", -1);
	}
      backlist = backlist->next;
    }

  Vprint_level = Qnil;
  UNGCPRO;
  return Qnil;
}

DEFUN ("backtrace-frame", Fbacktrace_frame, Sbacktrace_frame, 1, 1, NULL,
       doc: /* Return the function and arguments NFRAMES up from current execution point.
If that frame has not evaluated the arguments yet (or is a special form),
the value is (nil FUNCTION ARG-FORMS...).
If that frame has evaluated its arguments and called its function already,
the value is (t FUNCTION ARG-VALUES...).
A &rest arg is represented as the tail of the list ARG-VALUES.
FUNCTION is whatever was supplied as car of evaluated list,
or a lambda expression for macro calls.
If NFRAMES is more than the number of frames, the value is nil.  */)
     (nframes)
     Lisp_Object nframes;
{
  register struct backtrace *backlist = backtrace_list;
  register int i;
  Lisp_Object tem;

  CHECK_NATNUM (nframes);

  /* Find the frame requested.  */
  for (i = 0; backlist && i < XFASTINT (nframes); i++)
    backlist = backlist->next;

  if (!backlist)
    return Qnil;
  if (backlist->nargs == UNEVALLED)
    return Fcons (Qnil, Fcons (*backlist->function, *backlist->args));
  else
    {
      if (backlist->nargs == MANY)
	tem = *backlist->args;
      else
	tem = Flist (backlist->nargs, backlist->args);

      return Fcons (Qt, Fcons (*backlist->function, tem));
    }
}


void
mark_backtrace ()
{
  register struct backtrace *backlist;
  register int i;

  for (backlist = backtrace_list; backlist; backlist = backlist->next)
    {
      mark_object (*backlist->function);

      if (backlist->nargs == UNEVALLED || backlist->nargs == MANY)
	i = 0;
      else
	i = backlist->nargs - 1;
      for (; i >= 0; i--)
	mark_object (backlist->args[i]);
    }
}

void
syms_of_eval ()
{
  DEFVAR_INT ("max-specpdl-size", &max_specpdl_size,
	      doc: /* *Limit on number of Lisp variable bindings and `unwind-protect's.
If Lisp code tries to increase the total number past this amount,
an error is signaled.
You can safely use a value considerably larger than the default value,
if that proves inconveniently small.  However, if you increase it too far,
Emacs could run out of memory trying to make the stack bigger.  */);

  DEFVAR_INT ("max-lisp-eval-depth", &max_lisp_eval_depth,
	      doc: /* *Limit on depth in `eval', `apply' and `funcall' before error.

This limit serves to catch infinite recursions for you before they cause
actual stack overflow in C, which would be fatal for Emacs.
You can safely make it considerably larger than its default value,
if that proves inconveniently small.  However, if you increase it too far,
Emacs could overflow the real C stack, and crash.  */);

  DEFVAR_LISP ("quit-flag", &Vquit_flag,
	       doc: /* Non-nil causes `eval' to abort, unless `inhibit-quit' is non-nil.
If the value is t, that means do an ordinary quit.
If the value equals `throw-on-input', that means quit by throwing
to the tag specified in `throw-on-input'; it's for handling `while-no-input'.
Typing C-g sets `quit-flag' to t, regardless of `inhibit-quit',
but `inhibit-quit' non-nil prevents anything from taking notice of that.  */);
  Vquit_flag = Qnil;

  DEFVAR_LISP ("inhibit-quit", &Vinhibit_quit,
	       doc: /* Non-nil inhibits C-g quitting from happening immediately.
Note that `quit-flag' will still be set by typing C-g,
so a quit will be signaled as soon as `inhibit-quit' is nil.
To prevent this happening, set `quit-flag' to nil
before making `inhibit-quit' nil.  */);
  Vinhibit_quit = Qnil;

  Qinhibit_quit = intern_c_string ("inhibit-quit");
  staticpro (&Qinhibit_quit);

  Qautoload = intern_c_string ("autoload");
  staticpro (&Qautoload);

  Qdebug_on_error = intern_c_string ("debug-on-error");
  staticpro (&Qdebug_on_error);

  Qmacro = intern_c_string ("macro");
  staticpro (&Qmacro);

  Qdeclare = intern_c_string ("declare");
  staticpro (&Qdeclare);

  /* Note that the process handling also uses Qexit, but we don't want
     to staticpro it twice, so we just do it here.  */
  Qexit = intern_c_string ("exit");
  staticpro (&Qexit);

  Qinteractive = intern_c_string ("interactive");
  staticpro (&Qinteractive);

  Qcommandp = intern_c_string ("commandp");
  staticpro (&Qcommandp);

  Qdefun = intern_c_string ("defun");
  staticpro (&Qdefun);

  Qand_rest = intern_c_string ("&rest");
  staticpro (&Qand_rest);

  Qand_optional = intern_c_string ("&optional");
  staticpro (&Qand_optional);

<<<<<<< HEAD
  Qclosure = intern ("closure");
  staticpro (&Qclosure);

  Qcurry = intern ("curry");
  staticpro (&Qcurry);

  Qunevalled = intern ("unevalled");
  staticpro (&Qunevalled);

  Qdebug = intern ("debug");
=======
  Qdebug = intern_c_string ("debug");
>>>>>>> 86a4c7ac
  staticpro (&Qdebug);

  DEFVAR_LISP ("stack-trace-on-error", &Vstack_trace_on_error,
	       doc: /* *Non-nil means errors display a backtrace buffer.
More precisely, this happens for any error that is handled
by the editor command loop.
If the value is a list, an error only means to display a backtrace
if one of its condition symbols appears in the list.  */);
  Vstack_trace_on_error = Qnil;

  DEFVAR_LISP ("debug-on-error", &Vdebug_on_error,
	       doc: /* *Non-nil means enter debugger if an error is signaled.
Does not apply to errors handled by `condition-case' or those
matched by `debug-ignored-errors'.
If the value is a list, an error only means to enter the debugger
if one of its condition symbols appears in the list.
When you evaluate an expression interactively, this variable
is temporarily non-nil if `eval-expression-debug-on-error' is non-nil.
The command `toggle-debug-on-error' toggles this.
See also the variable `debug-on-quit'.  */);
  Vdebug_on_error = Qnil;

  DEFVAR_LISP ("debug-ignored-errors", &Vdebug_ignored_errors,
    doc: /* *List of errors for which the debugger should not be called.
Each element may be a condition-name or a regexp that matches error messages.
If any element applies to a given error, that error skips the debugger
and just returns to top level.
This overrides the variable `debug-on-error'.
It does not apply to errors handled by `condition-case'.  */);
  Vdebug_ignored_errors = Qnil;

  DEFVAR_BOOL ("debug-on-quit", &debug_on_quit,
    doc: /* *Non-nil means enter debugger if quit is signaled (C-g, for example).
Does not apply if quit is handled by a `condition-case'.  */);
  debug_on_quit = 0;

  DEFVAR_BOOL ("debug-on-next-call", &debug_on_next_call,
	       doc: /* Non-nil means enter debugger before next `eval', `apply' or `funcall'.  */);

  DEFVAR_BOOL ("debugger-may-continue", &debugger_may_continue,
	       doc: /* Non-nil means debugger may continue execution.
This is nil when the debugger is called under circumstances where it
might not be safe to continue.  */);
  debugger_may_continue = 1;

  DEFVAR_LISP ("debugger", &Vdebugger,
	       doc: /* Function to call to invoke debugger.
If due to frame exit, args are `exit' and the value being returned;
 this function's value will be returned instead of that.
If due to error, args are `error' and a list of the args to `signal'.
If due to `apply' or `funcall' entry, one arg, `lambda'.
If due to `eval' entry, one arg, t.  */);
  Vdebugger = Qnil;

  DEFVAR_LISP ("signal-hook-function", &Vsignal_hook_function,
	       doc: /* If non-nil, this is a function for `signal' to call.
It receives the same arguments that `signal' was given.
The Edebug package uses this to regain control.  */);
  Vsignal_hook_function = Qnil;

  DEFVAR_LISP ("debug-on-signal", &Vdebug_on_signal,
	       doc: /* *Non-nil means call the debugger regardless of condition handlers.
Note that `debug-on-error', `debug-on-quit' and friends
still determine whether to handle the particular condition.  */);
  Vdebug_on_signal = Qnil;

  DEFVAR_LISP ("macro-declaration-function", &Vmacro_declaration_function,
	       doc: /* Function to process declarations in a macro definition.
The function will be called with two args MACRO and DECL.
MACRO is the name of the macro being defined.
DECL is a list `(declare ...)' containing the declarations.
The value the function returns is not used.  */);
  Vmacro_declaration_function = Qnil;

<<<<<<< HEAD
  Qinternal_interpreter_environment
    = intern ("internal-interpreter-environment");
  staticpro (&Qinternal_interpreter_environment);
  DEFVAR_LISP ("internal-interpreter-environment",
	       &Vinternal_interpreter_environment,
	       doc: /* If non-nil, the current lexical environment of the lisp interpreter.
When lexical binding is not being used, this variable is nil.
A value of `(t)' indicates an empty environment, otherwise it is an
alist of active lexical bindings.  */);
  Vinternal_interpreter_environment = Qnil;

  Vrun_hooks = intern ("run-hooks");
=======
  Vrun_hooks = intern_c_string ("run-hooks");
>>>>>>> 86a4c7ac
  staticpro (&Vrun_hooks);

  staticpro (&Vautoload_queue);
  Vautoload_queue = Qnil;
  staticpro (&Vsignaling_function);
  Vsignaling_function = Qnil;

  defsubr (&Sor);
  defsubr (&Sand);
  defsubr (&Sif);
  defsubr (&Scond);
  defsubr (&Sprogn);
  defsubr (&Sprog1);
  defsubr (&Sprog2);
  defsubr (&Ssetq);
  defsubr (&Squote);
  defsubr (&Sfunction);
  defsubr (&Sdefun);
  defsubr (&Sdefmacro);
  defsubr (&Sdefvar);
  defsubr (&Sdefvaralias);
  defsubr (&Sdefconst);
  defsubr (&Suser_variable_p);
  defsubr (&Slet);
  defsubr (&SletX);
  defsubr (&Swhile);
  defsubr (&Smacroexpand);
  defsubr (&Scatch);
  defsubr (&Sthrow);
  defsubr (&Sunwind_protect);
  defsubr (&Scondition_case);
  defsubr (&Ssignal);
  defsubr (&Sinteractive_p);
  defsubr (&Scalled_interactively_p);
  defsubr (&Scommandp);
  defsubr (&Sautoload);
  defsubr (&Seval);
  defsubr (&Sapply);
  defsubr (&Sfuncall);
  defsubr (&Srun_hooks);
  defsubr (&Srun_hook_with_args);
  defsubr (&Srun_hook_with_args_until_success);
  defsubr (&Srun_hook_with_args_until_failure);
  defsubr (&Sfetch_bytecode);
  defsubr (&Scurry);
  defsubr (&Sbacktrace_debug);
  defsubr (&Sbacktrace);
  defsubr (&Sbacktrace_frame);
  defsubr (&Scurry);
  defsubr (&Sspecialp);
  defsubr (&Sfunctionp);
}

/* arch-tag: 014a07aa-33ab-4a8f-a3d2-ee8a4a9ff7fb
   (do not change this comment) */<|MERGE_RESOLUTION|>--- conflicted
+++ resolved
@@ -628,12 +628,8 @@
      (kind)
      Lisp_Object kind;
 {
-<<<<<<< HEAD
-  return (INTERACTIVE && interactive_p (1)) ? Qt : Qnil;
-=======
   return ((INTERACTIVE || !EQ (kind, intern ("interactive")))
 	  && interactive_p (1)) ? Qt : Qnil;
->>>>>>> 86a4c7ac
 }
 
 
@@ -3922,20 +3918,16 @@
   Qand_optional = intern_c_string ("&optional");
   staticpro (&Qand_optional);
 
-<<<<<<< HEAD
-  Qclosure = intern ("closure");
+  Qclosure = intern_c_string ("closure");
   staticpro (&Qclosure);
 
-  Qcurry = intern ("curry");
+  Qcurry = intern_c_string ("curry");
   staticpro (&Qcurry);
 
-  Qunevalled = intern ("unevalled");
+  Qunevalled = intern_c_string ("unevalled");
   staticpro (&Qunevalled);
 
-  Qdebug = intern ("debug");
-=======
   Qdebug = intern_c_string ("debug");
->>>>>>> 86a4c7ac
   staticpro (&Qdebug);
 
   DEFVAR_LISP ("stack-trace-on-error", &Vstack_trace_on_error,
@@ -4010,9 +4002,8 @@
 The value the function returns is not used.  */);
   Vmacro_declaration_function = Qnil;
 
-<<<<<<< HEAD
   Qinternal_interpreter_environment
-    = intern ("internal-interpreter-environment");
+    = intern_c_string ("internal-interpreter-environment");
   staticpro (&Qinternal_interpreter_environment);
   DEFVAR_LISP ("internal-interpreter-environment",
 	       &Vinternal_interpreter_environment,
@@ -4022,10 +4013,7 @@
 alist of active lexical bindings.  */);
   Vinternal_interpreter_environment = Qnil;
 
-  Vrun_hooks = intern ("run-hooks");
-=======
   Vrun_hooks = intern_c_string ("run-hooks");
->>>>>>> 86a4c7ac
   staticpro (&Vrun_hooks);
 
   staticpro (&Vautoload_queue);
