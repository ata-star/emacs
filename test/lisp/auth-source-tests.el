--- conflicted
+++ resolved
@@ -306,7 +306,6 @@
         (should (equal found-as-string (concat testname ": " needed)))))
     (delete-file netrc-file)))
 
-<<<<<<< HEAD
 (ert-deftest auth-source-test-secrets-create-secret ()
   (skip-unless secrets-enabled)
   ;; The "session" collection is temporary for the lifetime of the
@@ -344,7 +343,7 @@
     (secrets-delete-item
      "session"
      (format "%s@%s" (plist-get auth-info :user) (plist-get auth-info :host)))))
-=======
+
 (ert-deftest auth-source-delete ()
   (let* ((netrc-file (make-temp-file "auth-source-test" nil nil "\
 machine a1 port a2 user a3 password a4
@@ -364,7 +363,6 @@
           ;; this is actually the same as `auth-source-search'.
           (should (equal found expected)))
       (delete-file netrc-file))))
->>>>>>> 3e722980
 
 (provide 'auth-source-tests)
 ;;; auth-source-tests.el ends here